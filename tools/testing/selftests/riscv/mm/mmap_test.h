--- conflicted
+++ resolved
@@ -48,26 +48,10 @@
 };
 #endif
 
-<<<<<<< HEAD
 // Only works on 64 bit
 #if __riscv_xlen == 64
-static inline void do_mmaps(struct addresses *mmap_addresses)
-{
-	/*
-	 * Place all of the hint addresses on the boundaries of mmap
-	 * sv39, sv48, sv57
-	 * User addresses end at 1<<38, 1<<47, 1<<56 respectively
-	 */
-	void *on_37_bits = (void *)(1UL << 37);
-	void *on_38_bits = (void *)(1UL << 38);
-	void *on_46_bits = (void *)(1UL << 46);
-	void *on_47_bits = (void *)(1UL << 47);
-	void *on_55_bits = (void *)(1UL << 55);
-	void *on_56_bits = (void *)(1UL << 56);
-=======
 #define PROT (PROT_READ | PROT_WRITE)
 #define FLAGS (MAP_PRIVATE | MAP_ANONYMOUS)
->>>>>>> 371a3c20
 
 /* mmap must return a value that doesn't use more bits than the hint address. */
 static inline unsigned long get_max_value(unsigned long input)
@@ -77,7 +61,6 @@
 
 	return max_bit + (max_bit - 1);
 }
-#endif /* __riscv_xlen == 64 */
 
 #define TEST_MMAPS                                                            \
 	({                                                                    \
@@ -95,6 +78,7 @@
 				  mmap_addr);                                 \
 		}                                                             \
 	})
+#endif /* __riscv_xlen == 64 */
 
 static inline int memory_layout(void)
 {
