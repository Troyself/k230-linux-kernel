/* SPDX-License-Identifier: GPL-2.0 */
#ifndef __PERF_SORT_H
#define __PERF_SORT_H
#include <regex.h>
#include <stdbool.h>
#include "hist.h"

struct option;
<<<<<<< HEAD
struct thread;
struct annotated_data_type;
=======
>>>>>>> 0c383648

extern regex_t parent_regex;
extern const char *sort_order;
extern const char *field_order;
extern const char default_parent_pattern[];
extern const char *parent_pattern;
extern const char *default_sort_order;
extern regex_t ignore_callees_regex;
extern int have_ignore_callees;
extern enum sort_mode sort__mode;
extern struct sort_entry sort_comm;
extern struct sort_entry sort_dso;
extern struct sort_entry sort_sym;
extern struct sort_entry sort_parent;
extern struct sort_entry sort_dso_from;
extern struct sort_entry sort_dso_to;
extern struct sort_entry sort_sym_from;
extern struct sort_entry sort_sym_to;
extern struct sort_entry sort_srcline;
extern struct sort_entry sort_type;
extern const char default_mem_sort_order[];
extern bool chk_double_cl;

<<<<<<< HEAD
struct res_sample {
	u64 time;
	int cpu;
	int tid;
};

struct he_stat {
	u64			period;
	u64			period_sys;
	u64			period_us;
	u64			period_guest_sys;
	u64			period_guest_us;
	u32			nr_events;
};

struct namespace_id {
	u64			dev;
	u64			ino;
};

struct hist_entry_diff {
	bool	computed;
	union {
		/* PERF_HPP__DELTA */
		double	period_ratio_delta;

		/* PERF_HPP__RATIO */
		double	period_ratio;

		/* HISTC_WEIGHTED_DIFF */
		s64	wdiff;

		/* PERF_HPP_DIFF__CYCLES */
		s64	cycles;
	};
	struct stats	stats;
	unsigned long	svals[NUM_SPARKS];
};

struct hist_entry_ops {
	void	*(*new)(size_t size);
	void	(*free)(void *ptr);
};

/**
 * struct hist_entry - histogram entry
 *
 * @row_offset - offset from the first callchain expanded to appear on screen
 * @nr_rows - rows expanded in callchain, recalculated on folding/unfolding
 */
struct hist_entry {
	struct rb_node		rb_node_in;
	struct rb_node		rb_node;
	union {
		struct list_head node;
		struct list_head head;
	} pairs;
	struct he_stat		stat;
	struct he_stat		*stat_acc;
	struct map_symbol	ms;
	struct thread		*thread;
	struct comm		*comm;
	struct namespace_id	cgroup_id;
	u64			cgroup;
	u64			ip;
	u64			transaction;
	s32			socket;
	s32			cpu;
	u64			code_page_size;
	u64			weight;
	u64			ins_lat;
	u64			p_stage_cyc;
	u8			cpumode;
	u8			depth;
	int			mem_type_off;
	struct simd_flags	simd_flags;

	/* We are added by hists__add_dummy_entry. */
	bool			dummy;
	bool			leaf;

	char			level;
	u8			filtered;

	u16			callchain_size;
	union {
		/*
		 * Since perf diff only supports the stdio output, TUI
		 * fields are only accessed from perf report (or perf
		 * top).  So make it a union to reduce memory usage.
		 */
		struct hist_entry_diff	diff;
		struct /* for TUI */ {
			u16	row_offset;
			u16	nr_rows;
			bool	init_have_children;
			bool	unfolded;
			bool	has_children;
			bool	has_no_entry;
		};
	};
	char			*srcline;
	char			*srcfile;
	struct symbol		*parent;
	struct branch_info	*branch_info;
	long			time;
	struct hists		*hists;
	struct mem_info		*mem_info;
	struct block_info	*block_info;
	struct kvm_info		*kvm_info;
	void			*raw_data;
	u32			raw_size;
	int			num_res;
	struct res_sample	*res_samples;
	void			*trace_output;
	struct perf_hpp_list	*hpp_list;
	struct hist_entry	*parent_he;
	struct hist_entry_ops	*ops;
	struct annotated_data_type *mem_type;
	union {
		/* this is for hierarchical entry structure */
		struct {
			struct rb_root_cached	hroot_in;
			struct rb_root_cached   hroot_out;
		};				/* non-leaf entries */
		struct rb_root	sorted_chain;	/* leaf entry has callchains */
	};
	struct callchain_root	callchain[0]; /* must be last member */
};

static __pure inline bool hist_entry__has_callchains(struct hist_entry *he)
{
	return he->callchain_size != 0;
}

int hist_entry__sym_snprintf(struct hist_entry *he, char *bf, size_t size, unsigned int width);

static inline bool hist_entry__has_pairs(struct hist_entry *he)
{
	return !list_empty(&he->pairs.node);
}

static inline struct hist_entry *hist_entry__next_pair(struct hist_entry *he)
{
	if (hist_entry__has_pairs(he))
		return list_entry(he->pairs.node.next, struct hist_entry, pairs.node);
	return NULL;
}

static inline void hist_entry__add_pair(struct hist_entry *pair,
					struct hist_entry *he)
{
	list_add_tail(&pair->pairs.node, &he->pairs.head);
}

static inline float hist_entry__get_percent_limit(struct hist_entry *he)
{
	u64 period = he->stat.period;
	u64 total_period = hists__total_period(he->hists);

	if (unlikely(total_period == 0))
		return 0;

	if (symbol_conf.cumulate_callchain)
		period = he->stat_acc->period;

	return period * 100.0 / total_period;
}

=======
>>>>>>> 0c383648
enum sort_mode {
	SORT_MODE__NORMAL,
	SORT_MODE__BRANCH,
	SORT_MODE__MEMORY,
	SORT_MODE__TOP,
	SORT_MODE__DIFF,
	SORT_MODE__TRACEPOINT,
};

enum sort_type {
	/* common sort keys */
	SORT_PID,
	SORT_COMM,
	SORT_DSO,
	SORT_SYM,
	SORT_PARENT,
	SORT_CPU,
	SORT_SOCKET,
	SORT_SRCLINE,
	SORT_SRCFILE,
	SORT_LOCAL_WEIGHT,
	SORT_GLOBAL_WEIGHT,
	SORT_TRANSACTION,
	SORT_TRACE,
	SORT_SYM_SIZE,
	SORT_DSO_SIZE,
	SORT_CGROUP,
	SORT_CGROUP_ID,
	SORT_SYM_IPC_NULL,
	SORT_TIME,
	SORT_CODE_PAGE_SIZE,
	SORT_LOCAL_INS_LAT,
	SORT_GLOBAL_INS_LAT,
	SORT_LOCAL_PIPELINE_STAGE_CYC,
	SORT_GLOBAL_PIPELINE_STAGE_CYC,
	SORT_ADDR,
	SORT_LOCAL_RETIRE_LAT,
	SORT_GLOBAL_RETIRE_LAT,
	SORT_SIMD,
	SORT_ANNOTATE_DATA_TYPE,
	SORT_ANNOTATE_DATA_TYPE_OFFSET,
	SORT_SYM_OFFSET,

	/* branch stack specific sort keys */
	__SORT_BRANCH_STACK,
	SORT_DSO_FROM = __SORT_BRANCH_STACK,
	SORT_DSO_TO,
	SORT_SYM_FROM,
	SORT_SYM_TO,
	SORT_MISPREDICT,
	SORT_ABORT,
	SORT_IN_TX,
	SORT_CYCLES,
	SORT_SRCLINE_FROM,
	SORT_SRCLINE_TO,
	SORT_SYM_IPC,
	SORT_ADDR_FROM,
	SORT_ADDR_TO,

	/* memory mode specific sort keys */
	__SORT_MEMORY_MODE,
	SORT_MEM_DADDR_SYMBOL = __SORT_MEMORY_MODE,
	SORT_MEM_DADDR_DSO,
	SORT_MEM_LOCKED,
	SORT_MEM_TLB,
	SORT_MEM_LVL,
	SORT_MEM_SNOOP,
	SORT_MEM_DCACHELINE,
	SORT_MEM_IADDR_SYMBOL,
	SORT_MEM_PHYS_DADDR,
	SORT_MEM_DATA_PAGE_SIZE,
	SORT_MEM_BLOCKED,
};

/*
 * configurable sorting bits
 */

struct sort_entry {
	const char *se_header;

	int64_t (*se_cmp)(struct hist_entry *, struct hist_entry *);
	int64_t (*se_collapse)(struct hist_entry *, struct hist_entry *);
	int64_t	(*se_sort)(struct hist_entry *, struct hist_entry *);
	int	(*se_snprintf)(struct hist_entry *he, char *bf, size_t size,
			       unsigned int width);
	int	(*se_filter)(struct hist_entry *he, int type, const void *arg);
	void	(*se_init)(struct hist_entry *he);
	u8	se_width_idx;
};

extern struct sort_entry sort_thread;

struct evlist;
struct tep_handle;
int setup_sorting(struct evlist *evlist);
int setup_output_field(void);
void reset_output_field(void);
void sort__setup_elide(FILE *fp);
void perf_hpp__set_elide(int idx, bool elide);

char *sort_help(const char *prefix);

int report_parse_ignore_callees_opt(const struct option *opt, const char *arg, int unset);

bool is_strict_order(const char *order);

int hpp_dimension__add_output(unsigned col);
void reset_dimensions(void);
int sort_dimension__add(struct perf_hpp_list *list, const char *tok,
			struct evlist *evlist,
			int level);
int output_field_add(struct perf_hpp_list *list, const char *tok);
int64_t
sort__iaddr_cmp(struct hist_entry *left, struct hist_entry *right);
int64_t
sort__daddr_cmp(struct hist_entry *left, struct hist_entry *right);
int64_t
sort__dcacheline_cmp(struct hist_entry *left, struct hist_entry *right);
int64_t
_sort__sym_cmp(struct symbol *sym_l, struct symbol *sym_r);
char *hist_entry__srcline(struct hist_entry *he);
#endif	/* __PERF_SORT_H */<|MERGE_RESOLUTION|>--- conflicted
+++ resolved
@@ -6,11 +6,6 @@
 #include "hist.h"
 
 struct option;
-<<<<<<< HEAD
-struct thread;
-struct annotated_data_type;
-=======
->>>>>>> 0c383648
 
 extern regex_t parent_regex;
 extern const char *sort_order;
@@ -34,178 +29,6 @@
 extern const char default_mem_sort_order[];
 extern bool chk_double_cl;
 
-<<<<<<< HEAD
-struct res_sample {
-	u64 time;
-	int cpu;
-	int tid;
-};
-
-struct he_stat {
-	u64			period;
-	u64			period_sys;
-	u64			period_us;
-	u64			period_guest_sys;
-	u64			period_guest_us;
-	u32			nr_events;
-};
-
-struct namespace_id {
-	u64			dev;
-	u64			ino;
-};
-
-struct hist_entry_diff {
-	bool	computed;
-	union {
-		/* PERF_HPP__DELTA */
-		double	period_ratio_delta;
-
-		/* PERF_HPP__RATIO */
-		double	period_ratio;
-
-		/* HISTC_WEIGHTED_DIFF */
-		s64	wdiff;
-
-		/* PERF_HPP_DIFF__CYCLES */
-		s64	cycles;
-	};
-	struct stats	stats;
-	unsigned long	svals[NUM_SPARKS];
-};
-
-struct hist_entry_ops {
-	void	*(*new)(size_t size);
-	void	(*free)(void *ptr);
-};
-
-/**
- * struct hist_entry - histogram entry
- *
- * @row_offset - offset from the first callchain expanded to appear on screen
- * @nr_rows - rows expanded in callchain, recalculated on folding/unfolding
- */
-struct hist_entry {
-	struct rb_node		rb_node_in;
-	struct rb_node		rb_node;
-	union {
-		struct list_head node;
-		struct list_head head;
-	} pairs;
-	struct he_stat		stat;
-	struct he_stat		*stat_acc;
-	struct map_symbol	ms;
-	struct thread		*thread;
-	struct comm		*comm;
-	struct namespace_id	cgroup_id;
-	u64			cgroup;
-	u64			ip;
-	u64			transaction;
-	s32			socket;
-	s32			cpu;
-	u64			code_page_size;
-	u64			weight;
-	u64			ins_lat;
-	u64			p_stage_cyc;
-	u8			cpumode;
-	u8			depth;
-	int			mem_type_off;
-	struct simd_flags	simd_flags;
-
-	/* We are added by hists__add_dummy_entry. */
-	bool			dummy;
-	bool			leaf;
-
-	char			level;
-	u8			filtered;
-
-	u16			callchain_size;
-	union {
-		/*
-		 * Since perf diff only supports the stdio output, TUI
-		 * fields are only accessed from perf report (or perf
-		 * top).  So make it a union to reduce memory usage.
-		 */
-		struct hist_entry_diff	diff;
-		struct /* for TUI */ {
-			u16	row_offset;
-			u16	nr_rows;
-			bool	init_have_children;
-			bool	unfolded;
-			bool	has_children;
-			bool	has_no_entry;
-		};
-	};
-	char			*srcline;
-	char			*srcfile;
-	struct symbol		*parent;
-	struct branch_info	*branch_info;
-	long			time;
-	struct hists		*hists;
-	struct mem_info		*mem_info;
-	struct block_info	*block_info;
-	struct kvm_info		*kvm_info;
-	void			*raw_data;
-	u32			raw_size;
-	int			num_res;
-	struct res_sample	*res_samples;
-	void			*trace_output;
-	struct perf_hpp_list	*hpp_list;
-	struct hist_entry	*parent_he;
-	struct hist_entry_ops	*ops;
-	struct annotated_data_type *mem_type;
-	union {
-		/* this is for hierarchical entry structure */
-		struct {
-			struct rb_root_cached	hroot_in;
-			struct rb_root_cached   hroot_out;
-		};				/* non-leaf entries */
-		struct rb_root	sorted_chain;	/* leaf entry has callchains */
-	};
-	struct callchain_root	callchain[0]; /* must be last member */
-};
-
-static __pure inline bool hist_entry__has_callchains(struct hist_entry *he)
-{
-	return he->callchain_size != 0;
-}
-
-int hist_entry__sym_snprintf(struct hist_entry *he, char *bf, size_t size, unsigned int width);
-
-static inline bool hist_entry__has_pairs(struct hist_entry *he)
-{
-	return !list_empty(&he->pairs.node);
-}
-
-static inline struct hist_entry *hist_entry__next_pair(struct hist_entry *he)
-{
-	if (hist_entry__has_pairs(he))
-		return list_entry(he->pairs.node.next, struct hist_entry, pairs.node);
-	return NULL;
-}
-
-static inline void hist_entry__add_pair(struct hist_entry *pair,
-					struct hist_entry *he)
-{
-	list_add_tail(&pair->pairs.node, &he->pairs.head);
-}
-
-static inline float hist_entry__get_percent_limit(struct hist_entry *he)
-{
-	u64 period = he->stat.period;
-	u64 total_period = hists__total_period(he->hists);
-
-	if (unlikely(total_period == 0))
-		return 0;
-
-	if (symbol_conf.cumulate_callchain)
-		period = he->stat_acc->period;
-
-	return period * 100.0 / total_period;
-}
-
-=======
->>>>>>> 0c383648
 enum sort_mode {
 	SORT_MODE__NORMAL,
 	SORT_MODE__BRANCH,
