// SPDX-License-Identifier: GPL-2.0
/*
 * This is rewrite of original c2c tool introduced in here:
 *   http://lwn.net/Articles/588866/
 *
 * The original tool was changed to fit in current perf state.
 *
 * Original authors:
 *   Don Zickus <dzickus@redhat.com>
 *   Dick Fowles <fowles@inreach.com>
 *   Joe Mario <jmario@redhat.com>
 */
#include <errno.h>
#include <inttypes.h>
#include <linux/compiler.h>
#include <linux/err.h>
#include <linux/kernel.h>
#include <linux/stringify.h>
#include <linux/zalloc.h>
#include <asm/bug.h>
#include <sys/param.h>
#include "debug.h"
#include "builtin.h"
#include <perf/cpumap.h>
#include <subcmd/pager.h>
#include <subcmd/parse-options.h>
#include "map_symbol.h"
#include "mem-events.h"
#include "session.h"
#include "hist.h"
#include "sort.h"
#include "tool.h"
#include "cacheline.h"
#include "data.h"
#include "event.h"
#include "evlist.h"
#include "evsel.h"
#include "ui/browsers/hists.h"
#include "thread.h"
#include "mem2node.h"
#include "mem-info.h"
#include "symbol.h"
#include "ui/ui.h"
#include "ui/progress.h"
#include "pmus.h"
#include "string2.h"
#include "util/util.h"

struct c2c_hists {
	struct hists		hists;
	struct perf_hpp_list	list;
	struct c2c_stats	stats;
};

struct compute_stats {
	struct stats		 lcl_hitm;
	struct stats		 rmt_hitm;
	struct stats		 lcl_peer;
	struct stats		 rmt_peer;
	struct stats		 load;
};

struct c2c_hist_entry {
	struct c2c_hists	*hists;
	struct c2c_stats	 stats;
	unsigned long		*cpuset;
	unsigned long		*nodeset;
	struct c2c_stats	*node_stats;
	unsigned int		 cacheline_idx;

	struct compute_stats	 cstats;

	unsigned long		 paddr;
	unsigned long		 paddr_cnt;
	bool			 paddr_zero;
	char			*nodestr;

	/*
	 * must be at the end,
	 * because of its callchain dynamic entry
	 */
	struct hist_entry	he;
};

static char const *coalesce_default = "iaddr";

struct perf_c2c {
	struct perf_tool	tool;
	struct c2c_hists	hists;
	struct mem2node		mem2node;

	unsigned long		**nodes;
	int			 nodes_cnt;
	int			 cpus_cnt;
	int			*cpu2node;
	int			 node_info;

	bool			 show_src;
	bool			 show_all;
	bool			 use_stdio;
	bool			 stats_only;
	bool			 symbol_full;
	bool			 stitch_lbr;

	/* Shared cache line stats */
	struct c2c_stats	shared_clines_stats;
	int			shared_clines;

	int			 display;

	const char		*coalesce;
	char			*cl_sort;
	char			*cl_resort;
	char			*cl_output;
};

enum {
	DISPLAY_LCL_HITM,
	DISPLAY_RMT_HITM,
	DISPLAY_TOT_HITM,
	DISPLAY_SNP_PEER,
	DISPLAY_MAX,
};

static const char *display_str[DISPLAY_MAX] = {
	[DISPLAY_LCL_HITM] = "Local HITMs",
	[DISPLAY_RMT_HITM] = "Remote HITMs",
	[DISPLAY_TOT_HITM] = "Total HITMs",
	[DISPLAY_SNP_PEER] = "Peer Snoop",
};

static const struct option c2c_options[] = {
	OPT_INCR('v', "verbose", &verbose, "be more verbose (show counter open errors, etc)"),
	OPT_END()
};

static struct perf_c2c c2c;

static void *c2c_he_zalloc(size_t size)
{
	struct c2c_hist_entry *c2c_he;

	c2c_he = zalloc(size + sizeof(*c2c_he));
	if (!c2c_he)
		return NULL;

	c2c_he->cpuset = bitmap_zalloc(c2c.cpus_cnt);
	if (!c2c_he->cpuset)
		goto out_free;

	c2c_he->nodeset = bitmap_zalloc(c2c.nodes_cnt);
	if (!c2c_he->nodeset)
		goto out_free;

	c2c_he->node_stats = zalloc(c2c.nodes_cnt * sizeof(*c2c_he->node_stats));
	if (!c2c_he->node_stats)
		goto out_free;

	init_stats(&c2c_he->cstats.lcl_hitm);
	init_stats(&c2c_he->cstats.rmt_hitm);
	init_stats(&c2c_he->cstats.lcl_peer);
	init_stats(&c2c_he->cstats.rmt_peer);
	init_stats(&c2c_he->cstats.load);

	return &c2c_he->he;

out_free:
	zfree(&c2c_he->nodeset);
	zfree(&c2c_he->cpuset);
	free(c2c_he);
	return NULL;
}

static void c2c_he_free(void *he)
{
	struct c2c_hist_entry *c2c_he;

	c2c_he = container_of(he, struct c2c_hist_entry, he);
	if (c2c_he->hists) {
		hists__delete_entries(&c2c_he->hists->hists);
		zfree(&c2c_he->hists);
	}

	zfree(&c2c_he->cpuset);
	zfree(&c2c_he->nodeset);
	zfree(&c2c_he->nodestr);
	zfree(&c2c_he->node_stats);
	free(c2c_he);
}

static struct hist_entry_ops c2c_entry_ops = {
	.new	= c2c_he_zalloc,
	.free	= c2c_he_free,
};

static int c2c_hists__init(struct c2c_hists *hists,
			   const char *sort,
			   int nr_header_lines);

static struct c2c_hists*
he__get_c2c_hists(struct hist_entry *he,
		  const char *sort,
		  int nr_header_lines)
{
	struct c2c_hist_entry *c2c_he;
	struct c2c_hists *hists;
	int ret;

	c2c_he = container_of(he, struct c2c_hist_entry, he);
	if (c2c_he->hists)
		return c2c_he->hists;

	hists = c2c_he->hists = zalloc(sizeof(*hists));
	if (!hists)
		return NULL;

	ret = c2c_hists__init(hists, sort, nr_header_lines);
	if (ret) {
		free(hists);
		return NULL;
	}

	return hists;
}

static void c2c_he__set_cpu(struct c2c_hist_entry *c2c_he,
			    struct perf_sample *sample)
{
	if (WARN_ONCE(sample->cpu == (unsigned int) -1,
		      "WARNING: no sample cpu value"))
		return;

	__set_bit(sample->cpu, c2c_he->cpuset);
}

static void c2c_he__set_node(struct c2c_hist_entry *c2c_he,
			     struct perf_sample *sample)
{
	int node;

	if (!sample->phys_addr) {
		c2c_he->paddr_zero = true;
		return;
	}

	node = mem2node__node(&c2c.mem2node, sample->phys_addr);
	if (WARN_ONCE(node < 0, "WARNING: failed to find node\n"))
		return;

	__set_bit(node, c2c_he->nodeset);

	if (c2c_he->paddr != sample->phys_addr) {
		c2c_he->paddr_cnt++;
		c2c_he->paddr = sample->phys_addr;
	}
}

static void compute_stats(struct c2c_hist_entry *c2c_he,
			  struct c2c_stats *stats,
			  u64 weight)
{
	struct compute_stats *cstats = &c2c_he->cstats;

	if (stats->rmt_hitm)
		update_stats(&cstats->rmt_hitm, weight);
	else if (stats->lcl_hitm)
		update_stats(&cstats->lcl_hitm, weight);
	else if (stats->rmt_peer)
		update_stats(&cstats->rmt_peer, weight);
	else if (stats->lcl_peer)
		update_stats(&cstats->lcl_peer, weight);
	else if (stats->load)
		update_stats(&cstats->load, weight);
}

static int process_sample_event(struct perf_tool *tool __maybe_unused,
				union perf_event *event,
				struct perf_sample *sample,
				struct evsel *evsel,
				struct machine *machine)
{
	struct c2c_hists *c2c_hists = &c2c.hists;
	struct c2c_hist_entry *c2c_he;
	struct c2c_stats stats = { .nr_entries = 0, };
	struct hist_entry *he;
	struct addr_location al;
	struct mem_info *mi, *mi_dup;
	struct callchain_cursor *cursor;
	int ret;

	addr_location__init(&al);
	if (machine__resolve(machine, &al, sample) < 0) {
		pr_debug("problem processing %d event, skipping it.\n",
			 event->header.type);
		ret = -1;
		goto out;
	}

	if (c2c.stitch_lbr)
		thread__set_lbr_stitch_enable(al.thread, true);

	cursor = get_tls_callchain_cursor();
	ret = sample__resolve_callchain(sample, cursor, NULL,
					evsel, &al, sysctl_perf_event_max_stack);
	if (ret)
		goto out;

	mi = sample__resolve_mem(sample, &al);
	if (mi == NULL) {
		ret = -ENOMEM;
		goto out;
	}

	/*
	 * The mi object is released in hists__add_entry_ops,
	 * if it gets sorted out into existing data, so we need
	 * to take the copy now.
	 */
	mi_dup = mem_info__get(mi);

	c2c_decode_stats(&stats, mi);

	he = hists__add_entry_ops(&c2c_hists->hists, &c2c_entry_ops,
				  &al, NULL, NULL, mi, NULL,
				  sample, true);
	if (he == NULL)
		goto free_mi;

	c2c_he = container_of(he, struct c2c_hist_entry, he);
	c2c_add_stats(&c2c_he->stats, &stats);
	c2c_add_stats(&c2c_hists->stats, &stats);

	c2c_he__set_cpu(c2c_he, sample);
	c2c_he__set_node(c2c_he, sample);

	hists__inc_nr_samples(&c2c_hists->hists, he->filtered);
	ret = hist_entry__append_callchain(he, sample);

	if (!ret) {
		/*
		 * There's already been warning about missing
		 * sample's cpu value. Let's account all to
		 * node 0 in this case, without any further
		 * warning.
		 *
		 * Doing node stats only for single callchain data.
		 */
		int cpu = sample->cpu == (unsigned int) -1 ? 0 : sample->cpu;
		int node = c2c.cpu2node[cpu];

		mi = mi_dup;

		c2c_hists = he__get_c2c_hists(he, c2c.cl_sort, 2);
		if (!c2c_hists)
			goto free_mi;

		he = hists__add_entry_ops(&c2c_hists->hists, &c2c_entry_ops,
					  &al, NULL, NULL, mi, NULL,
					  sample, true);
		if (he == NULL)
			goto free_mi;

		c2c_he = container_of(he, struct c2c_hist_entry, he);
		c2c_add_stats(&c2c_he->stats, &stats);
		c2c_add_stats(&c2c_hists->stats, &stats);
		c2c_add_stats(&c2c_he->node_stats[node], &stats);

		compute_stats(c2c_he, &stats, sample->weight);

		c2c_he__set_cpu(c2c_he, sample);
		c2c_he__set_node(c2c_he, sample);

		hists__inc_nr_samples(&c2c_hists->hists, he->filtered);
		ret = hist_entry__append_callchain(he, sample);
	}

out:
	addr_location__exit(&al);
	return ret;

free_mi:
	mem_info__put(mi_dup);
	mem_info__put(mi);
	ret = -ENOMEM;
	goto out;
}

static struct perf_c2c c2c = {
	.tool = {
		.sample		= process_sample_event,
		.mmap		= perf_event__process_mmap,
		.mmap2		= perf_event__process_mmap2,
		.comm		= perf_event__process_comm,
		.exit		= perf_event__process_exit,
		.fork		= perf_event__process_fork,
		.lost		= perf_event__process_lost,
		.attr		= perf_event__process_attr,
		.auxtrace_info  = perf_event__process_auxtrace_info,
		.auxtrace       = perf_event__process_auxtrace,
		.auxtrace_error = perf_event__process_auxtrace_error,
		.ordered_events	= true,
		.ordering_requires_timestamps = true,
	},
};

static const char * const c2c_usage[] = {
	"perf c2c {record|report}",
	NULL
};

static const char * const __usage_report[] = {
	"perf c2c report",
	NULL
};

static const char * const *report_c2c_usage = __usage_report;

#define C2C_HEADER_MAX 2

struct c2c_header {
	struct {
		const char *text;
		int	    span;
	} line[C2C_HEADER_MAX];
};

struct c2c_dimension {
	struct c2c_header	 header;
	const char		*name;
	int			 width;
	struct sort_entry	*se;

	int64_t (*cmp)(struct perf_hpp_fmt *fmt,
		       struct hist_entry *, struct hist_entry *);
	int   (*entry)(struct perf_hpp_fmt *fmt, struct perf_hpp *hpp,
		       struct hist_entry *he);
	int   (*color)(struct perf_hpp_fmt *fmt, struct perf_hpp *hpp,
		       struct hist_entry *he);
};

struct c2c_fmt {
	struct perf_hpp_fmt	 fmt;
	struct c2c_dimension	*dim;
};

#define SYMBOL_WIDTH 30

static struct c2c_dimension dim_symbol;
static struct c2c_dimension dim_srcline;

static int symbol_width(struct hists *hists, struct sort_entry *se)
{
	int width = hists__col_len(hists, se->se_width_idx);

	if (!c2c.symbol_full)
		width = MIN(width, SYMBOL_WIDTH);

	return width;
}

static int c2c_width(struct perf_hpp_fmt *fmt,
		     struct perf_hpp *hpp __maybe_unused,
		     struct hists *hists)
{
	struct c2c_fmt *c2c_fmt;
	struct c2c_dimension *dim;

	c2c_fmt = container_of(fmt, struct c2c_fmt, fmt);
	dim = c2c_fmt->dim;

	if (dim == &dim_symbol || dim == &dim_srcline)
		return symbol_width(hists, dim->se);

	return dim->se ? hists__col_len(hists, dim->se->se_width_idx) :
			 c2c_fmt->dim->width;
}

static int c2c_header(struct perf_hpp_fmt *fmt, struct perf_hpp *hpp,
		      struct hists *hists, int line, int *span)
{
	struct perf_hpp_list *hpp_list = hists->hpp_list;
	struct c2c_fmt *c2c_fmt;
	struct c2c_dimension *dim;
	const char *text = NULL;
	int width = c2c_width(fmt, hpp, hists);

	c2c_fmt = container_of(fmt, struct c2c_fmt, fmt);
	dim = c2c_fmt->dim;

	if (dim->se) {
		text = dim->header.line[line].text;
		/* Use the last line from sort_entry if not defined. */
		if (!text && (line == hpp_list->nr_header_lines - 1))
			text = dim->se->se_header;
	} else {
		text = dim->header.line[line].text;

		if (*span) {
			(*span)--;
			return 0;
		} else {
			*span = dim->header.line[line].span;
		}
	}

	if (text == NULL)
		text = "";

	return scnprintf(hpp->buf, hpp->size, "%*s", width, text);
}

#define HEX_STR(__s, __v)				\
({							\
	scnprintf(__s, sizeof(__s), "0x%" PRIx64, __v);	\
	__s;						\
})

static int64_t
dcacheline_cmp(struct perf_hpp_fmt *fmt __maybe_unused,
	       struct hist_entry *left, struct hist_entry *right)
{
	return sort__dcacheline_cmp(left, right);
}

static int dcacheline_entry(struct perf_hpp_fmt *fmt, struct perf_hpp *hpp,
			    struct hist_entry *he)
{
	uint64_t addr = 0;
	int width = c2c_width(fmt, hpp, he->hists);
	char buf[20];

	if (he->mem_info)
		addr = cl_address(mem_info__daddr(he->mem_info)->addr, chk_double_cl);

	return scnprintf(hpp->buf, hpp->size, "%*s", width, HEX_STR(buf, addr));
}

static int
dcacheline_node_entry(struct perf_hpp_fmt *fmt, struct perf_hpp *hpp,
		      struct hist_entry *he)
{
	struct c2c_hist_entry *c2c_he;
	int width = c2c_width(fmt, hpp, he->hists);

	c2c_he = container_of(he, struct c2c_hist_entry, he);
	if (WARN_ON_ONCE(!c2c_he->nodestr))
		return 0;

	return scnprintf(hpp->buf, hpp->size, "%*s", width, c2c_he->nodestr);
}

static int
dcacheline_node_count(struct perf_hpp_fmt *fmt, struct perf_hpp *hpp,
		      struct hist_entry *he)
{
	struct c2c_hist_entry *c2c_he;
	int width = c2c_width(fmt, hpp, he->hists);

	c2c_he = container_of(he, struct c2c_hist_entry, he);
	return scnprintf(hpp->buf, hpp->size, "%*lu", width, c2c_he->paddr_cnt);
}

static int offset_entry(struct perf_hpp_fmt *fmt, struct perf_hpp *hpp,
			struct hist_entry *he)
{
	uint64_t addr = 0;
	int width = c2c_width(fmt, hpp, he->hists);
	char buf[20];

	if (he->mem_info)
		addr = cl_offset(mem_info__daddr(he->mem_info)->al_addr, chk_double_cl);

	return scnprintf(hpp->buf, hpp->size, "%*s", width, HEX_STR(buf, addr));
}

static int64_t
offset_cmp(struct perf_hpp_fmt *fmt __maybe_unused,
	   struct hist_entry *left, struct hist_entry *right)
{
	uint64_t l = 0, r = 0;

	if (left->mem_info)
		l = cl_offset(mem_info__daddr(left->mem_info)->addr, chk_double_cl);

	if (right->mem_info)
		r = cl_offset(mem_info__daddr(right->mem_info)->addr, chk_double_cl);

	return (int64_t)(r - l);
}

static int
iaddr_entry(struct perf_hpp_fmt *fmt, struct perf_hpp *hpp,
	    struct hist_entry *he)
{
	uint64_t addr = 0;
	int width = c2c_width(fmt, hpp, he->hists);
	char buf[20];

	if (he->mem_info)
		addr = mem_info__iaddr(he->mem_info)->addr;

	return scnprintf(hpp->buf, hpp->size, "%*s", width, HEX_STR(buf, addr));
}

static int64_t
iaddr_cmp(struct perf_hpp_fmt *fmt __maybe_unused,
	  struct hist_entry *left, struct hist_entry *right)
{
	return sort__iaddr_cmp(left, right);
}

static int
tot_hitm_entry(struct perf_hpp_fmt *fmt, struct perf_hpp *hpp,
	       struct hist_entry *he)
{
	struct c2c_hist_entry *c2c_he;
	int width = c2c_width(fmt, hpp, he->hists);
	unsigned int tot_hitm;

	c2c_he = container_of(he, struct c2c_hist_entry, he);
	tot_hitm = c2c_he->stats.lcl_hitm + c2c_he->stats.rmt_hitm;

	return scnprintf(hpp->buf, hpp->size, "%*u", width, tot_hitm);
}

static int64_t
tot_hitm_cmp(struct perf_hpp_fmt *fmt __maybe_unused,
	     struct hist_entry *left, struct hist_entry *right)
{
	struct c2c_hist_entry *c2c_left;
	struct c2c_hist_entry *c2c_right;
	uint64_t tot_hitm_left;
	uint64_t tot_hitm_right;

	c2c_left  = container_of(left, struct c2c_hist_entry, he);
	c2c_right = container_of(right, struct c2c_hist_entry, he);

	tot_hitm_left  = c2c_left->stats.lcl_hitm + c2c_left->stats.rmt_hitm;
	tot_hitm_right = c2c_right->stats.lcl_hitm + c2c_right->stats.rmt_hitm;

	return tot_hitm_left - tot_hitm_right;
}

#define STAT_FN_ENTRY(__f)					\
static int							\
__f ## _entry(struct perf_hpp_fmt *fmt, struct perf_hpp *hpp,	\
	      struct hist_entry *he)				\
{								\
	struct c2c_hist_entry *c2c_he;				\
	int width = c2c_width(fmt, hpp, he->hists);		\
								\
	c2c_he = container_of(he, struct c2c_hist_entry, he);	\
	return scnprintf(hpp->buf, hpp->size, "%*u", width,	\
			 c2c_he->stats.__f);			\
}

#define STAT_FN_CMP(__f)						\
static int64_t								\
__f ## _cmp(struct perf_hpp_fmt *fmt __maybe_unused,			\
	    struct hist_entry *left, struct hist_entry *right)		\
{									\
	struct c2c_hist_entry *c2c_left, *c2c_right;			\
									\
	c2c_left  = container_of(left, struct c2c_hist_entry, he);	\
	c2c_right = container_of(right, struct c2c_hist_entry, he);	\
	return (uint64_t) c2c_left->stats.__f -				\
	       (uint64_t) c2c_right->stats.__f;				\
}

#define STAT_FN(__f)		\
	STAT_FN_ENTRY(__f)	\
	STAT_FN_CMP(__f)

STAT_FN(rmt_hitm)
STAT_FN(lcl_hitm)
STAT_FN(rmt_peer)
STAT_FN(lcl_peer)
STAT_FN(tot_peer)
STAT_FN(store)
STAT_FN(st_l1hit)
STAT_FN(st_l1miss)
STAT_FN(st_na)
STAT_FN(ld_fbhit)
STAT_FN(ld_l1hit)
STAT_FN(ld_l2hit)
STAT_FN(ld_llchit)
STAT_FN(rmt_hit)

static uint64_t get_load_llc_misses(struct c2c_stats *stats)
{
	return stats->lcl_dram +
	       stats->rmt_dram +
	       stats->rmt_hitm +
	       stats->rmt_hit;
}

static uint64_t get_load_cache_hits(struct c2c_stats *stats)
{
	return stats->ld_fbhit +
	       stats->ld_l1hit +
	       stats->ld_l2hit +
	       stats->ld_llchit +
	       stats->lcl_hitm;
}

static uint64_t get_stores(struct c2c_stats *stats)
{
	return stats->st_l1hit +
	       stats->st_l1miss +
	       stats->st_na;
}

static uint64_t total_records(struct c2c_stats *stats)
{
	return get_load_llc_misses(stats) +
	       get_load_cache_hits(stats) +
	       get_stores(stats);
}

static int
tot_recs_entry(struct perf_hpp_fmt *fmt, struct perf_hpp *hpp,
		struct hist_entry *he)
{
	struct c2c_hist_entry *c2c_he;
	int width = c2c_width(fmt, hpp, he->hists);
	uint64_t tot_recs;

	c2c_he = container_of(he, struct c2c_hist_entry, he);
	tot_recs = total_records(&c2c_he->stats);

	return scnprintf(hpp->buf, hpp->size, "%*" PRIu64, width, tot_recs);
}

static int64_t
tot_recs_cmp(struct perf_hpp_fmt *fmt __maybe_unused,
	     struct hist_entry *left, struct hist_entry *right)
{
	struct c2c_hist_entry *c2c_left;
	struct c2c_hist_entry *c2c_right;
	uint64_t tot_recs_left;
	uint64_t tot_recs_right;

	c2c_left  = container_of(left, struct c2c_hist_entry, he);
	c2c_right = container_of(right, struct c2c_hist_entry, he);

	tot_recs_left  = total_records(&c2c_left->stats);
	tot_recs_right = total_records(&c2c_right->stats);

	return tot_recs_left - tot_recs_right;
}

static uint64_t total_loads(struct c2c_stats *stats)
{
	return get_load_llc_misses(stats) +
	       get_load_cache_hits(stats);
}

static int
tot_loads_entry(struct perf_hpp_fmt *fmt, struct perf_hpp *hpp,
		struct hist_entry *he)
{
	struct c2c_hist_entry *c2c_he;
	int width = c2c_width(fmt, hpp, he->hists);
	uint64_t tot_recs;

	c2c_he = container_of(he, struct c2c_hist_entry, he);
	tot_recs = total_loads(&c2c_he->stats);

	return scnprintf(hpp->buf, hpp->size, "%*" PRIu64, width, tot_recs);
}

static int64_t
tot_loads_cmp(struct perf_hpp_fmt *fmt __maybe_unused,
	      struct hist_entry *left, struct hist_entry *right)
{
	struct c2c_hist_entry *c2c_left;
	struct c2c_hist_entry *c2c_right;
	uint64_t tot_recs_left;
	uint64_t tot_recs_right;

	c2c_left  = container_of(left, struct c2c_hist_entry, he);
	c2c_right = container_of(right, struct c2c_hist_entry, he);

	tot_recs_left  = total_loads(&c2c_left->stats);
	tot_recs_right = total_loads(&c2c_right->stats);

	return tot_recs_left - tot_recs_right;
}

typedef double (get_percent_cb)(struct c2c_hist_entry *);

static int
percent_color(struct perf_hpp_fmt *fmt, struct perf_hpp *hpp,
	      struct hist_entry *he, get_percent_cb get_percent)
{
	struct c2c_hist_entry *c2c_he;
	int width = c2c_width(fmt, hpp, he->hists);
	double per;

	c2c_he = container_of(he, struct c2c_hist_entry, he);
	per = get_percent(c2c_he);

#ifdef HAVE_SLANG_SUPPORT
	if (use_browser)
		return __hpp__slsmg_color_printf(hpp, "%*.2f%%", width - 1, per);
#endif
	return hpp_color_scnprintf(hpp, "%*.2f%%", width - 1, per);
}

static double percent_costly_snoop(struct c2c_hist_entry *c2c_he)
{
	struct c2c_hists *hists;
	struct c2c_stats *stats;
	struct c2c_stats *total;
	int tot = 0, st = 0;
	double p;

	hists = container_of(c2c_he->he.hists, struct c2c_hists, hists);
	stats = &c2c_he->stats;
	total = &hists->stats;

	switch (c2c.display) {
	case DISPLAY_RMT_HITM:
		st  = stats->rmt_hitm;
		tot = total->rmt_hitm;
		break;
	case DISPLAY_LCL_HITM:
		st  = stats->lcl_hitm;
		tot = total->lcl_hitm;
		break;
	case DISPLAY_TOT_HITM:
		st  = stats->tot_hitm;
		tot = total->tot_hitm;
		break;
	case DISPLAY_SNP_PEER:
		st  = stats->tot_peer;
		tot = total->tot_peer;
		break;
	default:
		break;
	}

	p = tot ? (double) st / tot : 0;

	return 100 * p;
}

#define PERC_STR(__s, __v)				\
({							\
	scnprintf(__s, sizeof(__s), "%.2F%%", __v);	\
	__s;						\
})

static int
percent_costly_snoop_entry(struct perf_hpp_fmt *fmt, struct perf_hpp *hpp,
			   struct hist_entry *he)
{
	struct c2c_hist_entry *c2c_he;
	int width = c2c_width(fmt, hpp, he->hists);
	char buf[10];
	double per;

	c2c_he = container_of(he, struct c2c_hist_entry, he);
	per = percent_costly_snoop(c2c_he);
	return scnprintf(hpp->buf, hpp->size, "%*s", width, PERC_STR(buf, per));
}

static int
percent_costly_snoop_color(struct perf_hpp_fmt *fmt, struct perf_hpp *hpp,
			   struct hist_entry *he)
{
	return percent_color(fmt, hpp, he, percent_costly_snoop);
}

static int64_t
percent_costly_snoop_cmp(struct perf_hpp_fmt *fmt __maybe_unused,
			 struct hist_entry *left, struct hist_entry *right)
{
	struct c2c_hist_entry *c2c_left;
	struct c2c_hist_entry *c2c_right;
	double per_left;
	double per_right;

	c2c_left  = container_of(left, struct c2c_hist_entry, he);
	c2c_right = container_of(right, struct c2c_hist_entry, he);

	per_left  = percent_costly_snoop(c2c_left);
	per_right = percent_costly_snoop(c2c_right);

	return per_left - per_right;
}

static struct c2c_stats *he_stats(struct hist_entry *he)
{
	struct c2c_hist_entry *c2c_he;

	c2c_he = container_of(he, struct c2c_hist_entry, he);
	return &c2c_he->stats;
}

static struct c2c_stats *total_stats(struct hist_entry *he)
{
	struct c2c_hists *hists;

	hists = container_of(he->hists, struct c2c_hists, hists);
	return &hists->stats;
}

static double percent(u32 st, u32 tot)
{
	return tot ? 100. * (double) st / (double) tot : 0;
}

#define PERCENT(__h, __f) percent(he_stats(__h)->__f, total_stats(__h)->__f)

#define PERCENT_FN(__f)								\
static double percent_ ## __f(struct c2c_hist_entry *c2c_he)			\
{										\
	struct c2c_hists *hists;						\
										\
	hists = container_of(c2c_he->he.hists, struct c2c_hists, hists);	\
	return percent(c2c_he->stats.__f, hists->stats.__f);			\
}

PERCENT_FN(rmt_hitm)
PERCENT_FN(lcl_hitm)
PERCENT_FN(rmt_peer)
PERCENT_FN(lcl_peer)
PERCENT_FN(st_l1hit)
PERCENT_FN(st_l1miss)
PERCENT_FN(st_na)

static int
percent_rmt_hitm_entry(struct perf_hpp_fmt *fmt, struct perf_hpp *hpp,
		       struct hist_entry *he)
{
	int width = c2c_width(fmt, hpp, he->hists);
	double per = PERCENT(he, rmt_hitm);
	char buf[10];

	return scnprintf(hpp->buf, hpp->size, "%*s", width, PERC_STR(buf, per));
}

static int
percent_rmt_hitm_color(struct perf_hpp_fmt *fmt, struct perf_hpp *hpp,
		       struct hist_entry *he)
{
	return percent_color(fmt, hpp, he, percent_rmt_hitm);
}

static int64_t
percent_rmt_hitm_cmp(struct perf_hpp_fmt *fmt __maybe_unused,
		     struct hist_entry *left, struct hist_entry *right)
{
	double per_left;
	double per_right;

	per_left  = PERCENT(left, rmt_hitm);
	per_right = PERCENT(right, rmt_hitm);

	return per_left - per_right;
}

static int
percent_lcl_hitm_entry(struct perf_hpp_fmt *fmt, struct perf_hpp *hpp,
		       struct hist_entry *he)
{
	int width = c2c_width(fmt, hpp, he->hists);
	double per = PERCENT(he, lcl_hitm);
	char buf[10];

	return scnprintf(hpp->buf, hpp->size, "%*s", width, PERC_STR(buf, per));
}

static int
percent_lcl_hitm_color(struct perf_hpp_fmt *fmt, struct perf_hpp *hpp,
		       struct hist_entry *he)
{
	return percent_color(fmt, hpp, he, percent_lcl_hitm);
}

static int64_t
percent_lcl_hitm_cmp(struct perf_hpp_fmt *fmt __maybe_unused,
		     struct hist_entry *left, struct hist_entry *right)
{
	double per_left;
	double per_right;

	per_left  = PERCENT(left, lcl_hitm);
	per_right = PERCENT(right, lcl_hitm);

	return per_left - per_right;
}

static int
percent_lcl_peer_entry(struct perf_hpp_fmt *fmt, struct perf_hpp *hpp,
		       struct hist_entry *he)
{
	int width = c2c_width(fmt, hpp, he->hists);
	double per = PERCENT(he, lcl_peer);
	char buf[10];

	return scnprintf(hpp->buf, hpp->size, "%*s", width, PERC_STR(buf, per));
}

static int
percent_lcl_peer_color(struct perf_hpp_fmt *fmt, struct perf_hpp *hpp,
		       struct hist_entry *he)
{
	return percent_color(fmt, hpp, he, percent_lcl_peer);
}

static int64_t
percent_lcl_peer_cmp(struct perf_hpp_fmt *fmt __maybe_unused,
		     struct hist_entry *left, struct hist_entry *right)
{
	double per_left;
	double per_right;

	per_left  = PERCENT(left, lcl_peer);
	per_right = PERCENT(right, lcl_peer);

	return per_left - per_right;
}

static int
percent_rmt_peer_entry(struct perf_hpp_fmt *fmt, struct perf_hpp *hpp,
		       struct hist_entry *he)
{
	int width = c2c_width(fmt, hpp, he->hists);
	double per = PERCENT(he, rmt_peer);
	char buf[10];

	return scnprintf(hpp->buf, hpp->size, "%*s", width, PERC_STR(buf, per));
}

static int
percent_rmt_peer_color(struct perf_hpp_fmt *fmt, struct perf_hpp *hpp,
		       struct hist_entry *he)
{
	return percent_color(fmt, hpp, he, percent_rmt_peer);
}

static int64_t
percent_rmt_peer_cmp(struct perf_hpp_fmt *fmt __maybe_unused,
		     struct hist_entry *left, struct hist_entry *right)
{
	double per_left;
	double per_right;

	per_left  = PERCENT(left, rmt_peer);
	per_right = PERCENT(right, rmt_peer);

	return per_left - per_right;
}

static int
percent_stores_l1hit_entry(struct perf_hpp_fmt *fmt, struct perf_hpp *hpp,
			   struct hist_entry *he)
{
	int width = c2c_width(fmt, hpp, he->hists);
	double per = PERCENT(he, st_l1hit);
	char buf[10];

	return scnprintf(hpp->buf, hpp->size, "%*s", width, PERC_STR(buf, per));
}

static int
percent_stores_l1hit_color(struct perf_hpp_fmt *fmt, struct perf_hpp *hpp,
			   struct hist_entry *he)
{
	return percent_color(fmt, hpp, he, percent_st_l1hit);
}

static int64_t
percent_stores_l1hit_cmp(struct perf_hpp_fmt *fmt __maybe_unused,
			struct hist_entry *left, struct hist_entry *right)
{
	double per_left;
	double per_right;

	per_left  = PERCENT(left, st_l1hit);
	per_right = PERCENT(right, st_l1hit);

	return per_left - per_right;
}

static int
percent_stores_l1miss_entry(struct perf_hpp_fmt *fmt, struct perf_hpp *hpp,
			   struct hist_entry *he)
{
	int width = c2c_width(fmt, hpp, he->hists);
	double per = PERCENT(he, st_l1miss);
	char buf[10];

	return scnprintf(hpp->buf, hpp->size, "%*s", width, PERC_STR(buf, per));
}

static int
percent_stores_l1miss_color(struct perf_hpp_fmt *fmt, struct perf_hpp *hpp,
			    struct hist_entry *he)
{
	return percent_color(fmt, hpp, he, percent_st_l1miss);
}

static int64_t
percent_stores_l1miss_cmp(struct perf_hpp_fmt *fmt __maybe_unused,
			  struct hist_entry *left, struct hist_entry *right)
{
	double per_left;
	double per_right;

	per_left  = PERCENT(left, st_l1miss);
	per_right = PERCENT(right, st_l1miss);

	return per_left - per_right;
}

static int
percent_stores_na_entry(struct perf_hpp_fmt *fmt, struct perf_hpp *hpp,
			struct hist_entry *he)
{
	int width = c2c_width(fmt, hpp, he->hists);
	double per = PERCENT(he, st_na);
	char buf[10];

	return scnprintf(hpp->buf, hpp->size, "%*s", width, PERC_STR(buf, per));
}

static int
percent_stores_na_color(struct perf_hpp_fmt *fmt, struct perf_hpp *hpp,
			struct hist_entry *he)
{
	return percent_color(fmt, hpp, he, percent_st_na);
}

static int64_t
percent_stores_na_cmp(struct perf_hpp_fmt *fmt __maybe_unused,
		      struct hist_entry *left, struct hist_entry *right)
{
	double per_left;
	double per_right;

	per_left  = PERCENT(left, st_na);
	per_right = PERCENT(right, st_na);

	return per_left - per_right;
}

STAT_FN(lcl_dram)
STAT_FN(rmt_dram)

static int
pid_entry(struct perf_hpp_fmt *fmt, struct perf_hpp *hpp,
	  struct hist_entry *he)
{
	int width = c2c_width(fmt, hpp, he->hists);

	return scnprintf(hpp->buf, hpp->size, "%*d", width, thread__pid(he->thread));
}

static int64_t
pid_cmp(struct perf_hpp_fmt *fmt __maybe_unused,
	struct hist_entry *left, struct hist_entry *right)
{
	return thread__pid(left->thread) - thread__pid(right->thread);
}

static int64_t
empty_cmp(struct perf_hpp_fmt *fmt __maybe_unused,
	  struct hist_entry *left __maybe_unused,
	  struct hist_entry *right __maybe_unused)
{
	return 0;
}

static int display_metrics(struct perf_hpp *hpp, u32 val, u32 sum)
{
	int ret;

	if (sum != 0)
		ret = scnprintf(hpp->buf, hpp->size, "%5.1f%% ",
				percent(val, sum));
	else
		ret = scnprintf(hpp->buf, hpp->size, "%6s ", "n/a");

	return ret;
}

static int
node_entry(struct perf_hpp_fmt *fmt __maybe_unused, struct perf_hpp *hpp,
	   struct hist_entry *he)
{
	struct c2c_hist_entry *c2c_he;
	bool first = true;
	int node;
	int ret = 0;

	c2c_he = container_of(he, struct c2c_hist_entry, he);

	for (node = 0; node < c2c.nodes_cnt; node++) {
		DECLARE_BITMAP(set, c2c.cpus_cnt);

		bitmap_zero(set, c2c.cpus_cnt);
		bitmap_and(set, c2c_he->cpuset, c2c.nodes[node], c2c.cpus_cnt);

		if (bitmap_empty(set, c2c.cpus_cnt)) {
			if (c2c.node_info == 1) {
				ret = scnprintf(hpp->buf, hpp->size, "%21s", " ");
				advance_hpp(hpp, ret);
			}
			continue;
		}

		if (!first) {
			ret = scnprintf(hpp->buf, hpp->size, " ");
			advance_hpp(hpp, ret);
		}

		switch (c2c.node_info) {
		case 0:
			ret = scnprintf(hpp->buf, hpp->size, "%2d", node);
			advance_hpp(hpp, ret);
			break;
		case 1:
		{
			int num = bitmap_weight(set, c2c.cpus_cnt);
			struct c2c_stats *stats = &c2c_he->node_stats[node];

			ret = scnprintf(hpp->buf, hpp->size, "%2d{%2d ", node, num);
			advance_hpp(hpp, ret);

			switch (c2c.display) {
			case DISPLAY_RMT_HITM:
				ret = display_metrics(hpp, stats->rmt_hitm,
						      c2c_he->stats.rmt_hitm);
				break;
			case DISPLAY_LCL_HITM:
				ret = display_metrics(hpp, stats->lcl_hitm,
						      c2c_he->stats.lcl_hitm);
				break;
			case DISPLAY_TOT_HITM:
				ret = display_metrics(hpp, stats->tot_hitm,
						      c2c_he->stats.tot_hitm);
				break;
			case DISPLAY_SNP_PEER:
				ret = display_metrics(hpp, stats->tot_peer,
						      c2c_he->stats.tot_peer);
				break;
			default:
				break;
			}

			advance_hpp(hpp, ret);

			if (c2c_he->stats.store > 0) {
				ret = scnprintf(hpp->buf, hpp->size, "%5.1f%%}",
						percent(stats->store, c2c_he->stats.store));
			} else {
				ret = scnprintf(hpp->buf, hpp->size, "%6s}", "n/a");
			}

			advance_hpp(hpp, ret);
			break;
		}
		case 2:
			ret = scnprintf(hpp->buf, hpp->size, "%2d{", node);
			advance_hpp(hpp, ret);

			ret = bitmap_scnprintf(set, c2c.cpus_cnt, hpp->buf, hpp->size);
			advance_hpp(hpp, ret);

			ret = scnprintf(hpp->buf, hpp->size, "}");
			advance_hpp(hpp, ret);
			break;
		default:
			break;
		}

		first = false;
	}

	return 0;
}

static int
mean_entry(struct perf_hpp_fmt *fmt, struct perf_hpp *hpp,
	   struct hist_entry *he, double mean)
{
	int width = c2c_width(fmt, hpp, he->hists);
	char buf[10];

	scnprintf(buf, 10, "%6.0f", mean);
	return scnprintf(hpp->buf, hpp->size, "%*s", width, buf);
}

#define MEAN_ENTRY(__func, __val)						\
static int									\
__func(struct perf_hpp_fmt *fmt, struct perf_hpp *hpp, struct hist_entry *he)	\
{										\
	struct c2c_hist_entry *c2c_he;						\
	c2c_he = container_of(he, struct c2c_hist_entry, he);			\
	return mean_entry(fmt, hpp, he, avg_stats(&c2c_he->cstats.__val));	\
}

MEAN_ENTRY(mean_rmt_entry,  rmt_hitm);
MEAN_ENTRY(mean_lcl_entry,  lcl_hitm);
MEAN_ENTRY(mean_load_entry, load);
MEAN_ENTRY(mean_rmt_peer_entry, rmt_peer);
MEAN_ENTRY(mean_lcl_peer_entry, lcl_peer);

static int
cpucnt_entry(struct perf_hpp_fmt *fmt, struct perf_hpp *hpp,
	     struct hist_entry *he)
{
	struct c2c_hist_entry *c2c_he;
	int width = c2c_width(fmt, hpp, he->hists);
	char buf[10];

	c2c_he = container_of(he, struct c2c_hist_entry, he);

	scnprintf(buf, 10, "%d", bitmap_weight(c2c_he->cpuset, c2c.cpus_cnt));
	return scnprintf(hpp->buf, hpp->size, "%*s", width, buf);
}

static int
cl_idx_entry(struct perf_hpp_fmt *fmt, struct perf_hpp *hpp,
	     struct hist_entry *he)
{
	struct c2c_hist_entry *c2c_he;
	int width = c2c_width(fmt, hpp, he->hists);
	char buf[10];

	c2c_he = container_of(he, struct c2c_hist_entry, he);

	scnprintf(buf, 10, "%u", c2c_he->cacheline_idx);
	return scnprintf(hpp->buf, hpp->size, "%*s", width, buf);
}

static int
cl_idx_empty_entry(struct perf_hpp_fmt *fmt, struct perf_hpp *hpp,
		   struct hist_entry *he)
{
	int width = c2c_width(fmt, hpp, he->hists);

	return scnprintf(hpp->buf, hpp->size, "%*s", width, "");
}

#define HEADER_LOW(__h)			\
	{				\
		.line[1] = {		\
			.text = __h,	\
		},			\
	}

#define HEADER_BOTH(__h0, __h1)		\
	{				\
		.line[0] = {		\
			.text = __h0,	\
		},			\
		.line[1] = {		\
			.text = __h1,	\
		},			\
	}

#define HEADER_SPAN(__h0, __h1, __s)	\
	{				\
		.line[0] = {		\
			.text = __h0,	\
			.span = __s,	\
		},			\
		.line[1] = {		\
			.text = __h1,	\
		},			\
	}

#define HEADER_SPAN_LOW(__h)		\
	{				\
		.line[1] = {		\
			.text = __h,	\
		},			\
	}

static struct c2c_dimension dim_dcacheline = {
	.header		= HEADER_SPAN("--- Cacheline ----", "Address", 2),
	.name		= "dcacheline",
	.cmp		= dcacheline_cmp,
	.entry		= dcacheline_entry,
	.width		= 18,
};

static struct c2c_dimension dim_dcacheline_node = {
	.header		= HEADER_LOW("Node"),
	.name		= "dcacheline_node",
	.cmp		= empty_cmp,
	.entry		= dcacheline_node_entry,
	.width		= 4,
};

static struct c2c_dimension dim_dcacheline_count = {
	.header		= HEADER_LOW("PA cnt"),
	.name		= "dcacheline_count",
	.cmp		= empty_cmp,
	.entry		= dcacheline_node_count,
	.width		= 6,
};

static struct c2c_header header_offset_tui = HEADER_SPAN("-----", "Off", 2);

static struct c2c_dimension dim_offset = {
	.header		= HEADER_SPAN("--- Data address -", "Offset", 2),
	.name		= "offset",
	.cmp		= offset_cmp,
	.entry		= offset_entry,
	.width		= 18,
};

static struct c2c_dimension dim_offset_node = {
	.header		= HEADER_LOW("Node"),
	.name		= "offset_node",
	.cmp		= empty_cmp,
	.entry		= dcacheline_node_entry,
	.width		= 4,
};

static struct c2c_dimension dim_iaddr = {
	.header		= HEADER_LOW("Code address"),
	.name		= "iaddr",
	.cmp		= iaddr_cmp,
	.entry		= iaddr_entry,
	.width		= 18,
};

static struct c2c_dimension dim_tot_hitm = {
	.header		= HEADER_SPAN("------- Load Hitm -------", "Total", 2),
	.name		= "tot_hitm",
	.cmp		= tot_hitm_cmp,
	.entry		= tot_hitm_entry,
	.width		= 7,
};

static struct c2c_dimension dim_lcl_hitm = {
	.header		= HEADER_SPAN_LOW("LclHitm"),
	.name		= "lcl_hitm",
	.cmp		= lcl_hitm_cmp,
	.entry		= lcl_hitm_entry,
	.width		= 7,
};

static struct c2c_dimension dim_rmt_hitm = {
	.header		= HEADER_SPAN_LOW("RmtHitm"),
	.name		= "rmt_hitm",
	.cmp		= rmt_hitm_cmp,
	.entry		= rmt_hitm_entry,
	.width		= 7,
};

static struct c2c_dimension dim_tot_peer = {
	.header		= HEADER_SPAN("------- Load Peer -------", "Total", 2),
	.name		= "tot_peer",
	.cmp		= tot_peer_cmp,
	.entry		= tot_peer_entry,
	.width		= 7,
};

static struct c2c_dimension dim_lcl_peer = {
	.header		= HEADER_SPAN_LOW("Local"),
	.name		= "lcl_peer",
	.cmp		= lcl_peer_cmp,
	.entry		= lcl_peer_entry,
	.width		= 7,
};

static struct c2c_dimension dim_rmt_peer = {
	.header		= HEADER_SPAN_LOW("Remote"),
	.name		= "rmt_peer",
	.cmp		= rmt_peer_cmp,
	.entry		= rmt_peer_entry,
	.width		= 7,
};

static struct c2c_dimension dim_cl_rmt_hitm = {
	.header		= HEADER_SPAN("----- HITM -----", "Rmt", 1),
	.name		= "cl_rmt_hitm",
	.cmp		= rmt_hitm_cmp,
	.entry		= rmt_hitm_entry,
	.width		= 7,
};

static struct c2c_dimension dim_cl_lcl_hitm = {
	.header		= HEADER_SPAN_LOW("Lcl"),
	.name		= "cl_lcl_hitm",
	.cmp		= lcl_hitm_cmp,
	.entry		= lcl_hitm_entry,
	.width		= 7,
};

static struct c2c_dimension dim_cl_rmt_peer = {
	.header		= HEADER_SPAN("----- Peer -----", "Rmt", 1),
	.name		= "cl_rmt_peer",
	.cmp		= rmt_peer_cmp,
	.entry		= rmt_peer_entry,
	.width		= 7,
};

static struct c2c_dimension dim_cl_lcl_peer = {
	.header		= HEADER_SPAN_LOW("Lcl"),
	.name		= "cl_lcl_peer",
	.cmp		= lcl_peer_cmp,
	.entry		= lcl_peer_entry,
	.width		= 7,
};

static struct c2c_dimension dim_tot_stores = {
	.header		= HEADER_BOTH("Total", "Stores"),
	.name		= "tot_stores",
	.cmp		= store_cmp,
	.entry		= store_entry,
	.width		= 7,
};

static struct c2c_dimension dim_stores_l1hit = {
	.header		= HEADER_SPAN("--------- Stores --------", "L1Hit", 2),
	.name		= "stores_l1hit",
	.cmp		= st_l1hit_cmp,
	.entry		= st_l1hit_entry,
	.width		= 7,
};

static struct c2c_dimension dim_stores_l1miss = {
	.header		= HEADER_SPAN_LOW("L1Miss"),
	.name		= "stores_l1miss",
	.cmp		= st_l1miss_cmp,
	.entry		= st_l1miss_entry,
	.width		= 7,
};

static struct c2c_dimension dim_stores_na = {
	.header		= HEADER_SPAN_LOW("N/A"),
	.name		= "stores_na",
	.cmp		= st_na_cmp,
	.entry		= st_na_entry,
	.width		= 7,
};

static struct c2c_dimension dim_cl_stores_l1hit = {
	.header		= HEADER_SPAN("------- Store Refs ------", "L1 Hit", 2),
	.name		= "cl_stores_l1hit",
	.cmp		= st_l1hit_cmp,
	.entry		= st_l1hit_entry,
	.width		= 7,
};

static struct c2c_dimension dim_cl_stores_l1miss = {
	.header		= HEADER_SPAN_LOW("L1 Miss"),
	.name		= "cl_stores_l1miss",
	.cmp		= st_l1miss_cmp,
	.entry		= st_l1miss_entry,
	.width		= 7,
};

static struct c2c_dimension dim_cl_stores_na = {
	.header		= HEADER_SPAN_LOW("N/A"),
	.name		= "cl_stores_na",
	.cmp		= st_na_cmp,
	.entry		= st_na_entry,
	.width		= 7,
};

static struct c2c_dimension dim_ld_fbhit = {
	.header		= HEADER_SPAN("----- Core Load Hit -----", "FB", 2),
	.name		= "ld_fbhit",
	.cmp		= ld_fbhit_cmp,
	.entry		= ld_fbhit_entry,
	.width		= 7,
};

static struct c2c_dimension dim_ld_l1hit = {
	.header		= HEADER_SPAN_LOW("L1"),
	.name		= "ld_l1hit",
	.cmp		= ld_l1hit_cmp,
	.entry		= ld_l1hit_entry,
	.width		= 7,
};

static struct c2c_dimension dim_ld_l2hit = {
	.header		= HEADER_SPAN_LOW("L2"),
	.name		= "ld_l2hit",
	.cmp		= ld_l2hit_cmp,
	.entry		= ld_l2hit_entry,
	.width		= 7,
};

static struct c2c_dimension dim_ld_llchit = {
	.header		= HEADER_SPAN("- LLC Load Hit --", "LclHit", 1),
	.name		= "ld_lclhit",
	.cmp		= ld_llchit_cmp,
	.entry		= ld_llchit_entry,
	.width		= 8,
};

static struct c2c_dimension dim_ld_rmthit = {
	.header		= HEADER_SPAN("- RMT Load Hit --", "RmtHit", 1),
	.name		= "ld_rmthit",
	.cmp		= rmt_hit_cmp,
	.entry		= rmt_hit_entry,
	.width		= 8,
};

static struct c2c_dimension dim_tot_recs = {
	.header		= HEADER_BOTH("Total", "records"),
	.name		= "tot_recs",
	.cmp		= tot_recs_cmp,
	.entry		= tot_recs_entry,
	.width		= 7,
};

static struct c2c_dimension dim_tot_loads = {
	.header		= HEADER_BOTH("Total", "Loads"),
	.name		= "tot_loads",
	.cmp		= tot_loads_cmp,
	.entry		= tot_loads_entry,
	.width		= 7,
};

static struct c2c_header percent_costly_snoop_header[] = {
	[DISPLAY_LCL_HITM] = HEADER_BOTH("Lcl", "Hitm"),
	[DISPLAY_RMT_HITM] = HEADER_BOTH("Rmt", "Hitm"),
	[DISPLAY_TOT_HITM] = HEADER_BOTH("Tot", "Hitm"),
	[DISPLAY_SNP_PEER] = HEADER_BOTH("Peer", "Snoop"),
};

static struct c2c_dimension dim_percent_costly_snoop = {
	.name		= "percent_costly_snoop",
	.cmp		= percent_costly_snoop_cmp,
	.entry		= percent_costly_snoop_entry,
	.color		= percent_costly_snoop_color,
	.width		= 7,
};

static struct c2c_dimension dim_percent_rmt_hitm = {
	.header		= HEADER_SPAN("----- HITM -----", "RmtHitm", 1),
	.name		= "percent_rmt_hitm",
	.cmp		= percent_rmt_hitm_cmp,
	.entry		= percent_rmt_hitm_entry,
	.color		= percent_rmt_hitm_color,
	.width		= 7,
};

static struct c2c_dimension dim_percent_lcl_hitm = {
	.header		= HEADER_SPAN_LOW("LclHitm"),
	.name		= "percent_lcl_hitm",
	.cmp		= percent_lcl_hitm_cmp,
	.entry		= percent_lcl_hitm_entry,
	.color		= percent_lcl_hitm_color,
	.width		= 7,
};

static struct c2c_dimension dim_percent_rmt_peer = {
	.header		= HEADER_SPAN("-- Peer Snoop --", "Rmt", 1),
	.name		= "percent_rmt_peer",
	.cmp		= percent_rmt_peer_cmp,
	.entry		= percent_rmt_peer_entry,
	.color		= percent_rmt_peer_color,
	.width		= 7,
};

static struct c2c_dimension dim_percent_lcl_peer = {
	.header		= HEADER_SPAN_LOW("Lcl"),
	.name		= "percent_lcl_peer",
	.cmp		= percent_lcl_peer_cmp,
	.entry		= percent_lcl_peer_entry,
	.color		= percent_lcl_peer_color,
	.width		= 7,
};

static struct c2c_dimension dim_percent_stores_l1hit = {
	.header		= HEADER_SPAN("------- Store Refs ------", "L1 Hit", 2),
	.name		= "percent_stores_l1hit",
	.cmp		= percent_stores_l1hit_cmp,
	.entry		= percent_stores_l1hit_entry,
	.color		= percent_stores_l1hit_color,
	.width		= 7,
};

static struct c2c_dimension dim_percent_stores_l1miss = {
	.header		= HEADER_SPAN_LOW("L1 Miss"),
	.name		= "percent_stores_l1miss",
	.cmp		= percent_stores_l1miss_cmp,
	.entry		= percent_stores_l1miss_entry,
	.color		= percent_stores_l1miss_color,
	.width		= 7,
};

static struct c2c_dimension dim_percent_stores_na = {
	.header		= HEADER_SPAN_LOW("N/A"),
	.name		= "percent_stores_na",
	.cmp		= percent_stores_na_cmp,
	.entry		= percent_stores_na_entry,
	.color		= percent_stores_na_color,
	.width		= 7,
};

static struct c2c_dimension dim_dram_lcl = {
	.header		= HEADER_SPAN("--- Load Dram ----", "Lcl", 1),
	.name		= "dram_lcl",
	.cmp		= lcl_dram_cmp,
	.entry		= lcl_dram_entry,
	.width		= 8,
};

static struct c2c_dimension dim_dram_rmt = {
	.header		= HEADER_SPAN_LOW("Rmt"),
	.name		= "dram_rmt",
	.cmp		= rmt_dram_cmp,
	.entry		= rmt_dram_entry,
	.width		= 8,
};

static struct c2c_dimension dim_pid = {
	.header		= HEADER_LOW("Pid"),
	.name		= "pid",
	.cmp		= pid_cmp,
	.entry		= pid_entry,
	.width		= 7,
};

static struct c2c_dimension dim_tid = {
	.header		= HEADER_LOW("Tid"),
	.name		= "tid",
	.se		= &sort_thread,
};

static struct c2c_dimension dim_symbol = {
	.name		= "symbol",
	.se		= &sort_sym,
};

static struct c2c_dimension dim_dso = {
	.header		= HEADER_BOTH("Shared", "Object"),
	.name		= "dso",
	.se		= &sort_dso,
};

static struct c2c_dimension dim_node = {
	.name		= "node",
	.cmp		= empty_cmp,
	.entry		= node_entry,
	.width		= 4,
};

static struct c2c_dimension dim_mean_rmt = {
	.header		= HEADER_SPAN("---------- cycles ----------", "rmt hitm", 2),
	.name		= "mean_rmt",
	.cmp		= empty_cmp,
	.entry		= mean_rmt_entry,
	.width		= 8,
};

static struct c2c_dimension dim_mean_lcl = {
	.header		= HEADER_SPAN_LOW("lcl hitm"),
	.name		= "mean_lcl",
	.cmp		= empty_cmp,
	.entry		= mean_lcl_entry,
	.width		= 8,
};

static struct c2c_dimension dim_mean_load = {
	.header		= HEADER_SPAN_LOW("load"),
	.name		= "mean_load",
	.cmp		= empty_cmp,
	.entry		= mean_load_entry,
	.width		= 8,
};

static struct c2c_dimension dim_mean_rmt_peer = {
	.header		= HEADER_SPAN("---------- cycles ----------", "rmt peer", 2),
	.name		= "mean_rmt_peer",
	.cmp		= empty_cmp,
	.entry		= mean_rmt_peer_entry,
	.width		= 8,
};

static struct c2c_dimension dim_mean_lcl_peer = {
	.header		= HEADER_SPAN_LOW("lcl peer"),
	.name		= "mean_lcl_peer",
	.cmp		= empty_cmp,
	.entry		= mean_lcl_peer_entry,
	.width		= 8,
};

static struct c2c_dimension dim_cpucnt = {
	.header		= HEADER_BOTH("cpu", "cnt"),
	.name		= "cpucnt",
	.cmp		= empty_cmp,
	.entry		= cpucnt_entry,
	.width		= 8,
};

static struct c2c_dimension dim_srcline = {
	.name		= "cl_srcline",
	.se		= &sort_srcline,
};

static struct c2c_dimension dim_dcacheline_idx = {
	.header		= HEADER_LOW("Index"),
	.name		= "cl_idx",
	.cmp		= empty_cmp,
	.entry		= cl_idx_entry,
	.width		= 5,
};

static struct c2c_dimension dim_dcacheline_num = {
	.header		= HEADER_LOW("Num"),
	.name		= "cl_num",
	.cmp		= empty_cmp,
	.entry		= cl_idx_entry,
	.width		= 5,
};

static struct c2c_dimension dim_dcacheline_num_empty = {
	.header		= HEADER_LOW("Num"),
	.name		= "cl_num_empty",
	.cmp		= empty_cmp,
	.entry		= cl_idx_empty_entry,
	.width		= 5,
};

static struct c2c_dimension *dimensions[] = {
	&dim_dcacheline,
	&dim_dcacheline_node,
	&dim_dcacheline_count,
	&dim_offset,
	&dim_offset_node,
	&dim_iaddr,
	&dim_tot_hitm,
	&dim_lcl_hitm,
	&dim_rmt_hitm,
	&dim_tot_peer,
	&dim_lcl_peer,
	&dim_rmt_peer,
	&dim_cl_lcl_hitm,
	&dim_cl_rmt_hitm,
	&dim_cl_lcl_peer,
	&dim_cl_rmt_peer,
	&dim_tot_stores,
	&dim_stores_l1hit,
	&dim_stores_l1miss,
	&dim_stores_na,
	&dim_cl_stores_l1hit,
	&dim_cl_stores_l1miss,
	&dim_cl_stores_na,
	&dim_ld_fbhit,
	&dim_ld_l1hit,
	&dim_ld_l2hit,
	&dim_ld_llchit,
	&dim_ld_rmthit,
	&dim_tot_recs,
	&dim_tot_loads,
	&dim_percent_costly_snoop,
	&dim_percent_rmt_hitm,
	&dim_percent_lcl_hitm,
	&dim_percent_rmt_peer,
	&dim_percent_lcl_peer,
	&dim_percent_stores_l1hit,
	&dim_percent_stores_l1miss,
	&dim_percent_stores_na,
	&dim_dram_lcl,
	&dim_dram_rmt,
	&dim_pid,
	&dim_tid,
	&dim_symbol,
	&dim_dso,
	&dim_node,
	&dim_mean_rmt,
	&dim_mean_lcl,
	&dim_mean_rmt_peer,
	&dim_mean_lcl_peer,
	&dim_mean_load,
	&dim_cpucnt,
	&dim_srcline,
	&dim_dcacheline_idx,
	&dim_dcacheline_num,
	&dim_dcacheline_num_empty,
	NULL,
};

static void fmt_free(struct perf_hpp_fmt *fmt)
{
	struct c2c_fmt *c2c_fmt;

	c2c_fmt = container_of(fmt, struct c2c_fmt, fmt);
	free(c2c_fmt);
}

static bool fmt_equal(struct perf_hpp_fmt *a, struct perf_hpp_fmt *b)
{
	struct c2c_fmt *c2c_a = container_of(a, struct c2c_fmt, fmt);
	struct c2c_fmt *c2c_b = container_of(b, struct c2c_fmt, fmt);

	return c2c_a->dim == c2c_b->dim;
}

static struct c2c_dimension *get_dimension(const char *name)
{
	unsigned int i;

	for (i = 0; dimensions[i]; i++) {
		struct c2c_dimension *dim = dimensions[i];

		if (!strcmp(dim->name, name))
			return dim;
	}

	return NULL;
}

static int c2c_se_entry(struct perf_hpp_fmt *fmt, struct perf_hpp *hpp,
			struct hist_entry *he)
{
	struct c2c_fmt *c2c_fmt = container_of(fmt, struct c2c_fmt, fmt);
	struct c2c_dimension *dim = c2c_fmt->dim;
	size_t len = fmt->user_len;

	if (!len) {
		len = hists__col_len(he->hists, dim->se->se_width_idx);

		if (dim == &dim_symbol || dim == &dim_srcline)
			len = symbol_width(he->hists, dim->se);
	}

	return dim->se->se_snprintf(he, hpp->buf, hpp->size, len);
}

static int64_t c2c_se_cmp(struct perf_hpp_fmt *fmt,
			  struct hist_entry *a, struct hist_entry *b)
{
	struct c2c_fmt *c2c_fmt = container_of(fmt, struct c2c_fmt, fmt);
	struct c2c_dimension *dim = c2c_fmt->dim;

	return dim->se->se_cmp(a, b);
}

static int64_t c2c_se_collapse(struct perf_hpp_fmt *fmt,
			       struct hist_entry *a, struct hist_entry *b)
{
	struct c2c_fmt *c2c_fmt = container_of(fmt, struct c2c_fmt, fmt);
	struct c2c_dimension *dim = c2c_fmt->dim;
	int64_t (*collapse_fn)(struct hist_entry *, struct hist_entry *);

	collapse_fn = dim->se->se_collapse ?: dim->se->se_cmp;
	return collapse_fn(a, b);
}

static struct c2c_fmt *get_format(const char *name)
{
	struct c2c_dimension *dim = get_dimension(name);
	struct c2c_fmt *c2c_fmt;
	struct perf_hpp_fmt *fmt;

	if (!dim)
		return NULL;

	c2c_fmt = zalloc(sizeof(*c2c_fmt));
	if (!c2c_fmt)
		return NULL;

	c2c_fmt->dim = dim;

	fmt = &c2c_fmt->fmt;
	INIT_LIST_HEAD(&fmt->list);
	INIT_LIST_HEAD(&fmt->sort_list);

	fmt->cmp	= dim->se ? c2c_se_cmp   : dim->cmp;
	fmt->sort	= dim->se ? c2c_se_cmp   : dim->cmp;
	fmt->color	= dim->se ? NULL	 : dim->color;
	fmt->entry	= dim->se ? c2c_se_entry : dim->entry;
	fmt->header	= c2c_header;
	fmt->width	= c2c_width;
	fmt->collapse	= dim->se ? c2c_se_collapse : dim->cmp;
	fmt->equal	= fmt_equal;
	fmt->free	= fmt_free;

	return c2c_fmt;
}

static int c2c_hists__init_output(struct perf_hpp_list *hpp_list, char *name)
{
	struct c2c_fmt *c2c_fmt = get_format(name);

	if (!c2c_fmt) {
		reset_dimensions();
		return output_field_add(hpp_list, name);
	}

	perf_hpp_list__column_register(hpp_list, &c2c_fmt->fmt);
	return 0;
}

static int c2c_hists__init_sort(struct perf_hpp_list *hpp_list, char *name)
{
	struct c2c_fmt *c2c_fmt = get_format(name);
	struct c2c_dimension *dim;

	if (!c2c_fmt) {
		reset_dimensions();
		return sort_dimension__add(hpp_list, name, NULL, 0);
	}

	dim = c2c_fmt->dim;
	if (dim == &dim_dso)
		hpp_list->dso = 1;

	perf_hpp_list__register_sort_field(hpp_list, &c2c_fmt->fmt);
	return 0;
}

#define PARSE_LIST(_list, _fn)							\
	do {									\
		char *tmp, *tok;						\
		ret = 0;							\
										\
		if (!_list)							\
			break;							\
										\
		for (tok = strtok_r((char *)_list, ", ", &tmp);			\
				tok; tok = strtok_r(NULL, ", ", &tmp)) {	\
			ret = _fn(hpp_list, tok);				\
			if (ret == -EINVAL) {					\
				pr_err("Invalid --fields key: `%s'", tok);	\
				break;						\
			} else if (ret == -ESRCH) {				\
				pr_err("Unknown --fields key: `%s'", tok);	\
				break;						\
			}							\
		}								\
	} while (0)

static int hpp_list__parse(struct perf_hpp_list *hpp_list,
			   const char *output_,
			   const char *sort_)
{
	char *output = output_ ? strdup(output_) : NULL;
	char *sort   = sort_   ? strdup(sort_) : NULL;
	int ret;

	PARSE_LIST(output, c2c_hists__init_output);
	PARSE_LIST(sort,   c2c_hists__init_sort);

	/* copy sort keys to output fields */
	perf_hpp__setup_output_field(hpp_list);

	/*
	 * We don't need other sorting keys other than those
	 * we already specified. It also really slows down
	 * the processing a lot with big number of output
	 * fields, so switching this off for c2c.
	 */

#if 0
	/* and then copy output fields to sort keys */
	perf_hpp__append_sort_keys(&hists->list);
#endif

	free(output);
	free(sort);
	return ret;
}

static int c2c_hists__init(struct c2c_hists *hists,
			   const char *sort,
			   int nr_header_lines)
{
	__hists__init(&hists->hists, &hists->list);

	/*
	 * Initialize only with sort fields, we need to resort
	 * later anyway, and that's where we add output fields
	 * as well.
	 */
	perf_hpp_list__init(&hists->list);

	/* Overload number of header lines.*/
	hists->list.nr_header_lines = nr_header_lines;

	return hpp_list__parse(&hists->list, NULL, sort);
}

static int c2c_hists__reinit(struct c2c_hists *c2c_hists,
			     const char *output,
			     const char *sort)
{
	perf_hpp__reset_output_field(&c2c_hists->list);
	return hpp_list__parse(&c2c_hists->list, output, sort);
}

#define DISPLAY_LINE_LIMIT  0.001

static u8 filter_display(u32 val, u32 sum)
{
	if (sum == 0 || ((double)val / sum) < DISPLAY_LINE_LIMIT)
		return HIST_FILTER__C2C;

	return 0;
}

static bool he__display(struct hist_entry *he, struct c2c_stats *stats)
{
	struct c2c_hist_entry *c2c_he;

	if (c2c.show_all)
		return true;

	c2c_he = container_of(he, struct c2c_hist_entry, he);

	switch (c2c.display) {
	case DISPLAY_LCL_HITM:
		he->filtered = filter_display(c2c_he->stats.lcl_hitm,
					      stats->lcl_hitm);
		break;
	case DISPLAY_RMT_HITM:
		he->filtered = filter_display(c2c_he->stats.rmt_hitm,
					      stats->rmt_hitm);
		break;
	case DISPLAY_TOT_HITM:
		he->filtered = filter_display(c2c_he->stats.tot_hitm,
					      stats->tot_hitm);
		break;
	case DISPLAY_SNP_PEER:
		he->filtered = filter_display(c2c_he->stats.tot_peer,
					      stats->tot_peer);
		break;
	default:
		break;
	}

	return he->filtered == 0;
}

static inline bool is_valid_hist_entry(struct hist_entry *he)
{
	struct c2c_hist_entry *c2c_he;
	bool has_record = false;

	c2c_he = container_of(he, struct c2c_hist_entry, he);

	/* It's a valid entry if contains stores */
	if (c2c_he->stats.store)
		return true;

	switch (c2c.display) {
	case DISPLAY_LCL_HITM:
		has_record = !!c2c_he->stats.lcl_hitm;
		break;
	case DISPLAY_RMT_HITM:
		has_record = !!c2c_he->stats.rmt_hitm;
		break;
	case DISPLAY_TOT_HITM:
		has_record = !!c2c_he->stats.tot_hitm;
		break;
	case DISPLAY_SNP_PEER:
		has_record = !!c2c_he->stats.tot_peer;
	default:
		break;
	}

	return has_record;
}

static void set_node_width(struct c2c_hist_entry *c2c_he, int len)
{
	struct c2c_dimension *dim;

	dim = &c2c.hists == c2c_he->hists ?
	      &dim_dcacheline_node : &dim_offset_node;

	if (len > dim->width)
		dim->width = len;
}

static int set_nodestr(struct c2c_hist_entry *c2c_he)
{
	char buf[30];
	int len;

	if (c2c_he->nodestr)
		return 0;

	if (!bitmap_empty(c2c_he->nodeset, c2c.nodes_cnt)) {
		len = bitmap_scnprintf(c2c_he->nodeset, c2c.nodes_cnt,
				      buf, sizeof(buf));
	} else {
		len = scnprintf(buf, sizeof(buf), "N/A");
	}

	set_node_width(c2c_he, len);
	c2c_he->nodestr = strdup(buf);
	return c2c_he->nodestr ? 0 : -ENOMEM;
}

static void calc_width(struct c2c_hist_entry *c2c_he)
{
	struct c2c_hists *c2c_hists;

	c2c_hists = container_of(c2c_he->he.hists, struct c2c_hists, hists);
	hists__calc_col_len(&c2c_hists->hists, &c2c_he->he);
	set_nodestr(c2c_he);
}

static int filter_cb(struct hist_entry *he, void *arg __maybe_unused)
{
	struct c2c_hist_entry *c2c_he;

	c2c_he = container_of(he, struct c2c_hist_entry, he);

	if (c2c.show_src && !he->srcline)
		he->srcline = hist_entry__srcline(he);

	calc_width(c2c_he);

	if (!is_valid_hist_entry(he))
		he->filtered = HIST_FILTER__C2C;

	return 0;
}

static int resort_cl_cb(struct hist_entry *he, void *arg __maybe_unused)
{
	struct c2c_hist_entry *c2c_he;
	struct c2c_hists *c2c_hists;
	bool display = he__display(he, &c2c.shared_clines_stats);

	c2c_he = container_of(he, struct c2c_hist_entry, he);
	c2c_hists = c2c_he->hists;

	if (display && c2c_hists) {
		static unsigned int idx;

		c2c_he->cacheline_idx = idx++;
		calc_width(c2c_he);

		c2c_hists__reinit(c2c_hists, c2c.cl_output, c2c.cl_resort);

		hists__collapse_resort(&c2c_hists->hists, NULL);
		hists__output_resort_cb(&c2c_hists->hists, NULL, filter_cb);
	}

	return 0;
}

static struct c2c_header header_node_0 = HEADER_LOW("Node");
static struct c2c_header header_node_1_hitms_stores =
		HEADER_LOW("Node{cpus %hitms %stores}");
static struct c2c_header header_node_1_peers_stores =
		HEADER_LOW("Node{cpus %peers %stores}");
static struct c2c_header header_node_2 = HEADER_LOW("Node{cpu list}");

static void setup_nodes_header(void)
{
	switch (c2c.node_info) {
	case 0:
		dim_node.header = header_node_0;
		break;
	case 1:
		if (c2c.display == DISPLAY_SNP_PEER)
			dim_node.header = header_node_1_peers_stores;
		else
			dim_node.header = header_node_1_hitms_stores;
		break;
	case 2:
		dim_node.header = header_node_2;
		break;
	default:
		break;
	}

	return;
}

static int setup_nodes(struct perf_session *session)
{
	struct numa_node *n;
	unsigned long **nodes;
	int node, idx;
	struct perf_cpu cpu;
	int *cpu2node;

	if (c2c.node_info > 2)
		c2c.node_info = 2;

	c2c.nodes_cnt = session->header.env.nr_numa_nodes;
	c2c.cpus_cnt  = session->header.env.nr_cpus_avail;

	n = session->header.env.numa_nodes;
	if (!n)
		return -EINVAL;

	nodes = zalloc(sizeof(unsigned long *) * c2c.nodes_cnt);
	if (!nodes)
		return -ENOMEM;

	c2c.nodes = nodes;

	cpu2node = zalloc(sizeof(int) * c2c.cpus_cnt);
	if (!cpu2node)
		return -ENOMEM;

	for (idx = 0; idx < c2c.cpus_cnt; idx++)
		cpu2node[idx] = -1;

	c2c.cpu2node = cpu2node;

	for (node = 0; node < c2c.nodes_cnt; node++) {
		struct perf_cpu_map *map = n[node].map;
		unsigned long *set;

		set = bitmap_zalloc(c2c.cpus_cnt);
		if (!set)
			return -ENOMEM;

		nodes[node] = set;

<<<<<<< HEAD
		/* empty node, skip */
		if (perf_cpu_map__has_any_cpu_or_is_empty(map))
			continue;

		perf_cpu_map__for_each_cpu(cpu, idx, map) {
=======
		perf_cpu_map__for_each_cpu_skip_any(cpu, idx, map) {
>>>>>>> 0c383648
			__set_bit(cpu.cpu, set);

			if (WARN_ONCE(cpu2node[cpu.cpu] != -1, "node/cpu topology bug"))
				return -EINVAL;

			cpu2node[cpu.cpu] = node;
		}
	}

	setup_nodes_header();
	return 0;
}

#define HAS_HITMS(__h) ((__h)->stats.lcl_hitm || (__h)->stats.rmt_hitm)
#define HAS_PEER(__h) ((__h)->stats.lcl_peer || (__h)->stats.rmt_peer)

static int resort_shared_cl_cb(struct hist_entry *he, void *arg __maybe_unused)
{
	struct c2c_hist_entry *c2c_he;
	c2c_he = container_of(he, struct c2c_hist_entry, he);

	if (HAS_HITMS(c2c_he) || HAS_PEER(c2c_he)) {
		c2c.shared_clines++;
		c2c_add_stats(&c2c.shared_clines_stats, &c2c_he->stats);
	}

	return 0;
}

static int hists__iterate_cb(struct hists *hists, hists__resort_cb_t cb)
{
	struct rb_node *next = rb_first_cached(&hists->entries);
	int ret = 0;

	while (next) {
		struct hist_entry *he;

		he = rb_entry(next, struct hist_entry, rb_node);
		ret = cb(he, NULL);
		if (ret)
			break;
		next = rb_next(&he->rb_node);
	}

	return ret;
}

static void print_c2c__display_stats(FILE *out)
{
	int llc_misses;
	struct c2c_stats *stats = &c2c.hists.stats;

	llc_misses = get_load_llc_misses(stats);

	fprintf(out, "=================================================\n");
	fprintf(out, "            Trace Event Information              \n");
	fprintf(out, "=================================================\n");
	fprintf(out, "  Total records                     : %10d\n", stats->nr_entries);
	fprintf(out, "  Locked Load/Store Operations      : %10d\n", stats->locks);
	fprintf(out, "  Load Operations                   : %10d\n", stats->load);
	fprintf(out, "  Loads - uncacheable               : %10d\n", stats->ld_uncache);
	fprintf(out, "  Loads - IO                        : %10d\n", stats->ld_io);
	fprintf(out, "  Loads - Miss                      : %10d\n", stats->ld_miss);
	fprintf(out, "  Loads - no mapping                : %10d\n", stats->ld_noadrs);
	fprintf(out, "  Load Fill Buffer Hit              : %10d\n", stats->ld_fbhit);
	fprintf(out, "  Load L1D hit                      : %10d\n", stats->ld_l1hit);
	fprintf(out, "  Load L2D hit                      : %10d\n", stats->ld_l2hit);
	fprintf(out, "  Load LLC hit                      : %10d\n", stats->ld_llchit + stats->lcl_hitm);
	fprintf(out, "  Load Local HITM                   : %10d\n", stats->lcl_hitm);
	fprintf(out, "  Load Remote HITM                  : %10d\n", stats->rmt_hitm);
	fprintf(out, "  Load Remote HIT                   : %10d\n", stats->rmt_hit);
	fprintf(out, "  Load Local DRAM                   : %10d\n", stats->lcl_dram);
	fprintf(out, "  Load Remote DRAM                  : %10d\n", stats->rmt_dram);
	fprintf(out, "  Load MESI State Exclusive         : %10d\n", stats->ld_excl);
	fprintf(out, "  Load MESI State Shared            : %10d\n", stats->ld_shared);
	fprintf(out, "  Load LLC Misses                   : %10d\n", llc_misses);
	fprintf(out, "  Load access blocked by data       : %10d\n", stats->blk_data);
	fprintf(out, "  Load access blocked by address    : %10d\n", stats->blk_addr);
	fprintf(out, "  Load HIT Local Peer               : %10d\n", stats->lcl_peer);
	fprintf(out, "  Load HIT Remote Peer              : %10d\n", stats->rmt_peer);
	fprintf(out, "  LLC Misses to Local DRAM          : %10.1f%%\n", ((double)stats->lcl_dram/(double)llc_misses) * 100.);
	fprintf(out, "  LLC Misses to Remote DRAM         : %10.1f%%\n", ((double)stats->rmt_dram/(double)llc_misses) * 100.);
	fprintf(out, "  LLC Misses to Remote cache (HIT)  : %10.1f%%\n", ((double)stats->rmt_hit /(double)llc_misses) * 100.);
	fprintf(out, "  LLC Misses to Remote cache (HITM) : %10.1f%%\n", ((double)stats->rmt_hitm/(double)llc_misses) * 100.);
	fprintf(out, "  Store Operations                  : %10d\n", stats->store);
	fprintf(out, "  Store - uncacheable               : %10d\n", stats->st_uncache);
	fprintf(out, "  Store - no mapping                : %10d\n", stats->st_noadrs);
	fprintf(out, "  Store L1D Hit                     : %10d\n", stats->st_l1hit);
	fprintf(out, "  Store L1D Miss                    : %10d\n", stats->st_l1miss);
	fprintf(out, "  Store No available memory level   : %10d\n", stats->st_na);
	fprintf(out, "  No Page Map Rejects               : %10d\n", stats->nomap);
	fprintf(out, "  Unable to parse data source       : %10d\n", stats->noparse);
}

static void print_shared_cacheline_info(FILE *out)
{
	struct c2c_stats *stats = &c2c.shared_clines_stats;
	int hitm_cnt = stats->lcl_hitm + stats->rmt_hitm;

	fprintf(out, "=================================================\n");
	fprintf(out, "    Global Shared Cache Line Event Information   \n");
	fprintf(out, "=================================================\n");
	fprintf(out, "  Total Shared Cache Lines          : %10d\n", c2c.shared_clines);
	fprintf(out, "  Load HITs on shared lines         : %10d\n", stats->load);
	fprintf(out, "  Fill Buffer Hits on shared lines  : %10d\n", stats->ld_fbhit);
	fprintf(out, "  L1D hits on shared lines          : %10d\n", stats->ld_l1hit);
	fprintf(out, "  L2D hits on shared lines          : %10d\n", stats->ld_l2hit);
	fprintf(out, "  LLC hits on shared lines          : %10d\n", stats->ld_llchit + stats->lcl_hitm);
	fprintf(out, "  Load hits on peer cache or nodes  : %10d\n", stats->lcl_peer + stats->rmt_peer);
	fprintf(out, "  Locked Access on shared lines     : %10d\n", stats->locks);
	fprintf(out, "  Blocked Access on shared lines    : %10d\n", stats->blk_data + stats->blk_addr);
	fprintf(out, "  Store HITs on shared lines        : %10d\n", stats->store);
	fprintf(out, "  Store L1D hits on shared lines    : %10d\n", stats->st_l1hit);
	fprintf(out, "  Store No available memory level   : %10d\n", stats->st_na);
	fprintf(out, "  Total Merged records              : %10d\n", hitm_cnt + stats->store);
}

static void print_cacheline(struct c2c_hists *c2c_hists,
			    struct hist_entry *he_cl,
			    struct perf_hpp_list *hpp_list,
			    FILE *out)
{
	char bf[1000];
	struct perf_hpp hpp = {
		.buf            = bf,
		.size           = 1000,
	};
	static bool once;

	if (!once) {
		hists__fprintf_headers(&c2c_hists->hists, out);
		once = true;
	} else {
		fprintf(out, "\n");
	}

	fprintf(out, "  ----------------------------------------------------------------------\n");
	__hist_entry__snprintf(he_cl, &hpp, hpp_list);
	fprintf(out, "%s\n", bf);
	fprintf(out, "  ----------------------------------------------------------------------\n");

	hists__fprintf(&c2c_hists->hists, false, 0, 0, 0, out, false);
}

static void print_pareto(FILE *out)
{
	struct perf_hpp_list hpp_list;
	struct rb_node *nd;
	int ret;
	const char *cl_output;

	if (c2c.display != DISPLAY_SNP_PEER)
		cl_output = "cl_num,"
			    "cl_rmt_hitm,"
			    "cl_lcl_hitm,"
			    "cl_stores_l1hit,"
			    "cl_stores_l1miss,"
			    "cl_stores_na,"
			    "dcacheline";
	else
		cl_output = "cl_num,"
			    "cl_rmt_peer,"
			    "cl_lcl_peer,"
			    "cl_stores_l1hit,"
			    "cl_stores_l1miss,"
			    "cl_stores_na,"
			    "dcacheline";

	perf_hpp_list__init(&hpp_list);
	ret = hpp_list__parse(&hpp_list, cl_output, NULL);

	if (WARN_ONCE(ret, "failed to setup sort entries\n"))
		return;

	nd = rb_first_cached(&c2c.hists.hists.entries);

	for (; nd; nd = rb_next(nd)) {
		struct hist_entry *he = rb_entry(nd, struct hist_entry, rb_node);
		struct c2c_hist_entry *c2c_he;

		if (he->filtered)
			continue;

		c2c_he = container_of(he, struct c2c_hist_entry, he);
		print_cacheline(c2c_he->hists, he, &hpp_list, out);
	}
}

static void print_c2c_info(FILE *out, struct perf_session *session)
{
	struct evlist *evlist = session->evlist;
	struct evsel *evsel;
	bool first = true;

	fprintf(out, "=================================================\n");
	fprintf(out, "                 c2c details                     \n");
	fprintf(out, "=================================================\n");

	evlist__for_each_entry(evlist, evsel) {
		fprintf(out, "%-36s: %s\n", first ? "  Events" : "", evsel__name(evsel));
		first = false;
	}
	fprintf(out, "  Cachelines sort on                : %s\n",
		display_str[c2c.display]);
	fprintf(out, "  Cacheline data grouping           : %s\n", c2c.cl_sort);
}

static void perf_c2c__hists_fprintf(FILE *out, struct perf_session *session)
{
	setup_pager();

	print_c2c__display_stats(out);
	fprintf(out, "\n");
	print_shared_cacheline_info(out);
	fprintf(out, "\n");
	print_c2c_info(out, session);

	if (c2c.stats_only)
		return;

	fprintf(out, "\n");
	fprintf(out, "=================================================\n");
	fprintf(out, "           Shared Data Cache Line Table          \n");
	fprintf(out, "=================================================\n");
	fprintf(out, "#\n");

	hists__fprintf(&c2c.hists.hists, true, 0, 0, 0, stdout, true);

	fprintf(out, "\n");
	fprintf(out, "=================================================\n");
	fprintf(out, "      Shared Cache Line Distribution Pareto      \n");
	fprintf(out, "=================================================\n");
	fprintf(out, "#\n");

	print_pareto(out);
}

#ifdef HAVE_SLANG_SUPPORT
static void c2c_browser__update_nr_entries(struct hist_browser *hb)
{
	u64 nr_entries = 0;
	struct rb_node *nd = rb_first_cached(&hb->hists->entries);

	while (nd) {
		struct hist_entry *he = rb_entry(nd, struct hist_entry, rb_node);

		if (!he->filtered)
			nr_entries++;

		nd = rb_next(nd);
	}

	hb->nr_non_filtered_entries = nr_entries;
}

struct c2c_cacheline_browser {
	struct hist_browser	 hb;
	struct hist_entry	*he;
};

static int
perf_c2c_cacheline_browser__title(struct hist_browser *browser,
				  char *bf, size_t size)
{
	struct c2c_cacheline_browser *cl_browser;
	struct hist_entry *he;
	uint64_t addr = 0;

	cl_browser = container_of(browser, struct c2c_cacheline_browser, hb);
	he = cl_browser->he;

	if (he->mem_info)
		addr = cl_address(mem_info__daddr(he->mem_info)->addr, chk_double_cl);

	scnprintf(bf, size, "Cacheline 0x%lx", addr);
	return 0;
}

static struct c2c_cacheline_browser*
c2c_cacheline_browser__new(struct hists *hists, struct hist_entry *he)
{
	struct c2c_cacheline_browser *browser;

	browser = zalloc(sizeof(*browser));
	if (browser) {
		hist_browser__init(&browser->hb, hists);
		browser->hb.c2c_filter	= true;
		browser->hb.title	= perf_c2c_cacheline_browser__title;
		browser->he		= he;
	}

	return browser;
}

static int perf_c2c__browse_cacheline(struct hist_entry *he)
{
	struct c2c_hist_entry *c2c_he;
	struct c2c_hists *c2c_hists;
	struct c2c_cacheline_browser *cl_browser;
	struct hist_browser *browser;
	int key = -1;
	static const char help[] =
	" ENTER         Toggle callchains (if present) \n"
	" n             Toggle Node details info \n"
	" s             Toggle full length of symbol and source line columns \n"
	" q             Return back to cacheline list \n";

	if (!he)
		return 0;

	/* Display compact version first. */
	c2c.symbol_full = false;

	c2c_he = container_of(he, struct c2c_hist_entry, he);
	c2c_hists = c2c_he->hists;

	cl_browser = c2c_cacheline_browser__new(&c2c_hists->hists, he);
	if (cl_browser == NULL)
		return -1;

	browser = &cl_browser->hb;

	/* reset abort key so that it can get Ctrl-C as a key */
	SLang_reset_tty();
	SLang_init_tty(0, 0, 0);

	c2c_browser__update_nr_entries(browser);

	while (1) {
		key = hist_browser__run(browser, "? - help", true, 0);

		switch (key) {
		case 's':
			c2c.symbol_full = !c2c.symbol_full;
			break;
		case 'n':
			c2c.node_info = (c2c.node_info + 1) % 3;
			setup_nodes_header();
			break;
		case 'q':
			goto out;
		case '?':
			ui_browser__help_window(&browser->b, help);
			break;
		default:
			break;
		}
	}

out:
	free(cl_browser);
	return 0;
}

static int perf_c2c_browser__title(struct hist_browser *browser,
				   char *bf, size_t size)
{
	scnprintf(bf, size,
		  "Shared Data Cache Line Table     "
		  "(%lu entries, sorted on %s)",
		  browser->nr_non_filtered_entries,
		  display_str[c2c.display]);
	return 0;
}

static struct hist_browser*
perf_c2c_browser__new(struct hists *hists)
{
	struct hist_browser *browser = hist_browser__new(hists);

	if (browser) {
		browser->title = perf_c2c_browser__title;
		browser->c2c_filter = true;
	}

	return browser;
}

static int perf_c2c__hists_browse(struct hists *hists)
{
	struct hist_browser *browser;
	int key = -1;
	static const char help[] =
	" d             Display cacheline details \n"
	" ENTER         Toggle callchains (if present) \n"
	" q             Quit \n";

	browser = perf_c2c_browser__new(hists);
	if (browser == NULL)
		return -1;

	/* reset abort key so that it can get Ctrl-C as a key */
	SLang_reset_tty();
	SLang_init_tty(0, 0, 0);

	c2c_browser__update_nr_entries(browser);

	while (1) {
		key = hist_browser__run(browser, "? - help", true, 0);

		switch (key) {
		case 'q':
			goto out;
		case 'd':
			perf_c2c__browse_cacheline(browser->he_selection);
			break;
		case '?':
			ui_browser__help_window(&browser->b, help);
			break;
		default:
			break;
		}
	}

out:
	hist_browser__delete(browser);
	return 0;
}

static void perf_c2c_display(struct perf_session *session)
{
	if (use_browser == 0)
		perf_c2c__hists_fprintf(stdout, session);
	else
		perf_c2c__hists_browse(&c2c.hists.hists);
}
#else
static void perf_c2c_display(struct perf_session *session)
{
	use_browser = 0;
	perf_c2c__hists_fprintf(stdout, session);
}
#endif /* HAVE_SLANG_SUPPORT */

static char *fill_line(const char *orig, int len)
{
	int i, j, olen = strlen(orig);
	char *buf;

	buf = zalloc(len + 1);
	if (!buf)
		return NULL;

	j = len / 2 - olen / 2;

	for (i = 0; i < j - 1; i++)
		buf[i] = '-';

	buf[i++] = ' ';

	strcpy(buf + i, orig);

	i += olen;

	buf[i++] = ' ';

	for (; i < len; i++)
		buf[i] = '-';

	return buf;
}

static int ui_quirks(void)
{
	const char *nodestr = "Data address";
	char *buf;

	if (!c2c.use_stdio) {
		dim_offset.width  = 5;
		dim_offset.header = header_offset_tui;
		nodestr = chk_double_cl ? "Double-CL" : "CL";
	}

	dim_percent_costly_snoop.header = percent_costly_snoop_header[c2c.display];

	/* Fix the zero line for dcacheline column. */
	buf = fill_line(chk_double_cl ? "Double-Cacheline" : "Cacheline",
				dim_dcacheline.width +
				dim_dcacheline_node.width +
				dim_dcacheline_count.width + 4);
	if (!buf)
		return -ENOMEM;

	dim_dcacheline.header.line[0].text = buf;

	/* Fix the zero line for offset column. */
	buf = fill_line(nodestr, dim_offset.width +
			         dim_offset_node.width +
				 dim_dcacheline_count.width + 4);
	if (!buf)
		return -ENOMEM;

	dim_offset.header.line[0].text = buf;

	return 0;
}

#define CALLCHAIN_DEFAULT_OPT  "graph,0.5,caller,function,percent"

const char callchain_help[] = "Display call graph (stack chain/backtrace):\n\n"
				CALLCHAIN_REPORT_HELP
				"\n\t\t\t\tDefault: " CALLCHAIN_DEFAULT_OPT;

static int
parse_callchain_opt(const struct option *opt, const char *arg, int unset)
{
	struct callchain_param *callchain = opt->value;

	callchain->enabled = !unset;
	/*
	 * --no-call-graph
	 */
	if (unset) {
		symbol_conf.use_callchain = false;
		callchain->mode = CHAIN_NONE;
		return 0;
	}

	return parse_callchain_report_opt(arg);
}

static int setup_callchain(struct evlist *evlist)
{
	u64 sample_type = evlist__combined_sample_type(evlist);
	enum perf_call_graph_mode mode = CALLCHAIN_NONE;

	if ((sample_type & PERF_SAMPLE_REGS_USER) &&
	    (sample_type & PERF_SAMPLE_STACK_USER)) {
		mode = CALLCHAIN_DWARF;
		dwarf_callchain_users = true;
	} else if (sample_type & PERF_SAMPLE_BRANCH_STACK)
		mode = CALLCHAIN_LBR;
	else if (sample_type & PERF_SAMPLE_CALLCHAIN)
		mode = CALLCHAIN_FP;

	if (!callchain_param.enabled &&
	    callchain_param.mode != CHAIN_NONE &&
	    mode != CALLCHAIN_NONE) {
		symbol_conf.use_callchain = true;
		if (callchain_register_param(&callchain_param) < 0) {
			ui__error("Can't register callchain params.\n");
			return -EINVAL;
		}
	}

	if (c2c.stitch_lbr && (mode != CALLCHAIN_LBR)) {
		ui__warning("Can't find LBR callchain. Switch off --stitch-lbr.\n"
			    "Please apply --call-graph lbr when recording.\n");
		c2c.stitch_lbr = false;
	}

	callchain_param.record_mode = mode;
	callchain_param.min_percent = 0;
	return 0;
}

static int setup_display(const char *str)
{
	const char *display = str;

	if (!strcmp(display, "tot"))
		c2c.display = DISPLAY_TOT_HITM;
	else if (!strcmp(display, "rmt"))
		c2c.display = DISPLAY_RMT_HITM;
	else if (!strcmp(display, "lcl"))
		c2c.display = DISPLAY_LCL_HITM;
	else if (!strcmp(display, "peer"))
		c2c.display = DISPLAY_SNP_PEER;
	else {
		pr_err("failed: unknown display type: %s\n", str);
		return -1;
	}

	return 0;
}

#define for_each_token(__tok, __buf, __sep, __tmp)		\
	for (__tok = strtok_r(__buf, __sep, &__tmp); __tok;	\
	     __tok = strtok_r(NULL,  __sep, &__tmp))

static int build_cl_output(char *cl_sort, bool no_source)
{
	char *tok, *tmp, *buf = strdup(cl_sort);
	bool add_pid   = false;
	bool add_tid   = false;
	bool add_iaddr = false;
	bool add_sym   = false;
	bool add_dso   = false;
	bool add_src   = false;
	int ret = 0;

	if (!buf)
		return -ENOMEM;

	for_each_token(tok, buf, ",", tmp) {
		if (!strcmp(tok, "tid")) {
			add_tid = true;
		} else if (!strcmp(tok, "pid")) {
			add_pid = true;
		} else if (!strcmp(tok, "iaddr")) {
			add_iaddr = true;
			add_sym   = true;
			add_dso   = true;
			add_src   = no_source ? false : true;
		} else if (!strcmp(tok, "dso")) {
			add_dso = true;
		} else if (strcmp(tok, "offset")) {
			pr_err("unrecognized sort token: %s\n", tok);
			ret = -EINVAL;
			goto err;
		}
	}

	if (asprintf(&c2c.cl_output,
		"%s%s%s%s%s%s%s%s%s%s%s%s",
		c2c.use_stdio ? "cl_num_empty," : "",
		c2c.display == DISPLAY_SNP_PEER ? "percent_rmt_peer,"
						  "percent_lcl_peer," :
						  "percent_rmt_hitm,"
						  "percent_lcl_hitm,",
		"percent_stores_l1hit,"
		"percent_stores_l1miss,"
		"percent_stores_na,"
		"offset,offset_node,dcacheline_count,",
		add_pid   ? "pid," : "",
		add_tid   ? "tid," : "",
		add_iaddr ? "iaddr," : "",
		c2c.display == DISPLAY_SNP_PEER ? "mean_rmt_peer,"
						  "mean_lcl_peer," :
						  "mean_rmt,"
						  "mean_lcl,",
		"mean_load,"
		"tot_recs,"
		"cpucnt,",
		add_sym ? "symbol," : "",
		add_dso ? "dso," : "",
		add_src ? "cl_srcline," : "",
		"node") < 0) {
		ret = -ENOMEM;
		goto err;
	}

	c2c.show_src = add_src;
err:
	free(buf);
	return ret;
}

static int setup_coalesce(const char *coalesce, bool no_source)
{
	const char *c = coalesce ?: coalesce_default;
	const char *sort_str = NULL;

	if (asprintf(&c2c.cl_sort, "offset,%s", c) < 0)
		return -ENOMEM;

	if (build_cl_output(c2c.cl_sort, no_source))
		return -1;

	if (c2c.display == DISPLAY_TOT_HITM)
		sort_str = "tot_hitm";
	else if (c2c.display == DISPLAY_RMT_HITM)
		sort_str = "rmt_hitm,lcl_hitm";
	else if (c2c.display == DISPLAY_LCL_HITM)
		sort_str = "lcl_hitm,rmt_hitm";
	else if (c2c.display == DISPLAY_SNP_PEER)
		sort_str = "tot_peer";

	if (asprintf(&c2c.cl_resort, "offset,%s", sort_str) < 0)
		return -ENOMEM;

	pr_debug("coalesce sort   fields: %s\n", c2c.cl_sort);
	pr_debug("coalesce resort fields: %s\n", c2c.cl_resort);
	pr_debug("coalesce output fields: %s\n", c2c.cl_output);
	return 0;
}

static int perf_c2c__report(int argc, const char **argv)
{
	struct itrace_synth_opts itrace_synth_opts = {
		.set = true,
		.mem = true,	/* Only enable memory event */
		.default_no_sample = true,
	};

	struct perf_session *session;
	struct ui_progress prog;
	struct perf_data data = {
		.mode = PERF_DATA_MODE_READ,
	};
	char callchain_default_opt[] = CALLCHAIN_DEFAULT_OPT;
	const char *display = NULL;
	const char *coalesce = NULL;
	bool no_source = false;
	const struct option options[] = {
	OPT_STRING('k', "vmlinux", &symbol_conf.vmlinux_name,
		   "file", "vmlinux pathname"),
	OPT_STRING('i', "input", &input_name, "file",
		   "the input file to process"),
	OPT_INCR('N', "node-info", &c2c.node_info,
		 "show extra node info in report (repeat for more info)"),
	OPT_BOOLEAN(0, "stdio", &c2c.use_stdio, "Use the stdio interface"),
	OPT_BOOLEAN(0, "stats", &c2c.stats_only,
		    "Display only statistic tables (implies --stdio)"),
	OPT_BOOLEAN(0, "full-symbols", &c2c.symbol_full,
		    "Display full length of symbols"),
	OPT_BOOLEAN(0, "no-source", &no_source,
		    "Do not display Source Line column"),
	OPT_BOOLEAN(0, "show-all", &c2c.show_all,
		    "Show all captured HITM lines."),
	OPT_CALLBACK_DEFAULT('g', "call-graph", &callchain_param,
			     "print_type,threshold[,print_limit],order,sort_key[,branch],value",
			     callchain_help, &parse_callchain_opt,
			     callchain_default_opt),
	OPT_STRING('d', "display", &display, "Switch HITM output type", "tot,lcl,rmt,peer"),
	OPT_STRING('c', "coalesce", &coalesce, "coalesce fields",
		   "coalesce fields: pid,tid,iaddr,dso"),
	OPT_BOOLEAN('f', "force", &symbol_conf.force, "don't complain, do it"),
	OPT_BOOLEAN(0, "stitch-lbr", &c2c.stitch_lbr,
		    "Enable LBR callgraph stitching approach"),
	OPT_BOOLEAN(0, "double-cl", &chk_double_cl, "Detect adjacent cacheline false sharing"),
	OPT_PARENT(c2c_options),
	OPT_END()
	};
	int err = 0;
	const char *output_str, *sort_str = NULL;

	argc = parse_options(argc, argv, options, report_c2c_usage,
			     PARSE_OPT_STOP_AT_NON_OPTION);
	if (argc)
		usage_with_options(report_c2c_usage, options);

#ifndef HAVE_SLANG_SUPPORT
	c2c.use_stdio = true;
#endif

	if (c2c.stats_only)
		c2c.use_stdio = true;

	err = symbol__validate_sym_arguments();
	if (err)
		goto out;

	if (!input_name || !strlen(input_name))
		input_name = "perf.data";

	data.path  = input_name;
	data.force = symbol_conf.force;

	session = perf_session__new(&data, &c2c.tool);
	if (IS_ERR(session)) {
		err = PTR_ERR(session);
		pr_debug("Error creating perf session\n");
		goto out;
	}

	/*
	 * Use the 'tot' as default display type if user doesn't specify it;
	 * since Arm64 platform doesn't support HITMs flag, use 'peer' as the
	 * default display type.
	 */
	if (!display) {
		if (!strcmp(perf_env__arch(&session->header.env), "arm64"))
			display = "peer";
		else
			display = "tot";
	}

	err = setup_display(display);
	if (err)
		goto out_session;

	err = setup_coalesce(coalesce, no_source);
	if (err) {
		pr_debug("Failed to initialize hists\n");
		goto out_session;
	}

	err = c2c_hists__init(&c2c.hists, "dcacheline", 2);
	if (err) {
		pr_debug("Failed to initialize hists\n");
		goto out_session;
	}

	session->itrace_synth_opts = &itrace_synth_opts;

	err = setup_nodes(session);
	if (err) {
		pr_err("Failed setup nodes\n");
		goto out_session;
	}

	err = mem2node__init(&c2c.mem2node, &session->header.env);
	if (err)
		goto out_session;

	err = setup_callchain(session->evlist);
	if (err)
		goto out_mem2node;

	if (symbol__init(&session->header.env) < 0)
		goto out_mem2node;

	/* No pipe support at the moment. */
	if (perf_data__is_pipe(session->data)) {
		pr_debug("No pipe support at the moment.\n");
		goto out_mem2node;
	}

	if (c2c.use_stdio)
		use_browser = 0;
	else
		use_browser = 1;

	setup_browser(false);

	err = perf_session__process_events(session);
	if (err) {
		pr_err("failed to process sample\n");
		goto out_mem2node;
	}

	if (c2c.display != DISPLAY_SNP_PEER)
		output_str = "cl_idx,"
			     "dcacheline,"
			     "dcacheline_node,"
			     "dcacheline_count,"
			     "percent_costly_snoop,"
			     "tot_hitm,lcl_hitm,rmt_hitm,"
			     "tot_recs,"
			     "tot_loads,"
			     "tot_stores,"
			     "stores_l1hit,stores_l1miss,stores_na,"
			     "ld_fbhit,ld_l1hit,ld_l2hit,"
			     "ld_lclhit,lcl_hitm,"
			     "ld_rmthit,rmt_hitm,"
			     "dram_lcl,dram_rmt";
	else
		output_str = "cl_idx,"
			     "dcacheline,"
			     "dcacheline_node,"
			     "dcacheline_count,"
			     "percent_costly_snoop,"
			     "tot_peer,lcl_peer,rmt_peer,"
			     "tot_recs,"
			     "tot_loads,"
			     "tot_stores,"
			     "stores_l1hit,stores_l1miss,stores_na,"
			     "ld_fbhit,ld_l1hit,ld_l2hit,"
			     "ld_lclhit,lcl_hitm,"
			     "ld_rmthit,rmt_hitm,"
			     "dram_lcl,dram_rmt";

	if (c2c.display == DISPLAY_TOT_HITM)
		sort_str = "tot_hitm";
	else if (c2c.display == DISPLAY_RMT_HITM)
		sort_str = "rmt_hitm";
	else if (c2c.display == DISPLAY_LCL_HITM)
		sort_str = "lcl_hitm";
	else if (c2c.display == DISPLAY_SNP_PEER)
		sort_str = "tot_peer";

	c2c_hists__reinit(&c2c.hists, output_str, sort_str);

	ui_progress__init(&prog, c2c.hists.hists.nr_entries, "Sorting...");

	hists__collapse_resort(&c2c.hists.hists, NULL);
	hists__output_resort_cb(&c2c.hists.hists, &prog, resort_shared_cl_cb);
	hists__iterate_cb(&c2c.hists.hists, resort_cl_cb);

	ui_progress__finish();

	if (ui_quirks()) {
		pr_err("failed to setup UI\n");
		goto out_mem2node;
	}

	perf_c2c_display(session);

out_mem2node:
	mem2node__exit(&c2c.mem2node);
out_session:
	perf_session__delete(session);
out:
	return err;
}

static int parse_record_events(const struct option *opt,
			       const char *str, int unset __maybe_unused)
{
	bool *event_set = (bool *) opt->value;
	struct perf_pmu *pmu;

	pmu = perf_mem_events_find_pmu();
	if (!pmu) {
		pr_err("failed: there is no PMU that supports perf c2c\n");
		exit(-1);
	}

	if (!strcmp(str, "list")) {
		perf_pmu__mem_events_list(pmu);
		exit(0);
	}
	if (perf_pmu__mem_events_parse(pmu, str))
		exit(-1);

	*event_set = true;
	return 0;
}


static const char * const __usage_record[] = {
	"perf c2c record [<options>] [<command>]",
	"perf c2c record [<options>] -- <command> [<options>]",
	NULL
};

static const char * const *record_mem_usage = __usage_record;

static int perf_c2c__record(int argc, const char **argv)
{
	int rec_argc, i = 0, j;
	const char **rec_argv;
	int ret;
	bool all_user = false, all_kernel = false;
	bool event_set = false;
	struct perf_mem_event *e;
	struct perf_pmu *pmu;
	struct option options[] = {
	OPT_CALLBACK('e', "event", &event_set, "event",
		     "event selector. Use 'perf c2c record -e list' to list available events",
		     parse_record_events),
	OPT_BOOLEAN('u', "all-user", &all_user, "collect only user level data"),
	OPT_BOOLEAN('k', "all-kernel", &all_kernel, "collect only kernel level data"),
	OPT_UINTEGER('l', "ldlat", &perf_mem_events__loads_ldlat, "setup mem-loads latency"),
	OPT_PARENT(c2c_options),
	OPT_END()
	};

	pmu = perf_mem_events_find_pmu();
	if (!pmu) {
		pr_err("failed: no PMU supports the memory events\n");
		return -1;
	}

	if (perf_pmu__mem_events_init(pmu)) {
		pr_err("failed: memory events not supported\n");
		return -1;
	}

	argc = parse_options(argc, argv, options, record_mem_usage,
			     PARSE_OPT_KEEP_UNKNOWN);

	/* Max number of arguments multiplied by number of PMUs that can support them. */
	rec_argc = argc + 11 * (perf_pmu__mem_events_num_mem_pmus(pmu) + 1);

	rec_argv = calloc(rec_argc + 1, sizeof(char *));
	if (!rec_argv)
		return -1;

	rec_argv[i++] = "record";

	if (!event_set) {
		e = perf_pmu__mem_events_ptr(pmu, PERF_MEM_EVENTS__LOAD_STORE);
		/*
		 * The load and store operations are required, use the event
		 * PERF_MEM_EVENTS__LOAD_STORE if it is supported.
		 */
		if (e->tag) {
			e->record = true;
			rec_argv[i++] = "-W";
		} else {
			e = perf_pmu__mem_events_ptr(pmu, PERF_MEM_EVENTS__LOAD);
			e->record = true;

			e = perf_pmu__mem_events_ptr(pmu, PERF_MEM_EVENTS__STORE);
			e->record = true;
		}
	}

	e = perf_pmu__mem_events_ptr(pmu, PERF_MEM_EVENTS__LOAD);
	if (e->record)
		rec_argv[i++] = "-W";

	rec_argv[i++] = "-d";
	rec_argv[i++] = "--phys-data";
	rec_argv[i++] = "--sample-cpu";

	ret = perf_mem_events__record_args(rec_argv, &i);
	if (ret)
		goto out;

	if (all_user)
		rec_argv[i++] = "--all-user";

	if (all_kernel)
		rec_argv[i++] = "--all-kernel";

	for (j = 0; j < argc; j++, i++)
		rec_argv[i] = argv[j];

	if (verbose > 0) {
		pr_debug("calling: ");

		j = 0;

		while (rec_argv[j]) {
			pr_debug("%s ", rec_argv[j]);
			j++;
		}
		pr_debug("\n");
	}

	ret = cmd_record(i, rec_argv);
out:
	free(rec_argv);
	return ret;
}

int cmd_c2c(int argc, const char **argv)
{
	argc = parse_options(argc, argv, c2c_options, c2c_usage,
			     PARSE_OPT_STOP_AT_NON_OPTION);

	if (!argc)
		usage_with_options(c2c_usage, c2c_options);

	if (strlen(argv[0]) > 2 && strstarts("record", argv[0])) {
		return perf_c2c__record(argc, argv);
	} else if (strlen(argv[0]) > 2 && strstarts("report", argv[0])) {
		return perf_c2c__report(argc, argv);
	} else {
		usage_with_options(c2c_usage, c2c_options);
	}

	return 0;
}<|MERGE_RESOLUTION|>--- conflicted
+++ resolved
@@ -2320,15 +2320,7 @@
 
 		nodes[node] = set;
 
-<<<<<<< HEAD
-		/* empty node, skip */
-		if (perf_cpu_map__has_any_cpu_or_is_empty(map))
-			continue;
-
-		perf_cpu_map__for_each_cpu(cpu, idx, map) {
-=======
 		perf_cpu_map__for_each_cpu_skip_any(cpu, idx, map) {
->>>>>>> 0c383648
 			__set_bit(cpu.cpu, set);
 
 			if (WARN_ONCE(cpu2node[cpu.cpu] != -1, "node/cpu topology bug"))
