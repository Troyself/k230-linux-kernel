--- conflicted
+++ resolved
@@ -60,11 +60,7 @@
 	if (adapter->registrypriv.fw_iol == 1)
 		return true;
 
-<<<<<<< HEAD
-	if ((2 == adapter->registrypriv.fw_iol) &&
-=======
 	if ((adapter->registrypriv.fw_iol == 2) &&
->>>>>>> 88084a3d
 	    (adapter_to_dvobj(adapter)->pusbdev->speed != USB_SPEED_HIGH))
 		return true;
 
