--- conflicted
+++ resolved
@@ -826,11 +826,7 @@
 	status = sci_serial_in(port, SCxSR);
 	if (!(status & SCxSR_TDxE(port))) {
 		ctrl = sci_serial_in(port, SCSCR);
-<<<<<<< HEAD
-		if (uart_circ_empty(xmit))
-=======
 		if (kfifo_is_empty(&tport->xmit_fifo))
->>>>>>> 0c383648
 			ctrl &= ~SCSCR_TIE;
 		else
 			ctrl |= SCSCR_TIE;
@@ -846,17 +842,6 @@
 		if (port->x_char) {
 			c = port->x_char;
 			port->x_char = 0;
-<<<<<<< HEAD
-		} else if (!uart_circ_empty(xmit) && !stopped) {
-			c = xmit->buf[xmit->tail];
-			xmit->tail = (xmit->tail + 1) & (UART_XMIT_SIZE - 1);
-		} else if (port->type == PORT_SCI && uart_circ_empty(xmit)) {
-			ctrl = sci_serial_in(port, SCSCR);
-			ctrl &= ~SCSCR_TE;
-			sci_serial_out(port, SCSCR, ctrl);
-			return;
-		} else {
-=======
 		} else if (stopped || !kfifo_get(&tport->xmit_fifo, &c)) {
 			if (port->type == PORT_SCI &&
 				   kfifo_is_empty(&tport->xmit_fifo)) {
@@ -865,7 +850,6 @@
 				sci_serial_out(port, SCSCR, ctrl);
 				return;
 			}
->>>>>>> 0c383648
 			break;
 		}
 
@@ -1340,11 +1324,8 @@
 	dev_dbg(port->dev, "%s(%d) active cookie %d\n", __func__, port->line,
 		s->active_rx);
 
-<<<<<<< HEAD
-=======
 	hrtimer_cancel(&s->rx_timer);
 
->>>>>>> 0c383648
 	uart_port_lock_irqsave(port, &flags);
 
 	active = sci_dma_rx_find_active(s);
@@ -1379,22 +1360,12 @@
 	return;
 
 fail:
-<<<<<<< HEAD
-	uart_port_unlock_irqrestore(port, flags);
-	dev_warn(port->dev, "Failed submitting Rx DMA descriptor\n");
 	/* Switch to PIO */
-	uart_port_lock_irqsave(port, &flags);
-=======
-	/* Switch to PIO */
->>>>>>> 0c383648
 	dmaengine_terminate_async(chan);
 	sci_dma_rx_chan_invalidate(s);
 	sci_dma_rx_reenable_irq(s);
 	uart_port_unlock_irqrestore(port, flags);
-<<<<<<< HEAD
-=======
 	dev_warn(port->dev, "Failed submitting Rx DMA descriptor\n");
->>>>>>> 0c383648
 }
 
 static void sci_dma_tx_release(struct sci_port *s)
@@ -1472,13 +1443,8 @@
 	 * consistent xmit buffer state.
 	 */
 	uart_port_lock_irq(port);
-<<<<<<< HEAD
-	head = xmit->head;
-	tail = xmit->tail;
-=======
 	s->tx_dma_len = kfifo_out_linear(&tport->xmit_fifo, &tail,
 			UART_XMIT_SIZE);
->>>>>>> 0c383648
 	buf = s->tx_dma_addr + tail;
 	if (!s->tx_dma_len) {
 		/* Transmit buffer has been flushed */
@@ -1508,13 +1474,8 @@
 	}
 
 	uart_port_unlock_irq(port);
-<<<<<<< HEAD
-	dev_dbg(port->dev, "%s: %p: %d...%d, cookie %d\n",
-		__func__, xmit->buf, tail, head, s->cookie_tx);
-=======
 	dev_dbg(port->dev, "%s: %p: %u, cookie %d\n",
 		__func__, tport->xmit_buf, tail, s->cookie_tx);
->>>>>>> 0c383648
 
 	dma_async_issue_pending(chan);
 	return;
