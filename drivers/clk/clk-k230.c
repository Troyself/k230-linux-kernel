// SPDX-License-Identifier: GPL-2.0-only
/*
 * Author: Bo Wang <Juvenoia@...>
 * Author: Xukai Wang <kingxukai@zohomail.com>
 * Kendryte Canaan K230 Clock Drivers
 */
#define pr_fmt(fmt)     "K230-clk: " fmt

#include <linux/io.h>
#include <linux/slab.h>
#include <linux/spinlock.h>
#include <linux/platform_device.h>
#include <linux/of.h>
#include <linux/of_clk.h>
#include <linux/of_address.h>
#include <linux/clk-provider.h>
#include <linux/delay.h>
#include <linux/of_device.h>
#include <linux/module.h>
#include <linux/clk.h>
#include <linux/bitfield.h>
#include <linux/of_platform.h>
#include <dt-bindings/clock/k230-clk.h>

<<<<<<< HEAD
/*
 * PLL control register bits.
 */
=======
/* PLL control register bits. */
>>>>>>> 7734f8dc
#define K230_PLL_BYPASS_ENABLE		BIT(19)
#define K230_PLL_GATE_ENABLE		BIT(2)
#define K230_PLL_GATE_WRITE_ENABLE	BIT(18)
#define K230_PLL_OD_SHIFT		24
#define K230_PLL_OD_MASK		0xF
#define K230_PLL_R_SHIFT		16
#define K230_PLL_R_MASK			0x3F
#define K230_PLL_F_SHIFT		0
#define K230_PLL_F_MASK			0x1FFFF
#define K230_PLL0_OFFSET_BASE		0x00
#define K230_PLL1_OFFSET_BASE		0x10
#define K230_PLL2_OFFSET_BASE		0x20
#define K230_PLL3_OFFSET_BASE		0x30
#define K230_PLL_DIV_REG_OFFSET		0x00
#define K230_PLL_BYPASS_REG_OFFSET	0x04
#define K230_PLL_GATE_REG_OFFSET	0x08
#define K230_PLL_LOCK_REG_OFFSET	0x0C
<<<<<<< HEAD
/*
 * PLL lock register bits.
 */
#define K230_PLL_STATUS_MASK            BIT(0)	
=======
/* PLL lock register bits.  */
#define K230_PLL_STATUS_MASK            BIT(0)
>>>>>>> 7734f8dc

/* K230 CLK MACROS */
#define K230_GATE_FORMAT(_reg, _bit, _reverse, _have_gate)                      \
	.gate_reg_off = (_reg),                                                 \
	.gate_bit_enable = (_bit),                                              \
	.gate_bit_reverse = (_reverse),                                         \
	.have_gate = (_have_gate)

#define K230_RATE_FORMAT(_mul_min, _mul_max, _mul_shift, _mul_mask,             \
			_div_min, _div_max, _div_shift, _div_mask,		\
			_reg, _bit, _method, _reg_c, _bit_c,			\
			_mul_min_c, _mul_max_c, _mul_shift_c, _mul_mask_c,      \
			_have_rate, _have_rate_c)                               \
	.rate_mul_min = (_mul_min),                                             \
	.rate_mul_max = (_mul_max),                                             \
	.rate_mul_shift = (_mul_shift),                                         \
	.rate_mul_mask = (_mul_mask),                                           \
	.rate_mul_min_c = (_mul_min_c),                                         \
	.rate_mul_max_c = (_mul_max_c),                                         \
	.rate_mul_shift_c = (_mul_shift_c),                                     \
	.rate_mul_mask_c = (_mul_mask_c),                                       \
	.rate_div_min = (_div_min),                                             \
	.rate_div_max = (_div_max),                                             \
	.rate_div_shift = (_div_shift),                                         \
	.rate_div_mask = (_div_mask),                                           \
	.rate_reg_off = (_reg),                                                 \
	.rate_reg_off_c = (_reg_c),                                             \
	.rate_write_enable_bit = (_bit),                                        \
	.rate_write_enable_bit_c = (_bit_c),                                    \
	.method = (_method),                                                    \
	.have_rate = (_have_rate),                                              \
	.have_rate_c = (_have_rate_c)

#define K230_MUX_FORMAT(_reg, _shift, _mask, _have_mux)                         \
	.mux_reg_off = (_reg),                                                  \
	.mux_reg_shift = (_shift),                                              \
	.mux_reg_mask = (_mask),                                                \
	.have_mux = (_have_mux)

#define K230_GATE_FORMAT_ZERO K230_GATE_FORMAT(0, 0, 0, false)
#define K230_RATE_FORMAT_ZERO K230_RATE_FORMAT(0, 0, 0, 0, 0, 0,                \
<<<<<<< HEAD
                                               0, 0, 0, 0, 0, 0,                \
                                               0, 0, 0, 0, 0, false, false)
=======
						0, 0, 0, 0, 0, 0,		\
						0, 0, 0, 0, 0, false, false)
>>>>>>> 7734f8dc
#define K230_MUX_FORMAT_ZERO K230_MUX_FORMAT(0, 0, 0, false)

struct k230_sysclk;

/* K230 PLLs. */
enum k230_pll_id {
	K230_PLL0, K230_PLL1, K230_PLL2, K230_PLL3, K230_PLL_NUM
};

struct k230_pll {
	enum k230_pll_id id;
	struct k230_sysclk *ksc;
	void __iomem *div, *bypass, *gate, *lock;
	struct clk_hw hw;
};
#define to_k230_pll(_hw)	container_of(_hw, struct k230_pll, hw)

struct k230_pll_cfg {
	u32 reg;
};

static struct k230_pll_cfg k230_plls_cfg[] = {
	{ K230_PLL0_OFFSET_BASE },
	{ K230_PLL1_OFFSET_BASE },
	{ K230_PLL2_OFFSET_BASE },
	{ K230_PLL3_OFFSET_BASE },
};

/* K230 PLL_DIVS. */
<<<<<<< HEAD
enum k230_pll_div_type {
=======
enum k230_pll_div_id {
>>>>>>> 7734f8dc
	K230_PLL0_DIV2,
	K230_PLL0_DIV3,
	K230_PLL0_DIV4,
	K230_PLL1_DIV2,
	K230_PLL1_DIV3,
	K230_PLL1_DIV4,
	K230_PLL2_DIV2,
	K230_PLL2_DIV3,
	K230_PLL2_DIV4,
	K230_PLL3_DIV2,
	K230_PLL3_DIV3,
	K230_PLL3_DIV4,
	K230_PLL_DIV_NUM,
};

struct k230_pll_div {
	struct k230_sysclk *ksc;
	struct clk_hw *hw;
};

struct k230_pll_div_configs {
	const char *parent_name, *name;
	int div;
};

static struct k230_pll_div_configs k230_pll_div_cfgs[K230_PLL_DIV_NUM] = {
	[K230_PLL0_DIV2] = { "pll0", "pll0_div2", 2},
	[K230_PLL0_DIV3] = { "pll0", "pll0_div3", 3},
	[K230_PLL0_DIV4] = { "pll0", "pll0_div4", 4},
	[K230_PLL1_DIV2] = { "pll1", "pll1_div2", 2},
	[K230_PLL1_DIV3] = { "pll1", "pll1_div3", 3},
	[K230_PLL1_DIV4] = { "pll1", "pll1_div4", 4},
	[K230_PLL2_DIV2] = { "pll2", "pll2_div2", 2},
	[K230_PLL2_DIV3] = { "pll2", "pll2_div3", 3},
	[K230_PLL2_DIV4] = { "pll2", "pll2_div4", 4},
	[K230_PLL3_DIV2] = { "pll3", "pll3_div2", 2},
	[K230_PLL3_DIV3] = { "pll3", "pll3_div3", 3},
	[K230_PLL3_DIV4] = { "pll3", "pll3_div4", 4},
};

/* K230 CLK registers offset */
#define K230_CLK_AUDIO_CLKDIV_OFFSET 0x34
#define K230_CLK_PDM_CLKDIV_OFFSET 0x40
#define K230_CLK_CODEC_ADC_MCLKDIV_OFFSET 0x38
#define K230_CLK_CODEC_DAC_MCLKDIV_OFFSET 0x3c

/* K230 CLKS. */

struct k230_clk {
	int id;
	struct k230_sysclk *ksc;
	struct clk_hw hw;
};
#define to_k230_clk(_hw)	container_of(_hw, struct k230_clk, hw)

enum k230_clk_div_type {
	K230_MUL,
	K230_DIV,
	K230_MUL_DIV,
};

<<<<<<< HEAD
=======
enum k230_clk_parent_type {
	K230_OSC24M,
	K230_PLL,
	K230_PLL_DIV,
	K230_CLK_COMPOSITE,
};

struct k230_clk_parent{
	enum k230_clk_parent_type type;
	union {
		enum k230_pll_div_id pll_div_id;
		enum k230_pll_id pll_id;
		int clk_id;
	};
};

>>>>>>> 7734f8dc
struct k230_clk_cfg {
/* attr */
	const char *name;
	/* 0-read & write; 1-only read */
	bool read_only;
	struct k230_clk_parent parent1;
	struct k230_clk_parent parent2;
	int flags;

/* rate */
<<<<<<< HEAD
        /* info */
        u32 rate_reg_off;
        u32 rate_reg_off_c;
        u32 rate_write_enable_bit;
        u32 rate_write_enable_bit_c;
        enum k230_clk_div_type method;
        bool have_rate;
        bool have_rate_c;
        /* mul */
        u32 rate_mul_min;
        u32 rate_mul_max;
        u32 rate_mul_shift;
        u32 rate_mul_mask;
        /* mul-changable */
        u32 rate_mul_min_c;
        u32 rate_mul_max_c;
        u32 rate_mul_shift_c;
        u32 rate_mul_mask_c;
        /* div */
        u32 rate_div_min;
        u32 rate_div_max;
        u32 rate_div_shift;
        u32 rate_div_mask;
        /* reg */
        void __iomem *rate_reg;
        void __iomem *rate_reg_c;
=======
	/* info */
	u32 rate_reg_off;
	u32 rate_reg_off_c;
	u32 rate_write_enable_bit;
	u32 rate_write_enable_bit_c;
	enum k230_clk_div_type method;
	bool have_rate;
	bool have_rate_c;
	/* mul */
	u32 rate_mul_min;
	u32 rate_mul_max;
	u32 rate_mul_shift;
	u32 rate_mul_mask;
	/* mul-changable */
	u32 rate_mul_min_c;
	u32 rate_mul_max_c;
	u32 rate_mul_shift_c;
	u32 rate_mul_mask_c;
	/* div */
	u32 rate_div_min;
	u32 rate_div_max;
	u32 rate_div_shift;
	u32 rate_div_mask;
	/* reg */
	void __iomem *rate_reg;
	void __iomem *rate_reg_c;
>>>>>>> 7734f8dc

/* gate */
	bool have_gate;
	u32 gate_reg_off;
	u32 gate_bit_enable;
	u32 gate_bit_reverse;
	/* reg */
	void __iomem *gate_reg;

/* mux */
	bool have_mux;
	u32 mux_reg_off;
	u32 mux_reg_shift;
	u32 mux_reg_mask;
	/* reg */
	void __iomem *mux_reg;
};

/* 
 * SRC: K230-SDK-DTS,
 * SEE: /src/little/linux/arch/riscv/boot/dts/kendryte/clock-provider.dtsi
 */
<<<<<<< HEAD
static struct k230_clk_cfg k230_clk_cfgs[K230_NUM_CLKS] = {
        [K230_CPU0_SRC] = {
                .name = "cpu0_src",
                .read_only = false,
                K230_RATE_FORMAT(1, 16, 0, 0,
                                 16, 16, 1, 0xF,
                                 0x0, 31, K230_MUL, 0, 0,
                                 0, 0, 0, 0,
                                 true, false),
                K230_GATE_FORMAT(0, 0, 0, true),
                K230_MUX_FORMAT_ZERO,
        },
        [K230_CPU0_ACLK] = {
                .name = "cpu0_aclk",
                .read_only = false,
                K230_RATE_FORMAT(1, 1, 0, 0,
                                 1, 8, 7, 0x7,
                                 0x0, 31, K230_MUL, 0, 0,
                                 0, 0, 0, 0,
                                 true, false),
                K230_GATE_FORMAT_ZERO,
                K230_MUX_FORMAT_ZERO,
        },
        [K230_CPU0_PLIC] = {
                .name = "cpu0_plic",
                .read_only = false,
                K230_RATE_FORMAT(1, 1, 0, 0,
                                 1, 8, 10, 0x7,
                                 0x0, 31, K230_DIV, 0, 0,
                                 0, 0, 0, 0,
                                 true, false),
                K230_GATE_FORMAT(0, 9, 0, true),
                K230_MUX_FORMAT_ZERO,
        },
        [K230_CPU0_NOC_DDRCP4] = {
                .name = "cpu0_noc_ddrcp4",
                .read_only = false,
                K230_RATE_FORMAT_ZERO,
                K230_GATE_FORMAT(0x60, 7, 0, true),
                K230_MUX_FORMAT_ZERO,
        },
        [K230_CPU0_PCLK] = {
                .name = "cpu0_pclk",
                .read_only = false,
                K230_RATE_FORMAT(1, 1, 0, 0,
                                 1, 8, 15, 0x7,
                                 0x0, 31, K230_DIV, 0, 0,
                                 0, 0, 0, 0,
                                 true, false),
                K230_GATE_FORMAT(0, 13, 0, true),
                K230_MUX_FORMAT_ZERO,
        },
=======
static struct k230_clk_cfg k230_clk_cfgs[] = {
	[K230_CPU0_SRC] = {
		.name = "cpu0_src",
		.read_only = false,
		.flags = 0,
		.parent1 = {
			.type = K230_PLL_DIV,
			.pll_div_id = K230_PLL0_DIV2,
		},
		K230_RATE_FORMAT(1, 16, 0, 0,
				16, 16, 1, 0xF,
				0x0, 31, K230_MUL, 0, 0,
				0, 0, 0, 0,
				true, false),
		K230_GATE_FORMAT(0, 0, 0, true),
		K230_MUX_FORMAT_ZERO,
	},
	[K230_CPU0_ACLK] = {
		.name = "cpu0_aclk",
		.read_only = false,
		.flags = 0,
		.parent1 = {
			.type = K230_CLK_COMPOSITE,
			.clk_id = K230_CPU0_SRC,
		},
		K230_RATE_FORMAT(1, 1, 0, 0,
				1, 8, 7, 0x7,
				0x0, 31, K230_MUL, 0, 0,
				0, 0, 0, 0,
				true, false),
		K230_GATE_FORMAT_ZERO,
		K230_MUX_FORMAT_ZERO,
	},
	[K230_CPU0_PLIC] = {
		.name = "cpu0_plic",
		.read_only = false,
		.flags = 0,
		.parent1 = {
			.type = K230_CLK_COMPOSITE,
			.clk_id = K230_CPU0_SRC,
		},
		K230_RATE_FORMAT(1, 1, 0, 0,
				1, 8, 10, 0x7,
				0x0, 31, K230_DIV, 0, 0,
				0, 0, 0, 0,
				true, false),
		K230_GATE_FORMAT(0, 9, 0, true),
		K230_MUX_FORMAT_ZERO,
	},
	[K230_CPU0_NOC_DDRCP4] = {
		.name = "cpu0_noc_ddrcp4",
		.read_only = false,
		.flags = 0,
		.parent1 = {
			.type = K230_CLK_COMPOSITE,
			.clk_id = K230_CPU0_SRC,
		},
		K230_RATE_FORMAT_ZERO,
		K230_GATE_FORMAT(0x60, 7, 0, true),
		K230_MUX_FORMAT_ZERO,
	},
	[K230_CPU0_PCLK] = {
		.name = "cpu0_pclk",
		.read_only = false,
		.flags = 0,
		.parent1 = {
			.type = K230_PLL_DIV,
			.pll_div_id = K230_PLL0_DIV4,
		},
		K230_RATE_FORMAT(1, 1, 0, 0,
				1, 8, 15, 0x7,
				0x0, 31, K230_DIV, 0, 0,
				0, 0, 0, 0,
				true, false),
		K230_GATE_FORMAT(0, 13, 0, true),
		K230_MUX_FORMAT_ZERO,
	},
>>>>>>> 7734f8dc
};
#define K230_NUM_CLKS ARRAY_SIZE(k230_clk_cfgs)

struct k230_sysclk {
	void __iomem			*pll_regs, *regs;
	spinlock_t			pll_lock, clk_lock;
	struct k230_pll			plls[K230_PLL_NUM];
	struct k230_clk			clks[K230_NUM_CLKS];
	struct k230_pll_div		dclks[K230_PLL_DIV_NUM];
} clksrc;

static void k230_init_pll(void __iomem *regs, enum k230_pll_id pllid,
			  struct k230_pll *pll)
{
	void __iomem *base;

	pll->id = pllid;
	base = regs + k230_plls_cfg[pllid].reg;
	pll->div = base + K230_PLL_DIV_REG_OFFSET;
	pll->bypass = base + K230_PLL_BYPASS_REG_OFFSET;
	pll->gate = base + K230_PLL_GATE_REG_OFFSET;
	pll->lock = base + K230_PLL_LOCK_REG_OFFSET;
}

<<<<<<< HEAD
#if 0
static void k230_pll_wait_for_lock(struct k230_pll *pll)
{
	u32 reg, mask = K230_PLL_STATUS_MASK;

	while (true) {
		reg = readl(pll->lock);
		if ((reg & mask) == mask)
			break;

		reg ^= mask;
		writel(reg, pll->lock);
	}
}
#endif /* static void k230_pll_wait_for_lock */

=======
>>>>>>> 7734f8dc
static bool k230_pll_hw_is_enabled(struct k230_pll *pll)
{
	u32 reg = readl(pll->gate);
	u32 mask = K230_PLL_GATE_ENABLE;

	return (reg & mask) == mask;
}

static void k230_pll_enable_hw(void __iomem *regs, struct k230_pll *pll)
{
	u32 reg;

	if (k230_pll_hw_is_enabled(pll))
		return;

	/* Set PLL factors */
	reg = readl(pll->gate);
	reg |= (K230_PLL_GATE_ENABLE | K230_PLL_GATE_WRITE_ENABLE);
	writel(reg, pll->gate);
}

static int k230_pll_enable(struct clk_hw *hw)
{
	struct k230_pll *pll = to_k230_pll(hw);
	struct k230_sysclk *ksc = pll->ksc;
	unsigned long flags;

	spin_lock_irqsave(&ksc->pll_lock, flags);
<<<<<<< HEAD

	k230_pll_enable_hw(ksc->regs, pll);

=======
	k230_pll_enable_hw(ksc->regs, pll);
>>>>>>> 7734f8dc
	spin_unlock_irqrestore(&ksc->pll_lock, flags);

	return 0;
}

static void k230_pll_disable(struct clk_hw *hw)
{

	struct k230_pll *pll = to_k230_pll(hw);
	struct k230_sysclk *ksc = pll->ksc;
	unsigned long flags;
	u32 reg;

	spin_lock_irqsave(&ksc->pll_lock, flags);
	reg = readl(pll->gate);

	reg &= ~(K230_PLL_GATE_ENABLE);
	reg |= (K230_PLL_GATE_WRITE_ENABLE);

	writel(reg, pll->gate);
	spin_unlock_irqrestore(&ksc->pll_lock, flags);
}

static int k230_pll_is_enabled(struct clk_hw *hw)
{
	return k230_pll_hw_is_enabled(to_k230_pll(hw));
}

<<<<<<< HEAD
=======
static int k230_pll_init(struct clk_hw *hw)
{
	if (k230_pll_is_enabled(hw)) {
        	pr_info("%s hardware auto enable, set software enable!", clk_hw_get_name(hw));
		return clk_prepare_enable(hw->clk);
	}

	return 0;
}

>>>>>>> 7734f8dc
static unsigned long k230_pll_get_rate(struct clk_hw *hw,
				       unsigned long parent_rate)
{
	struct k230_pll *pll = to_k230_pll(hw);
	u32 reg = readl(pll->bypass);
	u32 r, f, od;

	if (reg & K230_PLL_BYPASS_ENABLE)
		return parent_rate;

	reg = readl(pll->lock);
	if (reg & (K230_PLL_LOCK_REG_OFFSET)) { /* unlocked */
		pr_err("pll %s is unlock.\n", clk_hw_get_name(hw));
		return 0;
	}
	reg = readl(pll->div);

	r = ((reg >> K230_PLL_R_SHIFT) & K230_PLL_R_MASK) + 1;
	f = ((reg >> K230_PLL_F_SHIFT) & K230_PLL_F_MASK) + 1;
	od = ((reg >> K230_PLL_OD_SHIFT) & K230_PLL_OD_MASK) + 1;

	return div_u64((u64)parent_rate * f, r * od);
}

static const struct clk_ops k230_pll_ops = {
<<<<<<< HEAD
        /* gate */
	.enable	        = k230_pll_enable,
	.disable	= k230_pll_disable,
	.is_enabled	= k230_pll_is_enabled,
        /* rate */
=======
	.init		= k230_pll_init,
	/* gate */
	.enable	        = k230_pll_enable,
	.disable	= k230_pll_disable,
	.is_enabled	= k230_pll_is_enabled,
	/* rate */
>>>>>>> 7734f8dc
	.recalc_rate	= k230_pll_get_rate,
};

static int k230_register_pll(struct device_node *np,
				    struct k230_sysclk *ksc,
				    enum k230_pll_id pllid, const char *name,
				    int num_parents, const struct clk_ops *ops)
{
	struct k230_pll *pll = &ksc->plls[pllid];
	struct clk_init_data init = {};
	const struct clk_parent_data parent_data[] = {
		{ /* .index = 0 for osc24m */ }, /* pll0-3 are son of osc24m. */
	};

	init.name = name;
	init.parent_data = parent_data;
	init.num_parents = num_parents;
	init.ops = ops;

	pll->hw.init = &init;
	pll->ksc = ksc;

	return of_clk_hw_register(np, &pll->hw);
}

<<<<<<< HEAD
static int k230_register_plls(struct device_node *np,
				     struct k230_sysclk *ksc)
=======
static int k230_register_plls(struct device_node *np, struct k230_sysclk *ksc)
>>>>>>> 7734f8dc
{
	int i, ret;

	for (i = 0; i < K230_PLL_NUM; i++)
		k230_init_pll(ksc->pll_regs, i, &ksc->plls[i]);

	ret = k230_register_pll(np, ksc, K230_PLL0, "pll0", 1, &k230_pll_ops);
	if (ret) {
		pr_err("%pOFP: register PLL0 failed\n", np);
		return ret;
	}

	ret = k230_register_pll(np, ksc, K230_PLL1, "pll1", 1, &k230_pll_ops);
	if (ret) {
		pr_err("%pOFP: register PLL1 failed\n", np);
		return ret;
	}

	ret = k230_register_pll(np, ksc, K230_PLL2, "pll2", 1, &k230_pll_ops);
	if (ret) {
		pr_err("%pOFP: register PLL2 failed\n", np);
		return ret;
	}

	ret = k230_register_pll(np, ksc, K230_PLL3, "pll3", 1, &k230_pll_ops);
	if (ret) {
		pr_err("%pOFP: register PLL3 failed\n", np);
		return ret;
	}

	return 0;
}

<<<<<<< HEAD
static int k230_register_pll_divs(struct device_node *np,
					 struct k230_sysclk *ksc)
=======
static int k230_register_pll_divs(struct device_node *np, struct k230_sysclk *ksc)
>>>>>>> 7734f8dc
{
	for (int i = 0; i < K230_PLL_DIV_NUM; i++) {
		ksc->dclks[i].hw = clk_hw_register_fixed_factor(NULL, k230_pll_div_cfgs[i].name,
								k230_pll_div_cfgs[i].parent_name,
								0, 1, k230_pll_div_cfgs[i].div);
		ksc->dclks[i].ksc = ksc;
	}
	return 0;
}

static int k230_clk_enable(struct clk_hw *hw)
{
	struct k230_clk *clk = to_k230_clk(hw);
	struct k230_sysclk *ksc = clk->ksc;
	struct k230_clk_cfg *cfg = &k230_clk_cfgs[clk->id];
	unsigned long flags;
	u32 reg;
        
        pr_info("clk:%d %s", clk->id, __func__);

        if (!cfg->have_gate) {
                pr_err("This clock doesn't have gate, can't be controled by enabling it");
                return -1;
        }

	pr_debug("clk:%d %s", clk->id, __func__);

	if (!cfg->have_gate) {
		pr_err("This clock doesn't have gate");
		return -1;
	}

	spin_lock_irqsave(&ksc->clk_lock, flags);
	reg = readl(cfg->gate_reg);
	if (cfg->gate_bit_reverse)
		reg &= ~BIT(cfg->gate_bit_enable);
	else
		reg |= BIT(cfg->gate_bit_enable);
	writel(reg, cfg->gate_reg);
	spin_unlock_irqrestore(&ksc->clk_lock, flags);

	return 0;
}

static void k230_clk_disable(struct clk_hw *hw)
{
	struct k230_clk *clk = to_k230_clk(hw);
	struct k230_sysclk *ksc = clk->ksc;
	struct k230_clk_cfg *cfg = &k230_clk_cfgs[clk->id];
	unsigned long flags;
	u32 reg;

<<<<<<< HEAD
        pr_info("clk:%d %s", clk->id, __func__);

	if (!cfg->have_gate) {
                pr_err("This clock doesn't have gate, can't be controled by disabling it");
=======
	pr_debug("clk:%d %s", clk->id, __func__);

	if (!cfg->have_gate) {
		pr_err("This clock doesn't have gate");
>>>>>>> 7734f8dc
		return;
	}

	spin_lock_irqsave(&ksc->clk_lock, flags);
	reg = readl(cfg->gate_reg);

	if (cfg->gate_bit_reverse)
		reg |= BIT(cfg->gate_bit_enable);
	else
		reg &= ~BIT(cfg->gate_bit_enable);

	writel(reg, cfg->gate_reg);
	spin_unlock_irqrestore(&ksc->clk_lock, flags);
}

static int k230_clk_is_enabled(struct clk_hw *hw)
{
<<<<<<< HEAD
        struct k230_clk *clk = to_k230_clk(hw);
        struct k230_sysclk *ksc = clk->ksc;
        struct k230_clk_cfg *cfg = &k230_clk_cfgs[clk->id];
        unsigned long flags;
        u32 reg;
        int ret;

        if (!cfg->have_gate) {
                pr_err("This clock doesn't have gate, can't be controled by disabling it");
                return -1;
        }
=======
	struct k230_clk *clk = to_k230_clk(hw);
	struct k230_sysclk *ksc = clk->ksc;
	struct k230_clk_cfg *cfg = &k230_clk_cfgs[clk->id];
	unsigned long flags;
	u32 reg;
	int ret;

	if (!cfg->have_gate) {
		pr_err("This clock doesn't have gate");
		return -1;
	}
>>>>>>> 7734f8dc

	spin_lock_irqsave(&ksc->clk_lock, flags);
	reg = readl(cfg->gate_reg);

<<<<<<< HEAD
        /* Check gate bit condition based on configuration and set ret accordingly */
        if (cfg->gate_bit_reverse)
            ret = (BIT(cfg->gate_bit_enable) & reg) ? 1 : 0;
        else
            ret = (BIT(cfg->gate_bit_enable) & ~reg) ? 1 : 0;
=======
	/* Check gate bit condition based on configuration and then set ret */
	if (cfg->gate_bit_reverse)
		ret = (BIT(cfg->gate_bit_enable) & reg) ? 1 : 0;
	else
		ret = (BIT(cfg->gate_bit_enable) & ~reg) ? 1 : 0;
>>>>>>> 7734f8dc

	spin_unlock_irqrestore(&ksc->clk_lock, flags);

	return ret;
}

static int k230_clk_set_parent(struct clk_hw *hw, u8 index)
{
	struct k230_clk *clk = to_k230_clk(hw);
	struct k230_sysclk *ksc = clk->ksc;
	struct k230_clk_cfg *cfg = &k230_clk_cfgs[clk->id];
	unsigned long flags;
	u8 reg;

<<<<<<< HEAD
        if (!cfg->have_mux) {
                pr_err("This clock doesn't have mux, can't be controled by setting parent");
                return -1;
        }
=======
	if (!cfg->have_mux) {
		pr_err("This clock doesn't have mux");
		return -1;
	}
>>>>>>> 7734f8dc

	spin_lock_irqsave(&ksc->clk_lock, flags);
	reg = (cfg->mux_reg_mask & index) << cfg->mux_reg_shift;
	writeb(reg, cfg->mux_reg);
	spin_unlock_irqrestore(&ksc->clk_lock, flags);

	return 0;
}

static u8 k230_clk_get_parent(struct clk_hw *hw)
{
	struct k230_clk *clk = to_k230_clk(hw);
	struct k230_sysclk *ksc = clk->ksc;
	struct k230_clk_cfg *cfg = &k230_clk_cfgs[clk->id];
	unsigned long flags;
	u8 reg;

<<<<<<< HEAD
        if (!cfg->have_mux) {
                pr_err("This clock doesn't have mux, can't be controled by getting parent");
                return -1;
        }
=======
	if (!cfg->have_mux) {
		pr_err("This clock doesn't have mux");
		return -1;
	}
>>>>>>> 7734f8dc

	spin_lock_irqsave(&ksc->clk_lock, flags);
	reg = readb(cfg->mux_reg);
	spin_unlock_irqrestore(&ksc->clk_lock, flags);

	return reg;
}

static unsigned long k230_clk_get_rate(struct clk_hw *hw,
				       unsigned long parent_rate)
{
	struct k230_clk *clk = to_k230_clk(hw);
	struct k230_clk_cfg *cfg = &k230_clk_cfgs[clk->id];
	u32 mul, div;

	pr_debug("%d:%s", clk->id, __func__);

	if (!cfg->have_rate) /* no divider, return parents' clk */
		return parent_rate;

	switch (cfg->method) {
<<<<<<< HEAD
                /*
                 *  K230_MUL: 1/div_max, 2/div_max, 3/div_max...
                 *  K230_DIV: mul_max/1, mul_max/2, mul_max/3...
                 *  K230_MUL_DIV: x/y...
                 */
	        case K230_MUL:
	        	mul = (readl(cfg->rate_reg) >> cfg->rate_div_shift) & cfg->rate_div_mask;
	        	mul++;
	        	div = cfg->rate_div_max;
	        	break;
	        case K230_DIV:
	        	mul = cfg->rate_mul_max;
	        	div = (readl(cfg->rate_reg) >> cfg->rate_div_shift) & cfg->rate_div_mask;
	        	div++;
	        	break;
	        case K230_MUL_DIV:
	        	if (!cfg->have_rate_c) {
	        		mul = (readl(cfg->rate_reg) >> cfg->rate_mul_shift) & cfg->rate_mul_mask;
	        		div = (readl(cfg->rate_reg) >> cfg->rate_div_shift) & cfg->rate_div_mask;
	        	} else {
	        		mul = (readl(cfg->rate_reg_c) >> cfg->rate_mul_shift_c) & cfg->rate_mul_mask_c;
	        		div = (readl(cfg->rate_reg_c) >> cfg->rate_div_shift) & cfg->rate_div_mask;
	        	}
	        	break;
	        default:
	        	return 0;
	}

        pr_info("parent_rate:%lu mul:%u div:%u rate:%llu", parent_rate, mul, div, div_u64((u64)parent_rate * mul, div));
	return div_u64((u64)parent_rate * mul, div);
}

static int k230_clk_find_approximate(struct k230_clk *clk, u32 mul_min, u32 mul_max,
				       u32 div_min, u32 div_max, enum k230_clk_div_type method,
				       unsigned long rate, unsigned long parent_rate,
				       u32 *div, u32 *mul)
=======
	/*
	 *  K230_MUL: 1/div_max, 2/div_max, 3/div_max...
	 *  K230_DIV: mul_max/1, mul_max/2, mul_max/3...
	 *  K230_MUL_DIV: x/y...
	 */
	case K230_MUL:
		div = cfg->rate_div_max;
		mul = (readl(cfg->rate_reg) >> cfg->rate_div_shift)
			& cfg->rate_div_mask;
		mul++;
		break;
	case K230_DIV:
		mul = cfg->rate_mul_max;
		div = (readl(cfg->rate_reg) >> cfg->rate_div_shift)
			& cfg->rate_div_mask;
		div++;
		break;
	case K230_MUL_DIV:
		if (!cfg->have_rate_c) {
			mul = (readl(cfg->rate_reg) >> cfg->rate_mul_shift)
				& cfg->rate_mul_mask;
			div = (readl(cfg->rate_reg) >> cfg->rate_div_shift)
				& cfg->rate_div_mask;
		} else {
			mul = (readl(cfg->rate_reg_c) >> cfg->rate_mul_shift_c)
				& cfg->rate_mul_mask_c;
			div = (readl(cfg->rate_reg_c) >> cfg->rate_div_shift)
				& cfg->rate_div_mask;
		}
		break;
	default:
		return 0;
	}

	pr_debug("parent_rate:%lu mul:%u div:%u rate:%llu", parent_rate, mul, div,
		div_u64((u64)parent_rate * mul, div));
	return div_u64((u64)parent_rate * mul, div);
}

static int k230_clk_find_approximate(struct k230_clk *clk,
					u32 mul_min, u32 mul_max, u32 div_min, u32 div_max,
					enum k230_clk_div_type method,
					unsigned long rate, unsigned long parent_rate,
					u32 *div, u32 *mul)
>>>>>>> 7734f8dc
{
	long abs_min;
	long abs_current;
	/* we used interger to instead of float */
	long perfect_divide;

	struct k230_clk_cfg *cfg = &k230_clk_cfgs[clk->id];

	uint32_t codec_clk[9] = {
		2048000,
		3072000,
		4096000,
		6144000,
		8192000,
		11289600,
		12288000,
		24576000,
		49152000
	};
	uint32_t codec_div[9][2] = {
		{3125, 16},
		{3125, 24},
		{3125, 32},
		{3125, 48},
		{3125, 64},
		{15625, 441},
		{3125, 96},
		{3125, 192},
		{3125, 384}
	};

	uint32_t pdm_clk[20] = {
		128000,
		192000,
		256000,
		384000,
		512000,
		768000,
		1024000,
		1411200,
		1536000,
		2048000,
		2822400,
		3072000,
		4096000,
		5644800,
		6144000,
		8192000,
		11289600,
		12288000,
		24576000,
		49152000
	};
	uint32_t pdm_div[20][2] = {
		{3125, 1},
		{6250, 3},
		{3125, 2},
		{3125, 3},
		{3125, 4},
		{3125, 6},
		{3125, 8},
		{125000, 441},
		{3125, 12},
		{3125, 16},
		{62500, 441},
		{3125, 24},
		{3125, 32},
		{31250, 441},
		{3125, 48},
		{3125, 64},
		{15625, 441},
		{3125, 96},
		{3125, 192},
		{3125, 384}
	};

	switch (method) {
<<<<<<< HEAD
	    /* only mul can be changeable 1/12,2/12,3/12...*/
		case K230_MUL:
			perfect_divide = (long)((parent_rate * 1000) / rate);
			abs_min = abs(perfect_divide -
					(long)(((long)div_max * 1000) / (long)mul_min));
                        *mul = mul_min;

			for (u32 i = mul_min + 1; i <= mul_max; i++) {
				abs_current = abs(perfect_divide -
						(long)((long)((long)div_max * 1000) / (long)i));
				if (abs_min > abs_current) {
					abs_min = abs_current;
					*mul = i;
				}
=======
	/* only mul can be changeable 1/12,2/12,3/12...*/
	case K230_MUL:
		perfect_divide = (long)((parent_rate * 1000) / rate);
		abs_min = abs(perfect_divide -
			     (long)(((long)div_max * 1000) / (long)mul_min));
		*mul = mul_min;

		for (u32 i = mul_min + 1; i <= mul_max; i++) {
			abs_current = abs(perfect_divide -
					(long)((long)((long)div_max * 1000) / (long)i));
			if (abs_min > abs_current) {
				abs_min = abs_current;
				*mul = i;
>>>>>>> 7734f8dc
			}
		}

<<<<<<< HEAD
			*div = div_min;
			break;
		/* only div can be changeable, 1/1,1/2,1/3...*/
		case K230_DIV:
			perfect_divide = (long)((parent_rate * 1000) / rate);
			abs_min = abs(perfect_divide -
					(long)(((long)div_min * 1000) / (long)mul_max));
			*div = div_min;

			for (u32 i = div_min + 1; i <= div_max; i++) {
				abs_current = abs(perfect_divide -
						(long)((long)((long)i * 1000) / (long)mul_max));
				if (abs_min > abs_current) {
					abs_min = abs_current;
					*div = i;
				}
=======
		*div = div_min;
		break;
	/* only div can be changeable, 1/1,1/2,1/3...*/
	case K230_DIV:
		perfect_divide = (long)((parent_rate * 1000) / rate);
		abs_min = abs(perfect_divide -
			     (long)(((long)div_min * 1000) / (long)mul_max));
		*div = div_min;

		for (u32 i = div_min + 1; i <= div_max; i++) {
			abs_current = abs(perfect_divide -
					 (long)((long)((long)i * 1000) / (long)mul_max));
			if (abs_min > abs_current) {
				abs_min = abs_current;
				*div = i;
>>>>>>> 7734f8dc
			}
		}

<<<<<<< HEAD
			*mul = mul_min;
			break;
		/* mul and div can be changeable. */
		case K230_MUL_DIV:
			if (K230_CLK_CODEC_ADC_MCLKDIV_OFFSET == cfg->rate_reg_off || \
			    K230_CLK_CODEC_DAC_MCLKDIV_OFFSET == cfg->rate_reg_off) {
				for (u32 j = 0; j < 9; j++) {
					if (0 == (rate - codec_clk[j])) {
						*div = codec_div[j][0];
						*mul = codec_div[j][1];
					}
=======
		*mul = mul_min;
		break;
	/* mul and div can be changeable. */
	case K230_MUL_DIV:
		if (cfg->rate_reg_off == K230_CLK_CODEC_ADC_MCLKDIV_OFFSET ||
			cfg->rate_reg_off == K230_CLK_CODEC_DAC_MCLKDIV_OFFSET) {
			for (u32 j = 0; j < 9; j++) {
				if (0 == (rate - codec_clk[j])) {
					*div = codec_div[j][0];
					*mul = codec_div[j][1];
>>>>>>> 7734f8dc
				}
			}
		} else if (cfg->rate_reg_off == K230_CLK_AUDIO_CLKDIV_OFFSET ||
			cfg->rate_reg_off == K230_CLK_PDM_CLKDIV_OFFSET) {
			for (u32 j = 0; j < 20; j++) {
				if (0 == (rate - pdm_clk[j])) {
					*div = pdm_div[j][0];
					*mul = pdm_div[j][1];
				}
			}
		} else {
			return -1;
		}
		break;

	default:
		pr_err("%s method error!\n", __func__);
		return -1;
	}
	return 0;
}

<<<<<<< HEAD
static long k230_clk_round_rate(struct clk_hw *hw, unsigned long rate, unsigned long *parent_rate)
{
	struct k230_clk *clk = to_k230_clk(hw);
	struct k230_clk_cfg *cfg = &k230_clk_cfgs[clk->id];
        u32 div = 0, mul = 0;
        pr_info("clk:%d %s", clk->id, __func__);

	if (k230_clk_find_approximate(clk,
                                      cfg->rate_mul_min, cfg->rate_mul_max,
                                      cfg->rate_div_min, cfg->rate_div_max,
                                      cfg->method, rate, *parent_rate, &div, &mul)) {
=======
static long k230_clk_round_rate(struct clk_hw *hw, unsigned long rate,
				unsigned long *parent_rate)
{
	struct k230_clk *clk = to_k230_clk(hw);
	struct k230_clk_cfg *cfg = &k230_clk_cfgs[clk->id];
	u32 div = 0, mul = 0;

	pr_debug("clk:%d %s", clk->id, __func__);

	if (k230_clk_find_approximate(clk,
					cfg->rate_mul_min, cfg->rate_mul_max,
					cfg->rate_div_min, cfg->rate_div_max,
					cfg->method, rate, *parent_rate, &div, &mul)) {
>>>>>>> 7734f8dc
		pr_err("[%s]: clk %s round rate error!\n", __func__, clk_hw_get_name(hw));
		return -1;
	}

<<<<<<< HEAD
        pr_info("parent_rate:%lu mul:%u div:%u rate:%llu", *parent_rate, mul, div, div_u64((u64)(*parent_rate) * mul, div));
=======
	pr_debug("parent_rate:%lu mul:%u div:%u rate:%llu", *parent_rate, mul, div,
		div_u64((u64)(*parent_rate) * mul, div));

>>>>>>> 7734f8dc
	return div_u64((u64)(*parent_rate) * mul, div);
}

static int k230_clk_set_rate(struct clk_hw *hw, unsigned long rate,
			     unsigned long parent_rate)
{
	struct k230_clk *clk = to_k230_clk(hw);
	struct k230_clk_cfg *cfg = &k230_clk_cfgs[clk->id];
<<<<<<< HEAD
        pr_info("%d:%s %lu %lu", clk->id, __func__, rate, parent_rate);
=======

	pr_debug("%d:%s %lu %lu", clk->id, __func__, rate, parent_rate);
>>>>>>> 7734f8dc

	u32 div = 0, mul = 0, reg = 0, reg_c = 0;

	if ((!cfg->have_rate) || (!cfg->rate_reg)) {
		pr_err("This clock may have no rate");
		return -1;
	}

	if ((rate > parent_rate) || (rate == 0) || (parent_rate == 0)) {
		pr_err("rate or parent_rate error");
		return -1;
	}

<<<<<<< HEAD
        if (cfg->read_only == true){
                pr_err("This clk rate is read only");
                return -1;
        }
=======
	if (cfg->read_only == true) {
		pr_err("This clk rate is read only");
		return -1;
	}
>>>>>>> 7734f8dc

	if (k230_clk_find_approximate(clk,
					cfg->rate_mul_min, cfg->rate_mul_max,
					cfg->rate_div_min, cfg->rate_div_max,
					cfg->method, rate, parent_rate, &div, &mul)) {
		pr_err("[%s]: clk %s set rate error!\n", __func__, clk_hw_get_name(hw));
		return -1;
	}

	if (!cfg->have_rate_c) {
		reg = readl(cfg->rate_reg);
		reg &= ~((cfg->rate_div_mask) << (cfg->rate_div_shift));

		if (cfg->method == K230_DIV) {
			reg &= ~((cfg->rate_mul_mask) << (cfg->rate_mul_shift));
			reg |= ((div - 1) & cfg->rate_div_mask) << (cfg->rate_div_shift);
<<<<<<< HEAD
                }
		else if (cfg->method == K230_MUL) {
			reg |= ((mul - 1) & cfg->rate_div_mask) << (cfg->rate_div_shift);
                }
		else {
=======
		} else if (cfg->method == K230_MUL) {
			reg |= ((mul - 1) & cfg->rate_div_mask) << (cfg->rate_div_shift);
		} else {
>>>>>>> 7734f8dc
			reg |= (mul & cfg->rate_mul_mask) << (cfg->rate_mul_shift);
			reg |= (div & cfg->rate_div_mask) << (cfg->rate_div_shift);
		}
		reg |= BIT(cfg->rate_write_enable_bit);
<<<<<<< HEAD
        } else { 
=======
	} else {
>>>>>>> 7734f8dc
		reg = readl(cfg->rate_reg);
		reg_c = readl(cfg->rate_reg_c);
		reg &= ~((cfg->rate_div_mask) << (cfg->rate_div_shift));
		reg_c &= ~((cfg->rate_mul_mask_c) << (cfg->rate_mul_shift_c));
		reg_c |= BIT(cfg->rate_write_enable_bit_c);

		reg_c |= (mul & cfg->rate_mul_mask_c) << (cfg->rate_mul_shift_c);
		reg |= (div & cfg->rate_div_mask) << (cfg->rate_div_shift);

		writel(reg_c, cfg->rate_reg_c);
	}
<<<<<<< HEAD
        writel(reg, cfg->rate_reg);

        rate = k230_clk_get_rate(hw, parent_rate);
        pr_info("the clk:%d's rate is set as: %lu", clk->id, rate);
	return 0;
}

static struct clk_ops k230_clk_default_ops[K230_NUM_CLKS] = {};

static void k230_register_clk(struct device_node *np,
				     struct k230_sysclk *ksc, int id,
				     const struct clk_parent_data *parent_data,
				     int num_parents, unsigned long flags)
{

	struct k230_clk *clk = &ksc->clks[id];
        struct k230_clk_cfg *cfg = &k230_clk_cfgs[id];
	struct clk_init_data init = {};
        struct clk_ops *ops = &k230_clk_default_ops[id];

	int ret;

        if (cfg->have_rate) {
                cfg->rate_reg = (void __iomem*)((unsigned long)clksrc.regs
                              + (unsigned long)cfg->rate_reg_off);
	        ops->set_rate    = k230_clk_set_rate;
	        ops->round_rate  = k230_clk_round_rate;
	        ops->recalc_rate = k230_clk_get_rate;
        }

        if (cfg->have_mux && num_parents > 1) {
                cfg->mux_reg = (void __iomem*)((unsigned long)clksrc.regs
                             + (unsigned long)cfg->mux_reg_off);
	        ops->set_parent	 = k230_clk_set_parent;
	        ops->get_parent	 = k230_clk_get_parent;
        }

        if (cfg->have_gate) {
                cfg->gate_reg = (void __iomem*)((unsigned long)clksrc.regs
                              + (unsigned long)cfg->gate_reg_off);
	        ops->enable	 = k230_clk_enable;
	        ops->disable	 = k230_clk_disable;
                ops->is_enabled  = k230_clk_is_enabled;
        }

        if (cfg->have_rate_c)
                cfg->rate_reg_c = (void __iomem*)((unsigned long)clksrc.regs
                                + (unsigned long)cfg->rate_reg_off_c);
=======
	writel(reg, cfg->rate_reg);

	rate = k230_clk_get_rate(hw, parent_rate);
	pr_debug("the clk:%d's rate is set as: %lu", clk->id, rate);
	return 0;
}

#define K230_CLK_OPS_GATE				\
	.enable		= k230_clk_enable,		\
	.disable	= k230_clk_disable,		\
	.is_enabled	= k230_clk_is_enabled

#define K230_CLK_OPS_RATE				\
	.set_rate    = k230_clk_set_rate,		\
	.round_rate  = k230_clk_round_rate,		\
	.recalc_rate = k230_clk_get_rate

#define K230_CLK_OPS_MUX				\
	.set_parent	 = k230_clk_set_parent,		\
	.get_parent	 = k230_clk_get_parent

#define K230_CLK_OPS_ID_NONE				0
#define K230_CLK_OPS_ID_GATE_ONLY			1
#define K230_CLK_OPS_ID_RATE_ONLY			2
#define K230_CLK_OPS_ID_RATE_GATE			3
#define K230_CLK_OPS_ID_MUX_ONLY			4
#define K230_CLK_OPS_ID_MUX_GATE			5
#define K230_CLK_OPS_ID_MUX_RATE			6
#define K230_CLK_OPS_ID_ALL				7
#define K230_CLK_OPS_ID_NUM				8

static const  struct clk_ops k230_clk_ops_arr[K230_CLK_OPS_ID_NUM] = {
	[K230_CLK_OPS_ID_NONE] = {

	},
	[K230_CLK_OPS_ID_GATE_ONLY] = {
		K230_CLK_OPS_GATE,
	},
	[K230_CLK_OPS_ID_RATE_ONLY] = {
		K230_CLK_OPS_RATE,
	},
	[K230_CLK_OPS_ID_RATE_GATE] = {
		K230_CLK_OPS_RATE,
		K230_CLK_OPS_GATE,
	},
	[K230_CLK_OPS_ID_MUX_ONLY] = {
		K230_CLK_OPS_MUX,
	},
	[K230_CLK_OPS_ID_MUX_GATE] = {
		K230_CLK_OPS_MUX,
		K230_CLK_OPS_GATE,
	},
	[K230_CLK_OPS_ID_MUX_RATE] = {
		K230_CLK_OPS_MUX,
		K230_CLK_OPS_RATE,
	},
	[K230_CLK_OPS_ID_ALL] = {
		K230_CLK_OPS_MUX,
		K230_CLK_OPS_RATE,
		K230_CLK_OPS_GATE,
	},
};

static int k230_register_clk(struct device_node *np, struct k230_sysclk *ksc,
				int id, const struct clk_parent_data *parent_data,
				u8 num_parents, unsigned long flags)
{
	struct k230_clk *clk = &ksc->clks[id];
	struct k230_clk_cfg *cfg = &k230_clk_cfgs[id];
	struct clk_init_data init = {};
	int clk_id = 0;
	int ret = 0;

	if (cfg->have_rate) {
		cfg->rate_reg = (void __iomem *)((unsigned long)clksrc.regs
				+ (unsigned long)cfg->rate_reg_off);
		clk_id += K230_CLK_OPS_ID_RATE_ONLY;
	}

	if (cfg->have_mux) {
		cfg->mux_reg = (void __iomem *)((unsigned long)clksrc.regs
				+ (unsigned long)cfg->mux_reg_off);
		clk_id += K230_CLK_OPS_ID_MUX_ONLY;

		/* mux clock doesn't match the case that num_parents less than 2 */
		if (num_parents < 2) {
			ret = -EINVAL;
			goto out;
		}
	}

	if (cfg->have_gate) {
		cfg->gate_reg = (void __iomem *)((unsigned long)clksrc.regs
				+ (unsigned long)cfg->gate_reg_off);
		clk_id += K230_CLK_OPS_ID_GATE_ONLY;
	}

	if (cfg->have_rate_c)
		cfg->rate_reg_c = (void __iomem *)((unsigned long)clksrc.regs
				+ (unsigned long)cfg->rate_reg_off_c);
>>>>>>> 7734f8dc

	init.name = k230_clk_cfgs[id].name;
	init.flags = flags;
	init.parent_data = parent_data;
	init.num_parents = num_parents;
<<<<<<< HEAD
        init.ops = ops;
=======
	init.ops = &k230_clk_ops_arr[clk_id];
>>>>>>> 7734f8dc

	clk->id = id;
	clk->ksc = ksc;
	clk->hw.init = &init;
<<<<<<< HEAD

	ret = of_clk_hw_register(np, &clk->hw);
=======
>>>>>>> 7734f8dc

	ret = of_clk_hw_register(np, &clk->hw);
	if (ret) {
		pr_err("%pOFP: register clock %s failed\n",
<<<<<<< HEAD
		       np, k230_clk_cfgs[id].name);
		clk->id = -1;
=======
			np, k230_clk_cfgs[id].name);
		clk->id = -1;
		goto out;
>>>>>>> 7734f8dc
	}

out:
	return ret;
}

<<<<<<< HEAD
static inline void k230_register_mux_clk(struct device_node *np,
						struct k230_sysclk *ksc,
						struct clk_hw *hw1, struct clk_hw *hw2,
						int id)
=======
static int k230_register_mux_clk(struct device_node *np,
					struct k230_sysclk *ksc,
					struct clk_hw *hw1, struct clk_hw *hw2,
					int id)
>>>>>>> 7734f8dc
{
	const struct clk_parent_data parent_data[] = {
		{ .hw = hw1 },
		{ .hw = hw2 }
	};
<<<<<<< HEAD
	k230_register_clk(np, ksc, id, parent_data, 2, 0);
}

static inline void k230_register_osc24m_child(struct device_node *np,
						  struct k230_sysclk *ksc, int id)
=======
	return k230_register_clk(np, ksc, id, parent_data, 2, 0);
}

static int k230_register_osc24m_child(struct device_node *np,
					      struct k230_sysclk *ksc, int id)
>>>>>>> 7734f8dc
{
	const struct clk_parent_data parent_data = {
		/* .index = 0 for osc24m.. */
	};
<<<<<<< HEAD
	k230_register_clk(np, ksc, id, &parent_data, 1, 0);
}

static inline void k230_register_pll_child(struct device_node *np,
						  struct k230_sysclk *ksc, int id,
						  enum k230_pll_id pllid,
						  unsigned long flags)
=======
	return k230_register_clk(np, ksc, id, &parent_data, 1, 0);
}

static int k230_register_pll_child(struct device_node *np,
					   struct k230_sysclk *ksc, int id,
					   enum k230_pll_id pllid,
					   unsigned long flags)
>>>>>>> 7734f8dc
{
	const struct clk_parent_data parent_data = {
		.hw = &ksc->plls[pllid].hw,
	};
<<<<<<< HEAD
	k230_register_clk(np, ksc, id, &parent_data, 1, flags);
}

static inline void k230_register_pll_div_child(struct device_node *np,
						      struct k230_sysclk *ksc, int id,
						      enum k230_pll_div_type pll_div_type,
						      unsigned long flags)
=======
	return k230_register_clk(np, ksc, id, &parent_data, 1, flags);
}

static int k230_register_pll_div_child(struct device_node *np,
					       struct k230_sysclk *ksc, int id,
					       enum k230_pll_div_id pll_div_id,
					       unsigned long flags)
>>>>>>> 7734f8dc
{
	const struct clk_parent_data parent_data = {
		.hw = ksc->dclks[pll_div_id].hw,
	};
<<<<<<< HEAD
	k230_register_clk(np, ksc, id, &parent_data, 1, flags);
}

static inline void k230_register_clk_child(struct device_node *np,
						  struct k230_sysclk *ksc, int id,
						  int parent_id)
=======
	return k230_register_clk(np, ksc, id, &parent_data, 1, flags);
}

static int k230_register_clk_child(struct device_node *np,
					   struct k230_sysclk *ksc, int id,
					   int parent_id)
>>>>>>> 7734f8dc
{
	const struct clk_parent_data parent_data = {
		.hw = &ksc->clks[parent_id].hw,
	};
<<<<<<< HEAD
	k230_register_clk(np, ksc, id, &parent_data, 1, 0);
=======
	return k230_register_clk(np, ksc, id, &parent_data, 1, 0);
}

static int _k230_clk_mux_get_hw(struct k230_sysclk *ksc,
		struct k230_clk_parent *pclk, struct clk_hw **hw)
{
	int ret = 0;

	switch (pclk->type) {
	case K230_OSC24M:
		*hw = NULL;
		break;
	case K230_PLL:
		*hw = &ksc->plls[pclk->pll_id].hw;
		break;
	case K230_PLL_DIV:
		*hw = ksc->dclks[pclk->pll_div_id].hw;
		break;
	case K230_CLK_COMPOSITE:
		*hw = &ksc->clks[pclk->clk_id].hw;
		break;
	default:
		pr_err("Invalid type");
		ret = -EINVAL;
		goto out;
	}
out:
	return ret;
}

static int k230_clk_mux_get_hw(struct k230_sysclk *ksc, struct k230_clk_cfg *cfg,
				struct clk_hw **hw1, struct clk_hw **hw2)
{
	int ret = 0;
	struct k230_clk_parent *pclk1, *pclk2;

	pclk1 = &cfg->parent1;
	pclk2 = &cfg->parent2;

	ret = _k230_clk_mux_get_hw(ksc, pclk1, hw1);
	if (ret)
		goto out;

	ret = _k230_clk_mux_get_hw(ksc, pclk2, hw2);
	if (ret)
		goto out;
out:
	return ret;
}

static int k230_register_clks(struct device_node *np, struct k230_sysclk *ksc)
{
	struct k230_clk_cfg *cfg;
	struct k230_clk_parent *pclk;
	struct clk_hw *hw1, *hw2;
	int ret = 0;

	/*
	 *  pll0_div2 sons: CPU0_SRC
	 *  pll0_div4 sons: CPU0_PCLK
	 *  CPU0_SRC sons: CPU0_ACLK, CPU0_PLIC, CPU0_NOC_DDRCP4
	 */
	for (int i = 0; i < K230_NUM_CLKS; i++) {
		cfg = &k230_clk_cfgs[i];
		if (cfg->have_mux) {
			ret = k230_clk_mux_get_hw(ksc, cfg, &hw1, &hw2);
			if (ret)
				goto out;

			ret = k230_register_mux_clk(np, ksc, hw1, hw2, i);
			if (ret)
				goto out;
		} else {
			pclk = &cfg->parent1;
			switch (pclk->type) {
			case K230_OSC24M:
				ret = k230_register_osc24m_child(np, ksc, i);
				break;
			case K230_PLL:
				ret = k230_register_pll_child(np, ksc, i,
						pclk->pll_id, cfg->flags);
				break;
			case K230_PLL_DIV:
				ret = k230_register_pll_div_child(np, ksc, i,
						pclk->pll_div_id, cfg->flags);
				break;
			case K230_CLK_COMPOSITE:
				ret = k230_register_clk_child(np, ksc, i, pclk->clk_id);
				break;
			default:
				pr_err("Invalid type");
				ret = -EINVAL;
				goto out;
			}
		}
		if (ret) {
			pr_err("%pOFP: register child id %d failed", np, i);
			goto out;
		}
	}

out:
	return ret;
>>>>>>> 7734f8dc
}

static struct clk_hw *k230_clk_hw_onecell_get(struct of_phandle_args *clkspec,
					      void *data)
{
	struct k230_sysclk *ksc;
	unsigned int idx;

	if (clkspec->args_count != 1)
		return ERR_PTR(-EINVAL);
	idx = clkspec->args[0];

	if (!data)
		return ERR_PTR(-EINVAL);

<<<<<<< HEAD
        ksc = (struct k230_sysclk *)data;
=======
	ksc = (struct k230_sysclk *)data;
>>>>>>> 7734f8dc

	if (idx >= K230_NUM_CLKS)
		return ERR_PTR(-EINVAL);

	return &ksc->clks[idx].hw;
}

<<<<<<< HEAD
static void __init k230_clk_init_plls(struct device_node *np)
{
	/* plls are the very son of osc24m, and reg are from sysctl_boot */
	struct k230_sysclk *ksc = &clksrc;
	int ret;
=======
static int k230_clk_init_clk_plls(struct device_node *np)
{
	/* plls are the very son of osc24m, and reg are from sysctl_boot */
	struct k230_sysclk *ksc = &clksrc;
	int ret = 0;
>>>>>>> 7734f8dc

	if (!np) {
		pr_err("device node pointer is NULL");
		ret = -EINVAL;
		goto out;
	}

	spin_lock_init(&ksc->pll_lock);

	ksc->pll_regs = of_iomap(np, 0);
	if (!ksc->pll_regs) {
		pr_err("%pOFP: failed to map registers\n", np);
		return -ENOMEM;
	}

	ret = k230_register_plls(np, ksc);
	if (ret) {
		pr_err("%pOFP: register plls failed %d", np, ret);
		goto out_unmap;
	}

	/* Registration for all pll_divs */
	ret = k230_register_pll_divs(np, ksc);
<<<<<<< HEAD
        if (ret) {
                pr_err("K230 register pll divs error\n");
                return;
        }
}
CLK_OF_DECLARE_DRIVER(k230_pll, "canaan,k230-pll", k230_clk_init_plls);

static void __init k230_clk_init_clks(struct device_node *np)
{
	struct k230_sysclk *ksc = &clksrc;
	int ret;
=======
	if (ret) {
		pr_err("%p register pll divs failed %d", np, ret);
		goto out_unmap;
	}

out_unmap:
	iounmap(ksc->pll_regs);
out:
	return ret;
}

static int k230_clk_init_clk_composite(struct device_node *np)
{
	struct k230_sysclk *ksc = &clksrc;
	int ret = 0;
>>>>>>> 7734f8dc

	if (!np) {
		pr_err("device node pointer is NULL");
		ret = -EINVAL;
		goto out;
	}

	spin_lock_init(&ksc->clk_lock);

	ksc->regs = of_iomap(np, 1);
	if (!ksc->regs) {
		pr_err("%pOFP: failed to map registers\n", np);
		ret = -ENOMEM;
		goto out;
	}

<<<<<<< HEAD
	/* Register for pll0_div2 sons: CPU0_SRC, */
	k230_register_pll_div_child(np, ksc, K230_CPU0_SRC, K230_PLL0_DIV2, 0);

	/* Register for CPU0_SRC sons: CPU0_ACLK, CPU0_PLIC, CPU0_NOC_DDRCP4 */
	k230_register_clk_child(np, ksc, K230_CPU0_ACLK, K230_CPU0_SRC);
	k230_register_clk_child(np, ksc, K230_CPU0_PLIC, K230_CPU0_SRC);
	k230_register_clk_child(np, ksc, K230_CPU0_NOC_DDRCP4, K230_CPU0_SRC);

	/* Register for pll0_div4 sons: CPU0_PCLK*/
        k230_register_pll_div_child(np, ksc, K230_CPU0_PCLK, K230_PLL0_DIV4, 0);
=======
	ret = k230_register_clks(np, ksc);
	if (ret) {
		pr_err("%pOFP: register clock provider failed %d", np, ret);
		goto out_unmap;
	}
>>>>>>> 7734f8dc

	ret = of_clk_add_hw_provider(np, k230_clk_hw_onecell_get, ksc);
	if (ret) {
		pr_err("%pOFP: add clock provider failed %d\n", np, ret);
		goto out_unmap;
	}
<<<<<<< HEAD
}
CLK_OF_DECLARE_DRIVER(k230_clk, "canaan,k230-clk-composite", k230_clk_init_clks);

/* test part */

static int test_driver_probe(struct platform_device *pdev)
{
        int ret = 0;
        unsigned long rate = 0;

        printk("%s\n", __func__) ;
        struct device* dev = &pdev->dev;
        struct clk* clk = devm_clk_get(dev, "test_node");
        if (IS_ERR(clk)) {
                dev_err(dev, "failed to find clock provider");
                ret = PTR_ERR(clk);
                goto probe_out_free_dev;
        }

        ret = clk_prepare_enable(clk);
        if (ret) {
                dev_err(dev, "failed to prepare_enable clk");
                goto probe_out_free_dev;
        }

        rate = clk_round_rate(clk, 30000);
        pr_info("round the rate:%lu", rate);
        ret = clk_set_rate(clk, rate);
        if (ret) {
                pr_err("clk_set_rate get the return value %d", ret);
        }

        rate = clk_get_rate(clk);
        pr_info("get the rate:%lu", rate);
        goto out;

probe_out_free_dev:
=======
>>>>>>> 7734f8dc

out_unmap:
	iounmap(ksc->regs);
out:
	return ret;
}

static void __init k230_clk_init_clks(struct device_node *np)
{
	int ret = 0;

	ret = k230_clk_init_clk_plls(np);
	if (ret) {
		pr_err("%pOFP: init clk plls failed %d", np, ret);
		return;
	}
	pr_debug("%pOFP: success to init plls", np);

	ret = k230_clk_init_clk_composite(np);
	if (ret) {
		pr_err("%pOFP: init clk clks failed %d", np, ret);
		return;
	}
	pr_debug("%pOFP: success to init clks", np);
}
CLK_OF_DECLARE_DRIVER(k230_clk, "canaan,k230-clk", k230_clk_init_clks);<|MERGE_RESOLUTION|>--- conflicted
+++ resolved
@@ -22,13 +22,7 @@
 #include <linux/of_platform.h>
 #include <dt-bindings/clock/k230-clk.h>
 
-<<<<<<< HEAD
-/*
- * PLL control register bits.
- */
-=======
 /* PLL control register bits. */
->>>>>>> 7734f8dc
 #define K230_PLL_BYPASS_ENABLE		BIT(19)
 #define K230_PLL_GATE_ENABLE		BIT(2)
 #define K230_PLL_GATE_WRITE_ENABLE	BIT(18)
@@ -46,15 +40,8 @@
 #define K230_PLL_BYPASS_REG_OFFSET	0x04
 #define K230_PLL_GATE_REG_OFFSET	0x08
 #define K230_PLL_LOCK_REG_OFFSET	0x0C
-<<<<<<< HEAD
-/*
- * PLL lock register bits.
- */
-#define K230_PLL_STATUS_MASK            BIT(0)	
-=======
 /* PLL lock register bits.  */
 #define K230_PLL_STATUS_MASK            BIT(0)
->>>>>>> 7734f8dc
 
 /* K230 CLK MACROS */
 #define K230_GATE_FORMAT(_reg, _bit, _reverse, _have_gate)                      \
@@ -96,13 +83,8 @@
 
 #define K230_GATE_FORMAT_ZERO K230_GATE_FORMAT(0, 0, 0, false)
 #define K230_RATE_FORMAT_ZERO K230_RATE_FORMAT(0, 0, 0, 0, 0, 0,                \
-<<<<<<< HEAD
-                                               0, 0, 0, 0, 0, 0,                \
-                                               0, 0, 0, 0, 0, false, false)
-=======
 						0, 0, 0, 0, 0, 0,		\
 						0, 0, 0, 0, 0, false, false)
->>>>>>> 7734f8dc
 #define K230_MUX_FORMAT_ZERO K230_MUX_FORMAT(0, 0, 0, false)
 
 struct k230_sysclk;
@@ -132,11 +114,7 @@
 };
 
 /* K230 PLL_DIVS. */
-<<<<<<< HEAD
-enum k230_pll_div_type {
-=======
 enum k230_pll_div_id {
->>>>>>> 7734f8dc
 	K230_PLL0_DIV2,
 	K230_PLL0_DIV3,
 	K230_PLL0_DIV4,
@@ -198,8 +176,6 @@
 	K230_MUL_DIV,
 };
 
-<<<<<<< HEAD
-=======
 enum k230_clk_parent_type {
 	K230_OSC24M,
 	K230_PLL,
@@ -216,7 +192,6 @@
 	};
 };
 
->>>>>>> 7734f8dc
 struct k230_clk_cfg {
 /* attr */
 	const char *name;
@@ -227,34 +202,6 @@
 	int flags;
 
 /* rate */
-<<<<<<< HEAD
-        /* info */
-        u32 rate_reg_off;
-        u32 rate_reg_off_c;
-        u32 rate_write_enable_bit;
-        u32 rate_write_enable_bit_c;
-        enum k230_clk_div_type method;
-        bool have_rate;
-        bool have_rate_c;
-        /* mul */
-        u32 rate_mul_min;
-        u32 rate_mul_max;
-        u32 rate_mul_shift;
-        u32 rate_mul_mask;
-        /* mul-changable */
-        u32 rate_mul_min_c;
-        u32 rate_mul_max_c;
-        u32 rate_mul_shift_c;
-        u32 rate_mul_mask_c;
-        /* div */
-        u32 rate_div_min;
-        u32 rate_div_max;
-        u32 rate_div_shift;
-        u32 rate_div_mask;
-        /* reg */
-        void __iomem *rate_reg;
-        void __iomem *rate_reg_c;
-=======
 	/* info */
 	u32 rate_reg_off;
 	u32 rate_reg_off_c;
@@ -281,7 +228,6 @@
 	/* reg */
 	void __iomem *rate_reg;
 	void __iomem *rate_reg_c;
->>>>>>> 7734f8dc
 
 /* gate */
 	bool have_gate;
@@ -304,60 +250,6 @@
  * SRC: K230-SDK-DTS,
  * SEE: /src/little/linux/arch/riscv/boot/dts/kendryte/clock-provider.dtsi
  */
-<<<<<<< HEAD
-static struct k230_clk_cfg k230_clk_cfgs[K230_NUM_CLKS] = {
-        [K230_CPU0_SRC] = {
-                .name = "cpu0_src",
-                .read_only = false,
-                K230_RATE_FORMAT(1, 16, 0, 0,
-                                 16, 16, 1, 0xF,
-                                 0x0, 31, K230_MUL, 0, 0,
-                                 0, 0, 0, 0,
-                                 true, false),
-                K230_GATE_FORMAT(0, 0, 0, true),
-                K230_MUX_FORMAT_ZERO,
-        },
-        [K230_CPU0_ACLK] = {
-                .name = "cpu0_aclk",
-                .read_only = false,
-                K230_RATE_FORMAT(1, 1, 0, 0,
-                                 1, 8, 7, 0x7,
-                                 0x0, 31, K230_MUL, 0, 0,
-                                 0, 0, 0, 0,
-                                 true, false),
-                K230_GATE_FORMAT_ZERO,
-                K230_MUX_FORMAT_ZERO,
-        },
-        [K230_CPU0_PLIC] = {
-                .name = "cpu0_plic",
-                .read_only = false,
-                K230_RATE_FORMAT(1, 1, 0, 0,
-                                 1, 8, 10, 0x7,
-                                 0x0, 31, K230_DIV, 0, 0,
-                                 0, 0, 0, 0,
-                                 true, false),
-                K230_GATE_FORMAT(0, 9, 0, true),
-                K230_MUX_FORMAT_ZERO,
-        },
-        [K230_CPU0_NOC_DDRCP4] = {
-                .name = "cpu0_noc_ddrcp4",
-                .read_only = false,
-                K230_RATE_FORMAT_ZERO,
-                K230_GATE_FORMAT(0x60, 7, 0, true),
-                K230_MUX_FORMAT_ZERO,
-        },
-        [K230_CPU0_PCLK] = {
-                .name = "cpu0_pclk",
-                .read_only = false,
-                K230_RATE_FORMAT(1, 1, 0, 0,
-                                 1, 8, 15, 0x7,
-                                 0x0, 31, K230_DIV, 0, 0,
-                                 0, 0, 0, 0,
-                                 true, false),
-                K230_GATE_FORMAT(0, 13, 0, true),
-                K230_MUX_FORMAT_ZERO,
-        },
-=======
 static struct k230_clk_cfg k230_clk_cfgs[] = {
 	[K230_CPU0_SRC] = {
 		.name = "cpu0_src",
@@ -435,7 +327,6 @@
 		K230_GATE_FORMAT(0, 13, 0, true),
 		K230_MUX_FORMAT_ZERO,
 	},
->>>>>>> 7734f8dc
 };
 #define K230_NUM_CLKS ARRAY_SIZE(k230_clk_cfgs)
 
@@ -460,25 +351,6 @@
 	pll->lock = base + K230_PLL_LOCK_REG_OFFSET;
 }
 
-<<<<<<< HEAD
-#if 0
-static void k230_pll_wait_for_lock(struct k230_pll *pll)
-{
-	u32 reg, mask = K230_PLL_STATUS_MASK;
-
-	while (true) {
-		reg = readl(pll->lock);
-		if ((reg & mask) == mask)
-			break;
-
-		reg ^= mask;
-		writel(reg, pll->lock);
-	}
-}
-#endif /* static void k230_pll_wait_for_lock */
-
-=======
->>>>>>> 7734f8dc
 static bool k230_pll_hw_is_enabled(struct k230_pll *pll)
 {
 	u32 reg = readl(pll->gate);
@@ -507,13 +379,7 @@
 	unsigned long flags;
 
 	spin_lock_irqsave(&ksc->pll_lock, flags);
-<<<<<<< HEAD
-
 	k230_pll_enable_hw(ksc->regs, pll);
-
-=======
-	k230_pll_enable_hw(ksc->regs, pll);
->>>>>>> 7734f8dc
 	spin_unlock_irqrestore(&ksc->pll_lock, flags);
 
 	return 0;
@@ -542,8 +408,6 @@
 	return k230_pll_hw_is_enabled(to_k230_pll(hw));
 }
 
-<<<<<<< HEAD
-=======
 static int k230_pll_init(struct clk_hw *hw)
 {
 	if (k230_pll_is_enabled(hw)) {
@@ -554,7 +418,6 @@
 	return 0;
 }
 
->>>>>>> 7734f8dc
 static unsigned long k230_pll_get_rate(struct clk_hw *hw,
 				       unsigned long parent_rate)
 {
@@ -580,20 +443,12 @@
 }
 
 static const struct clk_ops k230_pll_ops = {
-<<<<<<< HEAD
-        /* gate */
-	.enable	        = k230_pll_enable,
-	.disable	= k230_pll_disable,
-	.is_enabled	= k230_pll_is_enabled,
-        /* rate */
-=======
 	.init		= k230_pll_init,
 	/* gate */
 	.enable	        = k230_pll_enable,
 	.disable	= k230_pll_disable,
 	.is_enabled	= k230_pll_is_enabled,
 	/* rate */
->>>>>>> 7734f8dc
 	.recalc_rate	= k230_pll_get_rate,
 };
 
@@ -619,12 +474,7 @@
 	return of_clk_hw_register(np, &pll->hw);
 }
 
-<<<<<<< HEAD
-static int k230_register_plls(struct device_node *np,
-				     struct k230_sysclk *ksc)
-=======
 static int k230_register_plls(struct device_node *np, struct k230_sysclk *ksc)
->>>>>>> 7734f8dc
 {
 	int i, ret;
 
@@ -658,12 +508,7 @@
 	return 0;
 }
 
-<<<<<<< HEAD
-static int k230_register_pll_divs(struct device_node *np,
-					 struct k230_sysclk *ksc)
-=======
 static int k230_register_pll_divs(struct device_node *np, struct k230_sysclk *ksc)
->>>>>>> 7734f8dc
 {
 	for (int i = 0; i < K230_PLL_DIV_NUM; i++) {
 		ksc->dclks[i].hw = clk_hw_register_fixed_factor(NULL, k230_pll_div_cfgs[i].name,
@@ -716,17 +561,10 @@
 	unsigned long flags;
 	u32 reg;
 
-<<<<<<< HEAD
-        pr_info("clk:%d %s", clk->id, __func__);
-
-	if (!cfg->have_gate) {
-                pr_err("This clock doesn't have gate, can't be controled by disabling it");
-=======
 	pr_debug("clk:%d %s", clk->id, __func__);
 
 	if (!cfg->have_gate) {
 		pr_err("This clock doesn't have gate");
->>>>>>> 7734f8dc
 		return;
 	}
 
@@ -744,19 +582,6 @@
 
 static int k230_clk_is_enabled(struct clk_hw *hw)
 {
-<<<<<<< HEAD
-        struct k230_clk *clk = to_k230_clk(hw);
-        struct k230_sysclk *ksc = clk->ksc;
-        struct k230_clk_cfg *cfg = &k230_clk_cfgs[clk->id];
-        unsigned long flags;
-        u32 reg;
-        int ret;
-
-        if (!cfg->have_gate) {
-                pr_err("This clock doesn't have gate, can't be controled by disabling it");
-                return -1;
-        }
-=======
 	struct k230_clk *clk = to_k230_clk(hw);
 	struct k230_sysclk *ksc = clk->ksc;
 	struct k230_clk_cfg *cfg = &k230_clk_cfgs[clk->id];
@@ -768,24 +593,15 @@
 		pr_err("This clock doesn't have gate");
 		return -1;
 	}
->>>>>>> 7734f8dc
 
 	spin_lock_irqsave(&ksc->clk_lock, flags);
 	reg = readl(cfg->gate_reg);
 
-<<<<<<< HEAD
-        /* Check gate bit condition based on configuration and set ret accordingly */
-        if (cfg->gate_bit_reverse)
-            ret = (BIT(cfg->gate_bit_enable) & reg) ? 1 : 0;
-        else
-            ret = (BIT(cfg->gate_bit_enable) & ~reg) ? 1 : 0;
-=======
 	/* Check gate bit condition based on configuration and then set ret */
 	if (cfg->gate_bit_reverse)
 		ret = (BIT(cfg->gate_bit_enable) & reg) ? 1 : 0;
 	else
 		ret = (BIT(cfg->gate_bit_enable) & ~reg) ? 1 : 0;
->>>>>>> 7734f8dc
 
 	spin_unlock_irqrestore(&ksc->clk_lock, flags);
 
@@ -800,17 +616,10 @@
 	unsigned long flags;
 	u8 reg;
 
-<<<<<<< HEAD
-        if (!cfg->have_mux) {
-                pr_err("This clock doesn't have mux, can't be controled by setting parent");
-                return -1;
-        }
-=======
 	if (!cfg->have_mux) {
 		pr_err("This clock doesn't have mux");
 		return -1;
 	}
->>>>>>> 7734f8dc
 
 	spin_lock_irqsave(&ksc->clk_lock, flags);
 	reg = (cfg->mux_reg_mask & index) << cfg->mux_reg_shift;
@@ -828,17 +637,10 @@
 	unsigned long flags;
 	u8 reg;
 
-<<<<<<< HEAD
-        if (!cfg->have_mux) {
-                pr_err("This clock doesn't have mux, can't be controled by getting parent");
-                return -1;
-        }
-=======
 	if (!cfg->have_mux) {
 		pr_err("This clock doesn't have mux");
 		return -1;
 	}
->>>>>>> 7734f8dc
 
 	spin_lock_irqsave(&ksc->clk_lock, flags);
 	reg = readb(cfg->mux_reg);
@@ -860,44 +662,6 @@
 		return parent_rate;
 
 	switch (cfg->method) {
-<<<<<<< HEAD
-                /*
-                 *  K230_MUL: 1/div_max, 2/div_max, 3/div_max...
-                 *  K230_DIV: mul_max/1, mul_max/2, mul_max/3...
-                 *  K230_MUL_DIV: x/y...
-                 */
-	        case K230_MUL:
-	        	mul = (readl(cfg->rate_reg) >> cfg->rate_div_shift) & cfg->rate_div_mask;
-	        	mul++;
-	        	div = cfg->rate_div_max;
-	        	break;
-	        case K230_DIV:
-	        	mul = cfg->rate_mul_max;
-	        	div = (readl(cfg->rate_reg) >> cfg->rate_div_shift) & cfg->rate_div_mask;
-	        	div++;
-	        	break;
-	        case K230_MUL_DIV:
-	        	if (!cfg->have_rate_c) {
-	        		mul = (readl(cfg->rate_reg) >> cfg->rate_mul_shift) & cfg->rate_mul_mask;
-	        		div = (readl(cfg->rate_reg) >> cfg->rate_div_shift) & cfg->rate_div_mask;
-	        	} else {
-	        		mul = (readl(cfg->rate_reg_c) >> cfg->rate_mul_shift_c) & cfg->rate_mul_mask_c;
-	        		div = (readl(cfg->rate_reg_c) >> cfg->rate_div_shift) & cfg->rate_div_mask;
-	        	}
-	        	break;
-	        default:
-	        	return 0;
-	}
-
-        pr_info("parent_rate:%lu mul:%u div:%u rate:%llu", parent_rate, mul, div, div_u64((u64)parent_rate * mul, div));
-	return div_u64((u64)parent_rate * mul, div);
-}
-
-static int k230_clk_find_approximate(struct k230_clk *clk, u32 mul_min, u32 mul_max,
-				       u32 div_min, u32 div_max, enum k230_clk_div_type method,
-				       unsigned long rate, unsigned long parent_rate,
-				       u32 *div, u32 *mul)
-=======
 	/*
 	 *  K230_MUL: 1/div_max, 2/div_max, 3/div_max...
 	 *  K230_DIV: mul_max/1, mul_max/2, mul_max/3...
@@ -942,7 +706,6 @@
 					enum k230_clk_div_type method,
 					unsigned long rate, unsigned long parent_rate,
 					u32 *div, u32 *mul)
->>>>>>> 7734f8dc
 {
 	long abs_min;
 	long abs_current;
@@ -1020,22 +783,6 @@
 	};
 
 	switch (method) {
-<<<<<<< HEAD
-	    /* only mul can be changeable 1/12,2/12,3/12...*/
-		case K230_MUL:
-			perfect_divide = (long)((parent_rate * 1000) / rate);
-			abs_min = abs(perfect_divide -
-					(long)(((long)div_max * 1000) / (long)mul_min));
-                        *mul = mul_min;
-
-			for (u32 i = mul_min + 1; i <= mul_max; i++) {
-				abs_current = abs(perfect_divide -
-						(long)((long)((long)div_max * 1000) / (long)i));
-				if (abs_min > abs_current) {
-					abs_min = abs_current;
-					*mul = i;
-				}
-=======
 	/* only mul can be changeable 1/12,2/12,3/12...*/
 	case K230_MUL:
 		perfect_divide = (long)((parent_rate * 1000) / rate);
@@ -1049,28 +796,9 @@
 			if (abs_min > abs_current) {
 				abs_min = abs_current;
 				*mul = i;
->>>>>>> 7734f8dc
 			}
 		}
 
-<<<<<<< HEAD
-			*div = div_min;
-			break;
-		/* only div can be changeable, 1/1,1/2,1/3...*/
-		case K230_DIV:
-			perfect_divide = (long)((parent_rate * 1000) / rate);
-			abs_min = abs(perfect_divide -
-					(long)(((long)div_min * 1000) / (long)mul_max));
-			*div = div_min;
-
-			for (u32 i = div_min + 1; i <= div_max; i++) {
-				abs_current = abs(perfect_divide -
-						(long)((long)((long)i * 1000) / (long)mul_max));
-				if (abs_min > abs_current) {
-					abs_min = abs_current;
-					*div = i;
-				}
-=======
 		*div = div_min;
 		break;
 	/* only div can be changeable, 1/1,1/2,1/3...*/
@@ -1086,23 +814,9 @@
 			if (abs_min > abs_current) {
 				abs_min = abs_current;
 				*div = i;
->>>>>>> 7734f8dc
 			}
 		}
 
-<<<<<<< HEAD
-			*mul = mul_min;
-			break;
-		/* mul and div can be changeable. */
-		case K230_MUL_DIV:
-			if (K230_CLK_CODEC_ADC_MCLKDIV_OFFSET == cfg->rate_reg_off || \
-			    K230_CLK_CODEC_DAC_MCLKDIV_OFFSET == cfg->rate_reg_off) {
-				for (u32 j = 0; j < 9; j++) {
-					if (0 == (rate - codec_clk[j])) {
-						*div = codec_div[j][0];
-						*mul = codec_div[j][1];
-					}
-=======
 		*mul = mul_min;
 		break;
 	/* mul and div can be changeable. */
@@ -1113,7 +827,6 @@
 				if (0 == (rate - codec_clk[j])) {
 					*div = codec_div[j][0];
 					*mul = codec_div[j][1];
->>>>>>> 7734f8dc
 				}
 			}
 		} else if (cfg->rate_reg_off == K230_CLK_AUDIO_CLKDIV_OFFSET ||
@@ -1136,19 +849,6 @@
 	return 0;
 }
 
-<<<<<<< HEAD
-static long k230_clk_round_rate(struct clk_hw *hw, unsigned long rate, unsigned long *parent_rate)
-{
-	struct k230_clk *clk = to_k230_clk(hw);
-	struct k230_clk_cfg *cfg = &k230_clk_cfgs[clk->id];
-        u32 div = 0, mul = 0;
-        pr_info("clk:%d %s", clk->id, __func__);
-
-	if (k230_clk_find_approximate(clk,
-                                      cfg->rate_mul_min, cfg->rate_mul_max,
-                                      cfg->rate_div_min, cfg->rate_div_max,
-                                      cfg->method, rate, *parent_rate, &div, &mul)) {
-=======
 static long k230_clk_round_rate(struct clk_hw *hw, unsigned long rate,
 				unsigned long *parent_rate)
 {
@@ -1162,18 +862,13 @@
 					cfg->rate_mul_min, cfg->rate_mul_max,
 					cfg->rate_div_min, cfg->rate_div_max,
 					cfg->method, rate, *parent_rate, &div, &mul)) {
->>>>>>> 7734f8dc
 		pr_err("[%s]: clk %s round rate error!\n", __func__, clk_hw_get_name(hw));
 		return -1;
 	}
 
-<<<<<<< HEAD
-        pr_info("parent_rate:%lu mul:%u div:%u rate:%llu", *parent_rate, mul, div, div_u64((u64)(*parent_rate) * mul, div));
-=======
 	pr_debug("parent_rate:%lu mul:%u div:%u rate:%llu", *parent_rate, mul, div,
 		div_u64((u64)(*parent_rate) * mul, div));
 
->>>>>>> 7734f8dc
 	return div_u64((u64)(*parent_rate) * mul, div);
 }
 
@@ -1182,12 +877,8 @@
 {
 	struct k230_clk *clk = to_k230_clk(hw);
 	struct k230_clk_cfg *cfg = &k230_clk_cfgs[clk->id];
-<<<<<<< HEAD
-        pr_info("%d:%s %lu %lu", clk->id, __func__, rate, parent_rate);
-=======
 
 	pr_debug("%d:%s %lu %lu", clk->id, __func__, rate, parent_rate);
->>>>>>> 7734f8dc
 
 	u32 div = 0, mul = 0, reg = 0, reg_c = 0;
 
@@ -1201,17 +892,10 @@
 		return -1;
 	}
 
-<<<<<<< HEAD
-        if (cfg->read_only == true){
-                pr_err("This clk rate is read only");
-                return -1;
-        }
-=======
 	if (cfg->read_only == true) {
 		pr_err("This clk rate is read only");
 		return -1;
 	}
->>>>>>> 7734f8dc
 
 	if (k230_clk_find_approximate(clk,
 					cfg->rate_mul_min, cfg->rate_mul_max,
@@ -1228,26 +912,14 @@
 		if (cfg->method == K230_DIV) {
 			reg &= ~((cfg->rate_mul_mask) << (cfg->rate_mul_shift));
 			reg |= ((div - 1) & cfg->rate_div_mask) << (cfg->rate_div_shift);
-<<<<<<< HEAD
-                }
-		else if (cfg->method == K230_MUL) {
-			reg |= ((mul - 1) & cfg->rate_div_mask) << (cfg->rate_div_shift);
-                }
-		else {
-=======
 		} else if (cfg->method == K230_MUL) {
 			reg |= ((mul - 1) & cfg->rate_div_mask) << (cfg->rate_div_shift);
 		} else {
->>>>>>> 7734f8dc
 			reg |= (mul & cfg->rate_mul_mask) << (cfg->rate_mul_shift);
 			reg |= (div & cfg->rate_div_mask) << (cfg->rate_div_shift);
 		}
 		reg |= BIT(cfg->rate_write_enable_bit);
-<<<<<<< HEAD
-        } else { 
-=======
 	} else {
->>>>>>> 7734f8dc
 		reg = readl(cfg->rate_reg);
 		reg_c = readl(cfg->rate_reg_c);
 		reg &= ~((cfg->rate_div_mask) << (cfg->rate_div_shift));
@@ -1259,56 +931,6 @@
 
 		writel(reg_c, cfg->rate_reg_c);
 	}
-<<<<<<< HEAD
-        writel(reg, cfg->rate_reg);
-
-        rate = k230_clk_get_rate(hw, parent_rate);
-        pr_info("the clk:%d's rate is set as: %lu", clk->id, rate);
-	return 0;
-}
-
-static struct clk_ops k230_clk_default_ops[K230_NUM_CLKS] = {};
-
-static void k230_register_clk(struct device_node *np,
-				     struct k230_sysclk *ksc, int id,
-				     const struct clk_parent_data *parent_data,
-				     int num_parents, unsigned long flags)
-{
-
-	struct k230_clk *clk = &ksc->clks[id];
-        struct k230_clk_cfg *cfg = &k230_clk_cfgs[id];
-	struct clk_init_data init = {};
-        struct clk_ops *ops = &k230_clk_default_ops[id];
-
-	int ret;
-
-        if (cfg->have_rate) {
-                cfg->rate_reg = (void __iomem*)((unsigned long)clksrc.regs
-                              + (unsigned long)cfg->rate_reg_off);
-	        ops->set_rate    = k230_clk_set_rate;
-	        ops->round_rate  = k230_clk_round_rate;
-	        ops->recalc_rate = k230_clk_get_rate;
-        }
-
-        if (cfg->have_mux && num_parents > 1) {
-                cfg->mux_reg = (void __iomem*)((unsigned long)clksrc.regs
-                             + (unsigned long)cfg->mux_reg_off);
-	        ops->set_parent	 = k230_clk_set_parent;
-	        ops->get_parent	 = k230_clk_get_parent;
-        }
-
-        if (cfg->have_gate) {
-                cfg->gate_reg = (void __iomem*)((unsigned long)clksrc.regs
-                              + (unsigned long)cfg->gate_reg_off);
-	        ops->enable	 = k230_clk_enable;
-	        ops->disable	 = k230_clk_disable;
-                ops->is_enabled  = k230_clk_is_enabled;
-        }
-
-        if (cfg->have_rate_c)
-                cfg->rate_reg_c = (void __iomem*)((unsigned long)clksrc.regs
-                                + (unsigned long)cfg->rate_reg_off_c);
-=======
 	writel(reg, cfg->rate_reg);
 
 	rate = k230_clk_get_rate(hw, parent_rate);
@@ -1409,86 +1031,47 @@
 	if (cfg->have_rate_c)
 		cfg->rate_reg_c = (void __iomem *)((unsigned long)clksrc.regs
 				+ (unsigned long)cfg->rate_reg_off_c);
->>>>>>> 7734f8dc
 
 	init.name = k230_clk_cfgs[id].name;
 	init.flags = flags;
 	init.parent_data = parent_data;
 	init.num_parents = num_parents;
-<<<<<<< HEAD
-        init.ops = ops;
-=======
 	init.ops = &k230_clk_ops_arr[clk_id];
->>>>>>> 7734f8dc
 
 	clk->id = id;
 	clk->ksc = ksc;
 	clk->hw.init = &init;
-<<<<<<< HEAD
-
-	ret = of_clk_hw_register(np, &clk->hw);
-=======
->>>>>>> 7734f8dc
 
 	ret = of_clk_hw_register(np, &clk->hw);
 	if (ret) {
 		pr_err("%pOFP: register clock %s failed\n",
-<<<<<<< HEAD
-		       np, k230_clk_cfgs[id].name);
-		clk->id = -1;
-=======
 			np, k230_clk_cfgs[id].name);
 		clk->id = -1;
 		goto out;
->>>>>>> 7734f8dc
 	}
 
 out:
 	return ret;
 }
 
-<<<<<<< HEAD
-static inline void k230_register_mux_clk(struct device_node *np,
-						struct k230_sysclk *ksc,
-						struct clk_hw *hw1, struct clk_hw *hw2,
-						int id)
-=======
 static int k230_register_mux_clk(struct device_node *np,
 					struct k230_sysclk *ksc,
 					struct clk_hw *hw1, struct clk_hw *hw2,
 					int id)
->>>>>>> 7734f8dc
 {
 	const struct clk_parent_data parent_data[] = {
 		{ .hw = hw1 },
 		{ .hw = hw2 }
 	};
-<<<<<<< HEAD
-	k230_register_clk(np, ksc, id, parent_data, 2, 0);
-}
-
-static inline void k230_register_osc24m_child(struct device_node *np,
-						  struct k230_sysclk *ksc, int id)
-=======
 	return k230_register_clk(np, ksc, id, parent_data, 2, 0);
 }
 
 static int k230_register_osc24m_child(struct device_node *np,
 					      struct k230_sysclk *ksc, int id)
->>>>>>> 7734f8dc
 {
 	const struct clk_parent_data parent_data = {
 		/* .index = 0 for osc24m.. */
 	};
-<<<<<<< HEAD
-	k230_register_clk(np, ksc, id, &parent_data, 1, 0);
-}
-
-static inline void k230_register_pll_child(struct device_node *np,
-						  struct k230_sysclk *ksc, int id,
-						  enum k230_pll_id pllid,
-						  unsigned long flags)
-=======
 	return k230_register_clk(np, ksc, id, &parent_data, 1, 0);
 }
 
@@ -1496,20 +1079,10 @@
 					   struct k230_sysclk *ksc, int id,
 					   enum k230_pll_id pllid,
 					   unsigned long flags)
->>>>>>> 7734f8dc
 {
 	const struct clk_parent_data parent_data = {
 		.hw = &ksc->plls[pllid].hw,
 	};
-<<<<<<< HEAD
-	k230_register_clk(np, ksc, id, &parent_data, 1, flags);
-}
-
-static inline void k230_register_pll_div_child(struct device_node *np,
-						      struct k230_sysclk *ksc, int id,
-						      enum k230_pll_div_type pll_div_type,
-						      unsigned long flags)
-=======
 	return k230_register_clk(np, ksc, id, &parent_data, 1, flags);
 }
 
@@ -1517,33 +1090,20 @@
 					       struct k230_sysclk *ksc, int id,
 					       enum k230_pll_div_id pll_div_id,
 					       unsigned long flags)
->>>>>>> 7734f8dc
 {
 	const struct clk_parent_data parent_data = {
 		.hw = ksc->dclks[pll_div_id].hw,
 	};
-<<<<<<< HEAD
-	k230_register_clk(np, ksc, id, &parent_data, 1, flags);
-}
-
-static inline void k230_register_clk_child(struct device_node *np,
-						  struct k230_sysclk *ksc, int id,
-						  int parent_id)
-=======
 	return k230_register_clk(np, ksc, id, &parent_data, 1, flags);
 }
 
 static int k230_register_clk_child(struct device_node *np,
 					   struct k230_sysclk *ksc, int id,
 					   int parent_id)
->>>>>>> 7734f8dc
 {
 	const struct clk_parent_data parent_data = {
 		.hw = &ksc->clks[parent_id].hw,
 	};
-<<<<<<< HEAD
-	k230_register_clk(np, ksc, id, &parent_data, 1, 0);
-=======
 	return k230_register_clk(np, ksc, id, &parent_data, 1, 0);
 }
 
@@ -1647,7 +1207,6 @@
 
 out:
 	return ret;
->>>>>>> 7734f8dc
 }
 
 static struct clk_hw *k230_clk_hw_onecell_get(struct of_phandle_args *clkspec,
@@ -1663,11 +1222,7 @@
 	if (!data)
 		return ERR_PTR(-EINVAL);
 
-<<<<<<< HEAD
-        ksc = (struct k230_sysclk *)data;
-=======
 	ksc = (struct k230_sysclk *)data;
->>>>>>> 7734f8dc
 
 	if (idx >= K230_NUM_CLKS)
 		return ERR_PTR(-EINVAL);
@@ -1675,19 +1230,11 @@
 	return &ksc->clks[idx].hw;
 }
 
-<<<<<<< HEAD
-static void __init k230_clk_init_plls(struct device_node *np)
-{
-	/* plls are the very son of osc24m, and reg are from sysctl_boot */
-	struct k230_sysclk *ksc = &clksrc;
-	int ret;
-=======
 static int k230_clk_init_clk_plls(struct device_node *np)
 {
 	/* plls are the very son of osc24m, and reg are from sysctl_boot */
 	struct k230_sysclk *ksc = &clksrc;
 	int ret = 0;
->>>>>>> 7734f8dc
 
 	if (!np) {
 		pr_err("device node pointer is NULL");
@@ -1711,19 +1258,6 @@
 
 	/* Registration for all pll_divs */
 	ret = k230_register_pll_divs(np, ksc);
-<<<<<<< HEAD
-        if (ret) {
-                pr_err("K230 register pll divs error\n");
-                return;
-        }
-}
-CLK_OF_DECLARE_DRIVER(k230_pll, "canaan,k230-pll", k230_clk_init_plls);
-
-static void __init k230_clk_init_clks(struct device_node *np)
-{
-	struct k230_sysclk *ksc = &clksrc;
-	int ret;
-=======
 	if (ret) {
 		pr_err("%p register pll divs failed %d", np, ret);
 		goto out_unmap;
@@ -1739,7 +1273,6 @@
 {
 	struct k230_sysclk *ksc = &clksrc;
 	int ret = 0;
->>>>>>> 7734f8dc
 
 	if (!np) {
 		pr_err("device node pointer is NULL");
@@ -1756,33 +1289,43 @@
 		goto out;
 	}
 
-<<<<<<< HEAD
-	/* Register for pll0_div2 sons: CPU0_SRC, */
-	k230_register_pll_div_child(np, ksc, K230_CPU0_SRC, K230_PLL0_DIV2, 0);
-
-	/* Register for CPU0_SRC sons: CPU0_ACLK, CPU0_PLIC, CPU0_NOC_DDRCP4 */
-	k230_register_clk_child(np, ksc, K230_CPU0_ACLK, K230_CPU0_SRC);
-	k230_register_clk_child(np, ksc, K230_CPU0_PLIC, K230_CPU0_SRC);
-	k230_register_clk_child(np, ksc, K230_CPU0_NOC_DDRCP4, K230_CPU0_SRC);
-
-	/* Register for pll0_div4 sons: CPU0_PCLK*/
-        k230_register_pll_div_child(np, ksc, K230_CPU0_PCLK, K230_PLL0_DIV4, 0);
-=======
 	ret = k230_register_clks(np, ksc);
 	if (ret) {
 		pr_err("%pOFP: register clock provider failed %d", np, ret);
 		goto out_unmap;
 	}
->>>>>>> 7734f8dc
 
 	ret = of_clk_add_hw_provider(np, k230_clk_hw_onecell_get, ksc);
 	if (ret) {
 		pr_err("%pOFP: add clock provider failed %d\n", np, ret);
 		goto out_unmap;
 	}
-<<<<<<< HEAD
-}
-CLK_OF_DECLARE_DRIVER(k230_clk, "canaan,k230-clk-composite", k230_clk_init_clks);
+
+out_unmap:
+	iounmap(ksc->regs);
+out:
+	return ret;
+}
+
+static void __init k230_clk_init_clks(struct device_node *np)
+{
+	int ret = 0;
+
+	ret = k230_clk_init_clk_plls(np);
+	if (ret) {
+		pr_err("%pOFP: init clk plls failed %d", np, ret);
+		return;
+	}
+	pr_debug("%pOFP: success to init plls", np);
+
+	ret = k230_clk_init_clk_composite(np);
+	if (ret) {
+		pr_err("%pOFP: init clk clks failed %d", np, ret);
+		return;
+	}
+	pr_debug("%pOFP: success to init clks", np);
+}
+CLK_OF_DECLARE_DRIVER(k230_clk, "canaan,k230-clk", k230_clk_init_clks);
 
 /* test part */
 
@@ -1818,31 +1361,44 @@
         goto out;
 
 probe_out_free_dev:
-=======
->>>>>>> 7734f8dc
-
-out_unmap:
-	iounmap(ksc->regs);
+
 out:
-	return ret;
-}
-
-static void __init k230_clk_init_clks(struct device_node *np)
-{
-	int ret = 0;
-
-	ret = k230_clk_init_clk_plls(np);
-	if (ret) {
-		pr_err("%pOFP: init clk plls failed %d", np, ret);
-		return;
-	}
-	pr_debug("%pOFP: success to init plls", np);
-
-	ret = k230_clk_init_clk_composite(np);
-	if (ret) {
-		pr_err("%pOFP: init clk clks failed %d", np, ret);
-		return;
-	}
-	pr_debug("%pOFP: success to init clks", np);
-}
-CLK_OF_DECLARE_DRIVER(k230_clk, "canaan,k230-clk", k230_clk_init_clks);+        return ret;
+}
+
+static void test_driver_remove(struct platform_device *pdev)
+{
+        printk("%s\n", __func__) ;
+}
+
+static const struct of_device_id test_match_table[] = {
+        { .compatible = "canaan,test-node",},
+        {}
+};
+MODULE_DEVICE_TABLE(of, test_match_table);
+
+static struct platform_driver test_driver = {
+        .driver = {
+                .name = "test_driver",
+                .of_match_table = test_match_table,
+        },
+        .probe = test_driver_probe,
+        .remove = test_driver_remove,
+};
+
+static int __init test_driver_init(void)
+{
+        printk("%s\n", __func__) ;
+        return platform_driver_register(&test_driver);
+}
+
+static void __exit test_driver_exit(void)
+{
+        printk("%s\n", __func__) ;
+        platform_driver_unregister(&test_driver);
+}
+
+module_init(test_driver_init);
+module_exit(test_driver_exit);
+
+MODULE_LICENSE("GPL");