--- conflicted
+++ resolved
@@ -18,19 +18,12 @@
 #include "clk-exynos-arm64.h"
 
 /* NOTE: Must be equal to the last clock ID increased by one */
-<<<<<<< HEAD
-#define CLKS_NR_TOP			(CLK_DOUT_G3D_SWITCH + 1)
-#define CLKS_NR_APM			(CLK_GOUT_SYSREG_APM_PCLK + 1)
-#define CLKS_NR_AUD			(CLK_GOUT_AUD_CMU_AUD_PCLK + 1)
-#define CLKS_NR_CMGP			(CLK_GOUT_SYSREG_CMGP_PCLK + 1)
-=======
 #define CLKS_NR_TOP			(CLK_DOUT_CPUCL1_SWITCH + 1)
 #define CLKS_NR_APM			(CLK_GOUT_SYSREG_APM_PCLK + 1)
 #define CLKS_NR_AUD			(CLK_GOUT_AUD_CMU_AUD_PCLK + 1)
 #define CLKS_NR_CMGP			(CLK_GOUT_SYSREG_CMGP_PCLK + 1)
 #define CLKS_NR_CPUCL0			(CLK_CLUSTER0_SCLK + 1)
 #define CLKS_NR_CPUCL1			(CLK_CLUSTER1_SCLK + 1)
->>>>>>> 0c383648
 #define CLKS_NR_G3D			(CLK_GOUT_G3D_SYSREG_PCLK + 1)
 #define CLKS_NR_HSI			(CLK_GOUT_HSI_CMU_HSI_PCLK + 1)
 #define CLKS_NR_IS			(CLK_GOUT_IS_SYSREG_PCLK + 1)
