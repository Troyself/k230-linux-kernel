/******************************************************************************
 *
 * This file is provided under a dual BSD/GPLv2 license.  When using or
 * redistributing this file, you may do so under either license.
 *
 * GPL LICENSE SUMMARY
 *
 * Copyright(c) 2017        Intel Deutschland GmbH
 * Copyright(c) 2018 - 2020 Intel Corporation
 *
 * This program is free software; you can redistribute it and/or modify
 * it under the terms of version 2 of the GNU General Public License as
 * published by the Free Software Foundation.
 *
 * This program is distributed in the hope that it will be useful, but
 * WITHOUT ANY WARRANTY; without even the implied warranty of
 * MERCHANTABILITY or FITNESS FOR A PARTICULAR PURPOSE.  See the GNU
 * General Public License for more details.
 *
 * The full GNU General Public License is included in this distribution
 * in the file called COPYING.
 *
 * Contact Information:
 *  Intel Linux Wireless <linuxwifi@intel.com>
 * Intel Corporation, 5200 N.E. Elam Young Parkway, Hillsboro, OR 97124-6497
 *
 * BSD LICENSE
 *
 * Copyright(c) 2017        Intel Deutschland GmbH
 * Copyright(c) 2018 - 2020 Intel Corporation
 * All rights reserved.
 *
 * Redistribution and use in source and binary forms, with or without
 * modification, are permitted provided that the following conditions
 * are met:
 *
 *  * Redistributions of source code must retain the above copyright
 *    notice, this list of conditions and the following disclaimer.
 *  * Redistributions in binary form must reproduce the above copyright
 *    notice, this list of conditions and the following disclaimer in
 *    the documentation and/or other materials provided with the
 *    distribution.
 *  * Neither the name Intel Corporation nor the names of its
 *    contributors may be used to endorse or promote products derived
 *    from this software without specific prior written permission.
 *
 * THIS SOFTWARE IS PROVIDED BY THE COPYRIGHT HOLDERS AND CONTRIBUTORS
 * "AS IS" AND ANY EXPRESS OR IMPLIED WARRANTIES, INCLUDING, BUT NOT
 * LIMITED TO, THE IMPLIED WARRANTIES OF MERCHANTABILITY AND FITNESS FOR
 * A PARTICULAR PURPOSE ARE DISCLAIMED. IN NO EVENT SHALL THE COPYRIGHT
 * OWNER OR CONTRIBUTORS BE LIABLE FOR ANY DIRECT, INDIRECT, INCIDENTAL,
 * SPECIAL, EXEMPLARY, OR CONSEQUENTIAL DAMAGES (INCLUDING, BUT NOT
 * LIMITED TO, PROCUREMENT OF SUBSTITUTE GOODS OR SERVICES; LOSS OF USE,
 * DATA, OR PROFITS; OR BUSINESS INTERRUPTION) HOWEVER CAUSED AND ON ANY
 * THEORY OF LIABILITY, WHETHER IN CONTRACT, STRICT LIABILITY, OR TORT
 * (INCLUDING NEGLIGENCE OR OTHERWISE) ARISING IN ANY WAY OUT OF THE USE
 * OF THIS SOFTWARE, EVEN IF ADVISED OF THE POSSIBILITY OF SUCH DAMAGE.
 *
 *****************************************************************************/
#include "rs.h"
#include "fw-api.h"
#include "sta.h"
#include "iwl-op-mode.h"
#include "mvm.h"

static u8 rs_fw_bw_from_sta_bw(struct ieee80211_sta *sta)
{
	switch (sta->bandwidth) {
	case IEEE80211_STA_RX_BW_160:
		return IWL_TLC_MNG_CH_WIDTH_160MHZ;
	case IEEE80211_STA_RX_BW_80:
		return IWL_TLC_MNG_CH_WIDTH_80MHZ;
	case IEEE80211_STA_RX_BW_40:
		return IWL_TLC_MNG_CH_WIDTH_40MHZ;
	case IEEE80211_STA_RX_BW_20:
	default:
		return IWL_TLC_MNG_CH_WIDTH_20MHZ;
	}
}

static u8 rs_fw_set_active_chains(u8 chains)
{
	u8 fw_chains = 0;

	if (chains & ANT_A)
		fw_chains |= IWL_TLC_MNG_CHAIN_A_MSK;
	if (chains & ANT_B)
		fw_chains |= IWL_TLC_MNG_CHAIN_B_MSK;
	if (chains & ANT_C)
		WARN(false,
		     "tlc offload doesn't support antenna C. chains: 0x%x\n",
		     chains);

	return fw_chains;
}

static u8 rs_fw_sgi_cw_support(struct ieee80211_sta *sta)
{
	struct ieee80211_sta_ht_cap *ht_cap = &sta->ht_cap;
	struct ieee80211_sta_vht_cap *vht_cap = &sta->vht_cap;
	struct ieee80211_sta_he_cap *he_cap = &sta->he_cap;
	u8 supp = 0;

	if (he_cap->has_he)
		return 0;

	if (ht_cap->cap & IEEE80211_HT_CAP_SGI_20)
		supp |= BIT(IWL_TLC_MNG_CH_WIDTH_20MHZ);
	if (ht_cap->cap & IEEE80211_HT_CAP_SGI_40)
		supp |= BIT(IWL_TLC_MNG_CH_WIDTH_40MHZ);
	if (vht_cap->cap & IEEE80211_VHT_CAP_SHORT_GI_80)
		supp |= BIT(IWL_TLC_MNG_CH_WIDTH_80MHZ);
	if (vht_cap->cap & IEEE80211_VHT_CAP_SHORT_GI_160)
		supp |= BIT(IWL_TLC_MNG_CH_WIDTH_160MHZ);

	return supp;
}

static u16 rs_fw_get_config_flags(struct iwl_mvm *mvm,
				  struct ieee80211_sta *sta,
				  struct ieee80211_supported_band *sband)
{
	struct ieee80211_sta_ht_cap *ht_cap = &sta->ht_cap;
	struct ieee80211_sta_vht_cap *vht_cap = &sta->vht_cap;
	struct ieee80211_sta_he_cap *he_cap = &sta->he_cap;
	bool vht_ena = vht_cap->vht_supported;
	u16 flags = 0;

	if (mvm->cfg->ht_params->stbc &&
	    (num_of_ant(iwl_mvm_get_valid_tx_ant(mvm)) > 1)) {
		if (he_cap->has_he) {
			if (he_cap->he_cap_elem.phy_cap_info[2] &
			    IEEE80211_HE_PHY_CAP2_STBC_RX_UNDER_80MHZ)
				flags |= IWL_TLC_MNG_CFG_FLAGS_STBC_MSK;

			if (he_cap->he_cap_elem.phy_cap_info[7] &
			    IEEE80211_HE_PHY_CAP7_STBC_RX_ABOVE_80MHZ)
				flags |= IWL_TLC_MNG_CFG_FLAGS_HE_STBC_160MHZ_MSK;
		} else if ((ht_cap->cap & IEEE80211_HT_CAP_RX_STBC) ||
			   (vht_ena &&
			    (vht_cap->cap & IEEE80211_VHT_CAP_RXSTBC_MASK)))
			flags |= IWL_TLC_MNG_CFG_FLAGS_STBC_MSK;
	}

	if (mvm->cfg->ht_params->ldpc &&
	    ((ht_cap->cap & IEEE80211_HT_CAP_LDPC_CODING) ||
	     (vht_ena && (vht_cap->cap & IEEE80211_VHT_CAP_RXLDPC))))
		flags |= IWL_TLC_MNG_CFG_FLAGS_LDPC_MSK;

	/* consider LDPC support in case of HE */
	if (he_cap->has_he && (he_cap->he_cap_elem.phy_cap_info[1] &
	    IEEE80211_HE_PHY_CAP1_LDPC_CODING_IN_PAYLOAD))
		flags |= IWL_TLC_MNG_CFG_FLAGS_LDPC_MSK;

	if (sband->iftype_data && sband->iftype_data->he_cap.has_he &&
	    !(sband->iftype_data->he_cap.he_cap_elem.phy_cap_info[1] &
	     IEEE80211_HE_PHY_CAP1_LDPC_CODING_IN_PAYLOAD))
		flags &= ~IWL_TLC_MNG_CFG_FLAGS_LDPC_MSK;

	if (he_cap->has_he &&
	    (he_cap->he_cap_elem.phy_cap_info[3] &
	     IEEE80211_HE_PHY_CAP3_DCM_MAX_CONST_RX_MASK))
		flags |= IWL_TLC_MNG_CFG_FLAGS_HE_DCM_NSS_1_MSK;

	return flags;
}

static
int rs_fw_vht_highest_rx_mcs_index(const struct ieee80211_sta_vht_cap *vht_cap,
				   int nss)
{
	u16 rx_mcs = le16_to_cpu(vht_cap->vht_mcs.rx_mcs_map) &
		(0x3 << (2 * (nss - 1)));
	rx_mcs >>= (2 * (nss - 1));

	switch (rx_mcs) {
	case IEEE80211_VHT_MCS_SUPPORT_0_7:
		return IWL_TLC_MNG_HT_RATE_MCS7;
	case IEEE80211_VHT_MCS_SUPPORT_0_8:
		return IWL_TLC_MNG_HT_RATE_MCS8;
	case IEEE80211_VHT_MCS_SUPPORT_0_9:
		return IWL_TLC_MNG_HT_RATE_MCS9;
	default:
		WARN_ON_ONCE(1);
		break;
	}

	return 0;
}

static void
rs_fw_vht_set_enabled_rates(const struct ieee80211_sta *sta,
			    const struct ieee80211_sta_vht_cap *vht_cap,
			    struct iwl_tlc_config_cmd *cmd)
{
	u16 supp;
	int i, highest_mcs;
	u8 nss = sta->rx_nss;

	/* the station support only a single receive chain */
	if (sta->smps_mode == IEEE80211_SMPS_STATIC)
		nss = 1;

	for (i = 0; i < nss && i < IWL_TLC_NSS_MAX; i++) {
		highest_mcs = rs_fw_vht_highest_rx_mcs_index(vht_cap, i + 1);
		if (!highest_mcs)
			continue;

		supp = BIT(highest_mcs + 1) - 1;
		if (sta->bandwidth == IEEE80211_STA_RX_BW_20)
			supp &= ~BIT(IWL_TLC_MNG_HT_RATE_MCS9);

		cmd->ht_rates[i][IWL_TLC_HT_BW_NONE_160] = cpu_to_le16(supp);
		if (sta->bandwidth == IEEE80211_STA_RX_BW_160)
			cmd->ht_rates[i][IWL_TLC_HT_BW_160] =
				cmd->ht_rates[i][IWL_TLC_HT_BW_NONE_160];
	}
}

static u16 rs_fw_he_ieee80211_mcs_to_rs_mcs(u16 mcs)
{
	switch (mcs) {
	case IEEE80211_HE_MCS_SUPPORT_0_7:
		return BIT(IWL_TLC_MNG_HT_RATE_MCS7 + 1) - 1;
	case IEEE80211_HE_MCS_SUPPORT_0_9:
		return BIT(IWL_TLC_MNG_HT_RATE_MCS9 + 1) - 1;
	case IEEE80211_HE_MCS_SUPPORT_0_11:
		return BIT(IWL_TLC_MNG_HT_RATE_MCS11 + 1) - 1;
	case IEEE80211_HE_MCS_NOT_SUPPORTED:
		return 0;
	}

	WARN(1, "invalid HE MCS %d\n", mcs);
	return 0;
}

static void
rs_fw_he_set_enabled_rates(const struct ieee80211_sta *sta,
			   struct ieee80211_supported_band *sband,
			   struct iwl_tlc_config_cmd *cmd)
{
	const struct ieee80211_sta_he_cap *he_cap = &sta->he_cap;
	u16 mcs_160 = le16_to_cpu(he_cap->he_mcs_nss_supp.rx_mcs_160);
	u16 mcs_80 = le16_to_cpu(he_cap->he_mcs_nss_supp.rx_mcs_80);
	u16 tx_mcs_80 =
		le16_to_cpu(sband->iftype_data->he_cap.he_mcs_nss_supp.tx_mcs_80);
	u16 tx_mcs_160 =
		le16_to_cpu(sband->iftype_data->he_cap.he_mcs_nss_supp.tx_mcs_160);
	int i;
	u8 nss = sta->rx_nss;
<<<<<<< HEAD

	/* the station support only a single receive chain */
	if (sta->smps_mode == IEEE80211_SMPS_STATIC)
		nss = 1;

=======

	/* the station support only a single receive chain */
	if (sta->smps_mode == IEEE80211_SMPS_STATIC)
		nss = 1;

>>>>>>> 04d5ce62
	for (i = 0; i < nss && i < IWL_TLC_NSS_MAX; i++) {
		u16 _mcs_160 = (mcs_160 >> (2 * i)) & 0x3;
		u16 _mcs_80 = (mcs_80 >> (2 * i)) & 0x3;
		u16 _tx_mcs_160 = (tx_mcs_160 >> (2 * i)) & 0x3;
		u16 _tx_mcs_80 = (tx_mcs_80 >> (2 * i)) & 0x3;

		/* If one side doesn't support - mark both as not supporting */
		if (_mcs_80 == IEEE80211_HE_MCS_NOT_SUPPORTED ||
		    _tx_mcs_80 == IEEE80211_HE_MCS_NOT_SUPPORTED) {
			_mcs_80 = IEEE80211_HE_MCS_NOT_SUPPORTED;
			_tx_mcs_80 = IEEE80211_HE_MCS_NOT_SUPPORTED;
		}
		if (_mcs_80 > _tx_mcs_80)
			_mcs_80 = _tx_mcs_80;
		cmd->ht_rates[i][IWL_TLC_HT_BW_NONE_160] =
			cpu_to_le16(rs_fw_he_ieee80211_mcs_to_rs_mcs(_mcs_80));

		/* If one side doesn't support - mark both as not supporting */
		if (_mcs_160 == IEEE80211_HE_MCS_NOT_SUPPORTED ||
		    _tx_mcs_160 == IEEE80211_HE_MCS_NOT_SUPPORTED) {
			_mcs_160 = IEEE80211_HE_MCS_NOT_SUPPORTED;
			_tx_mcs_160 = IEEE80211_HE_MCS_NOT_SUPPORTED;
		}
		if (_mcs_160 > _tx_mcs_160)
			_mcs_160 = _tx_mcs_160;
		cmd->ht_rates[i][IWL_TLC_HT_BW_160] =
			cpu_to_le16(rs_fw_he_ieee80211_mcs_to_rs_mcs(_mcs_160));
	}
}

static void rs_fw_set_supp_rates(struct ieee80211_sta *sta,
				 struct ieee80211_supported_band *sband,
				 struct iwl_tlc_config_cmd *cmd)
{
	int i;
	unsigned long tmp;
	unsigned long supp; /* must be unsigned long for for_each_set_bit */
	const struct ieee80211_sta_ht_cap *ht_cap = &sta->ht_cap;
	const struct ieee80211_sta_vht_cap *vht_cap = &sta->vht_cap;
	const struct ieee80211_sta_he_cap *he_cap = &sta->he_cap;

	/* non HT rates */
	supp = 0;
	tmp = sta->supp_rates[sband->band];
	for_each_set_bit(i, &tmp, BITS_PER_LONG)
		supp |= BIT(sband->bitrates[i].hw_value);

	cmd->non_ht_rates = cpu_to_le16(supp);
	cmd->mode = IWL_TLC_MNG_MODE_NON_HT;

	/* HT/VHT rates */
	if (he_cap->has_he) {
		cmd->mode = IWL_TLC_MNG_MODE_HE;
		rs_fw_he_set_enabled_rates(sta, sband, cmd);
	} else if (vht_cap->vht_supported) {
		cmd->mode = IWL_TLC_MNG_MODE_VHT;
		rs_fw_vht_set_enabled_rates(sta, vht_cap, cmd);
	} else if (ht_cap->ht_supported) {
		cmd->mode = IWL_TLC_MNG_MODE_HT;
		cmd->ht_rates[IWL_TLC_NSS_1][IWL_TLC_HT_BW_NONE_160] =
			cpu_to_le16(ht_cap->mcs.rx_mask[0]);

		/* the station support only a single receive chain */
		if (sta->smps_mode == IEEE80211_SMPS_STATIC)
			cmd->ht_rates[IWL_TLC_NSS_2][IWL_TLC_HT_BW_NONE_160] =
				0;
		else
			cmd->ht_rates[IWL_TLC_NSS_2][IWL_TLC_HT_BW_NONE_160] =
				cpu_to_le16(ht_cap->mcs.rx_mask[1]);
	}
}

void iwl_mvm_tlc_update_notif(struct iwl_mvm *mvm,
			      struct iwl_rx_cmd_buffer *rxb)
{
	struct iwl_rx_packet *pkt = rxb_addr(rxb);
	struct iwl_tlc_update_notif *notif;
	struct ieee80211_sta *sta;
	struct iwl_mvm_sta *mvmsta;
	struct iwl_lq_sta_rs_fw *lq_sta;
	u32 flags;

	rcu_read_lock();

	notif = (void *)pkt->data;
	sta = rcu_dereference(mvm->fw_id_to_mac_id[notif->sta_id]);
	if (IS_ERR_OR_NULL(sta)) {
		IWL_ERR(mvm, "Invalid sta id (%d) in FW TLC notification\n",
			notif->sta_id);
		goto out;
	}

	mvmsta = iwl_mvm_sta_from_mac80211(sta);

	if (!mvmsta) {
		IWL_ERR(mvm, "Invalid sta id (%d) in FW TLC notification\n",
			notif->sta_id);
		goto out;
	}

	flags = le32_to_cpu(notif->flags);

	lq_sta = &mvmsta->lq_sta.rs_fw;

	if (flags & IWL_TLC_NOTIF_FLAG_RATE) {
		char pretty_rate[100];
		lq_sta->last_rate_n_flags = le32_to_cpu(notif->rate);
		rs_pretty_print_rate(pretty_rate, sizeof(pretty_rate),
				     lq_sta->last_rate_n_flags);
		IWL_DEBUG_RATE(mvm, "new rate: %s\n", pretty_rate);
	}

	if (flags & IWL_TLC_NOTIF_FLAG_AMSDU && !mvmsta->orig_amsdu_len) {
		u16 size = le32_to_cpu(notif->amsdu_size);
		int i;

		/*
		 * In debug sta->max_amsdu_len < size
		 * so also check with orig_amsdu_len which holds the original
		 * data before debugfs changed the value
		 */
		if (WARN_ON(sta->max_amsdu_len < size &&
			    mvmsta->orig_amsdu_len < size))
			goto out;

		mvmsta->amsdu_enabled = le32_to_cpu(notif->amsdu_enabled);
		mvmsta->max_amsdu_len = size;
		sta->max_rc_amsdu_len = mvmsta->max_amsdu_len;

		for (i = 0; i < IWL_MAX_TID_COUNT; i++) {
			if (mvmsta->amsdu_enabled & BIT(i))
				sta->max_tid_amsdu_len[i] =
					iwl_mvm_max_amsdu_size(mvm, sta, i);
			else
				/*
				 * Not so elegant, but this will effectively
				 * prevent AMSDU on this TID
				 */
				sta->max_tid_amsdu_len[i] = 1;
		}

		IWL_DEBUG_RATE(mvm,
			       "AMSDU update. AMSDU size: %d, AMSDU selected size: %d, AMSDU TID bitmap 0x%X\n",
			       le32_to_cpu(notif->amsdu_size), size,
			       mvmsta->amsdu_enabled);
	}
out:
	rcu_read_unlock();
}

u16 rs_fw_get_max_amsdu_len(struct ieee80211_sta *sta)
{
	const struct ieee80211_sta_vht_cap *vht_cap = &sta->vht_cap;
	const struct ieee80211_sta_ht_cap *ht_cap = &sta->ht_cap;

	if (vht_cap->vht_supported) {
		switch (vht_cap->cap & IEEE80211_VHT_CAP_MAX_MPDU_MASK) {
		case IEEE80211_VHT_CAP_MAX_MPDU_LENGTH_11454:
			return IEEE80211_MAX_MPDU_LEN_VHT_11454;
		case IEEE80211_VHT_CAP_MAX_MPDU_LENGTH_7991:
			return IEEE80211_MAX_MPDU_LEN_VHT_7991;
		default:
			return IEEE80211_MAX_MPDU_LEN_VHT_3895;
		}
	} else if (ht_cap->ht_supported) {
		if (ht_cap->cap & IEEE80211_HT_CAP_MAX_AMSDU)
			/*
			 * agg is offloaded so we need to assume that agg
			 * are enabled and max mpdu in ampdu is 4095
			 * (spec 802.11-2016 9.3.2.1)
			 */
			return IEEE80211_MAX_MPDU_LEN_HT_BA;
		else
			return IEEE80211_MAX_MPDU_LEN_HT_3839;
	}

	/* in legacy mode no amsdu is enabled so return zero */
	return 0;
}

void rs_fw_rate_init(struct iwl_mvm *mvm, struct ieee80211_sta *sta,
		     enum nl80211_band band, bool update)
{
	struct ieee80211_hw *hw = mvm->hw;
	struct iwl_mvm_sta *mvmsta = iwl_mvm_sta_from_mac80211(sta);
	struct iwl_lq_sta_rs_fw *lq_sta = &mvmsta->lq_sta.rs_fw;
	u32 cmd_id = iwl_cmd_id(TLC_MNG_CONFIG_CMD, DATA_PATH_GROUP, 0);
	struct ieee80211_supported_band *sband = hw->wiphy->bands[band];
	u16 max_amsdu_len = rs_fw_get_max_amsdu_len(sta);
	struct iwl_tlc_config_cmd cfg_cmd = {
		.sta_id = mvmsta->sta_id,
		.max_ch_width = update ?
			rs_fw_bw_from_sta_bw(sta) : RATE_MCS_CHAN_WIDTH_20,
		.flags = cpu_to_le16(rs_fw_get_config_flags(mvm, sta, sband)),
		.chains = rs_fw_set_active_chains(iwl_mvm_get_valid_tx_ant(mvm)),
		.sgi_ch_width_supp = rs_fw_sgi_cw_support(sta),
		.max_mpdu_len = cpu_to_le16(max_amsdu_len),
		.amsdu = iwl_mvm_is_csum_supported(mvm),
	};
	int ret;

	memset(lq_sta, 0, offsetof(typeof(*lq_sta), pers));

#ifdef CONFIG_IWLWIFI_DEBUGFS
	iwl_mvm_reset_frame_stats(mvm);
#endif
	rs_fw_set_supp_rates(sta, sband, &cfg_cmd);

	/*
	 * since TLC offload works with one mode we can assume
	 * that only vht/ht is used and also set it as station max amsdu
	 */
	sta->max_amsdu_len = max_amsdu_len;

	ret = iwl_mvm_send_cmd_pdu(mvm, cmd_id, CMD_ASYNC, sizeof(cfg_cmd),
				   &cfg_cmd);
	if (ret)
		IWL_ERR(mvm, "Failed to send rate scale config (%d)\n", ret);
}

int rs_fw_tx_protection(struct iwl_mvm *mvm, struct iwl_mvm_sta *mvmsta,
			bool enable)
{
	/* TODO: need to introduce a new FW cmd since LQ cmd is not relevant */
	IWL_DEBUG_RATE(mvm, "tx protection - not implemented yet.\n");
	return 0;
}

void iwl_mvm_rs_add_sta(struct iwl_mvm *mvm, struct iwl_mvm_sta *mvmsta)
{
	struct iwl_lq_sta_rs_fw *lq_sta = &mvmsta->lq_sta.rs_fw;

	IWL_DEBUG_RATE(mvm, "create station rate scale window\n");

	lq_sta->pers.drv = mvm;
	lq_sta->pers.sta_id = mvmsta->sta_id;
	lq_sta->pers.chains = 0;
	memset(lq_sta->pers.chain_signal, 0, sizeof(lq_sta->pers.chain_signal));
	lq_sta->pers.last_rssi = S8_MIN;
	lq_sta->last_rate_n_flags = 0;

#ifdef CONFIG_MAC80211_DEBUGFS
	lq_sta->pers.dbg_fixed_rate = 0;
#endif
}<|MERGE_RESOLUTION|>--- conflicted
+++ resolved
@@ -248,19 +248,11 @@
 		le16_to_cpu(sband->iftype_data->he_cap.he_mcs_nss_supp.tx_mcs_160);
 	int i;
 	u8 nss = sta->rx_nss;
-<<<<<<< HEAD
 
 	/* the station support only a single receive chain */
 	if (sta->smps_mode == IEEE80211_SMPS_STATIC)
 		nss = 1;
 
-=======
-
-	/* the station support only a single receive chain */
-	if (sta->smps_mode == IEEE80211_SMPS_STATIC)
-		nss = 1;
-
->>>>>>> 04d5ce62
 	for (i = 0; i < nss && i < IWL_TLC_NSS_MAX; i++) {
 		u16 _mcs_160 = (mcs_160 >> (2 * i)) & 0x3;
 		u16 _mcs_80 = (mcs_80 >> (2 * i)) & 0x3;
