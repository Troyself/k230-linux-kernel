// SPDX-License-Identifier: GPL-2.0 OR BSD-3-Clause
/*
<<<<<<< HEAD
 * Copyright (C) 2013-2014, 2018-2020, 2022-2023 Intel Corporation
=======
 * Copyright (C) 2013-2014, 2018-2020, 2022-2024 Intel Corporation
>>>>>>> 0c383648
 * Copyright (C) 2013-2015 Intel Mobile Communications GmbH
 */
#include <linux/ieee80211.h>
#include <linux/etherdevice.h>
#include <net/mac80211.h>

#include "fw/api/coex.h"
#include "iwl-modparams.h"
#include "mvm.h"
#include "iwl-debug.h"

/* 20MHz / 40MHz below / 40Mhz above*/
static const __le64 iwl_ci_mask[][3] = {
	/* dummy entry for channel 0 */
	{cpu_to_le64(0), cpu_to_le64(0), cpu_to_le64(0)},
	{
		cpu_to_le64(0x0000001FFFULL),
		cpu_to_le64(0x0ULL),
		cpu_to_le64(0x00007FFFFFULL),
	},
	{
		cpu_to_le64(0x000000FFFFULL),
		cpu_to_le64(0x0ULL),
		cpu_to_le64(0x0003FFFFFFULL),
	},
	{
		cpu_to_le64(0x000003FFFCULL),
		cpu_to_le64(0x0ULL),
		cpu_to_le64(0x000FFFFFFCULL),
	},
	{
		cpu_to_le64(0x00001FFFE0ULL),
		cpu_to_le64(0x0ULL),
		cpu_to_le64(0x007FFFFFE0ULL),
	},
	{
		cpu_to_le64(0x00007FFF80ULL),
		cpu_to_le64(0x00007FFFFFULL),
		cpu_to_le64(0x01FFFFFF80ULL),
	},
	{
		cpu_to_le64(0x0003FFFC00ULL),
		cpu_to_le64(0x0003FFFFFFULL),
		cpu_to_le64(0x0FFFFFFC00ULL),
	},
	{
		cpu_to_le64(0x000FFFF000ULL),
		cpu_to_le64(0x000FFFFFFCULL),
		cpu_to_le64(0x3FFFFFF000ULL),
	},
	{
		cpu_to_le64(0x007FFF8000ULL),
		cpu_to_le64(0x007FFFFFE0ULL),
		cpu_to_le64(0xFFFFFF8000ULL),
	},
	{
		cpu_to_le64(0x01FFFE0000ULL),
		cpu_to_le64(0x01FFFFFF80ULL),
		cpu_to_le64(0xFFFFFE0000ULL),
	},
	{
		cpu_to_le64(0x0FFFF00000ULL),
		cpu_to_le64(0x0FFFFFFC00ULL),
		cpu_to_le64(0x0ULL),
	},
	{
		cpu_to_le64(0x3FFFC00000ULL),
		cpu_to_le64(0x3FFFFFF000ULL),
		cpu_to_le64(0x0)
	},
	{
		cpu_to_le64(0xFFFE000000ULL),
		cpu_to_le64(0xFFFFFF8000ULL),
		cpu_to_le64(0x0)
	},
	{
		cpu_to_le64(0xFFF8000000ULL),
		cpu_to_le64(0xFFFFFE0000ULL),
		cpu_to_le64(0x0)
	},
	{
		cpu_to_le64(0xFE00000000ULL),
		cpu_to_le64(0x0ULL),
		cpu_to_le64(0x0ULL)
	},
};

static enum iwl_bt_coex_lut_type
iwl_get_coex_type(struct iwl_mvm *mvm, const struct ieee80211_vif *vif)
{
	struct ieee80211_chanctx_conf *chanctx_conf;
	enum iwl_bt_coex_lut_type ret;
	u16 phy_ctx_id;
	u32 primary_ch_phy_id, secondary_ch_phy_id;

	/*
	 * Checking that we hold mvm->mutex is a good idea, but the rate
	 * control can't acquire the mutex since it runs in Tx path.
	 * So this is racy in that case, but in the worst case, the AMPDU
	 * size limit will be wrong for a short time which is not a big
	 * issue.
	 */

	rcu_read_lock();

	chanctx_conf = rcu_dereference(vif->bss_conf.chanctx_conf);

	if (!chanctx_conf ||
	     chanctx_conf->def.chan->band != NL80211_BAND_2GHZ) {
		rcu_read_unlock();
		return BT_COEX_INVALID_LUT;
	}

	ret = BT_COEX_TX_DIS_LUT;

	phy_ctx_id = *((u16 *)chanctx_conf->drv_priv);
	primary_ch_phy_id = le32_to_cpu(mvm->last_bt_ci_cmd.primary_ch_phy_id);
	secondary_ch_phy_id =
		le32_to_cpu(mvm->last_bt_ci_cmd.secondary_ch_phy_id);

	if (primary_ch_phy_id == phy_ctx_id)
		ret = le32_to_cpu(mvm->last_bt_notif.primary_ch_lut);
	else if (secondary_ch_phy_id == phy_ctx_id)
		ret = le32_to_cpu(mvm->last_bt_notif.secondary_ch_lut);
	/* else - default = TX TX disallowed */

	rcu_read_unlock();

	return ret;
}

int iwl_mvm_send_bt_init_conf(struct iwl_mvm *mvm)
{
	struct iwl_bt_coex_cmd bt_cmd = {};
	u32 mode;

	lockdep_assert_held(&mvm->mutex);

	if (unlikely(mvm->bt_force_ant_mode != BT_FORCE_ANT_DIS)) {
		switch (mvm->bt_force_ant_mode) {
		case BT_FORCE_ANT_BT:
			mode = BT_COEX_BT;
			break;
		case BT_FORCE_ANT_WIFI:
			mode = BT_COEX_WIFI;
			break;
		default:
			WARN_ON(1);
			mode = 0;
		}

		bt_cmd.mode = cpu_to_le32(mode);
		goto send_cmd;
	}

	bt_cmd.mode = cpu_to_le32(BT_COEX_NW);

	if (IWL_MVM_BT_COEX_SYNC2SCO)
		bt_cmd.enabled_modules |=
			cpu_to_le32(BT_COEX_SYNC2SCO_ENABLED);

	if (iwl_mvm_is_mplut_supported(mvm))
		bt_cmd.enabled_modules |= cpu_to_le32(BT_COEX_MPLUT_ENABLED);

	bt_cmd.enabled_modules |= cpu_to_le32(BT_COEX_HIGH_BAND_RET);

send_cmd:
	memset(&mvm->last_bt_notif, 0, sizeof(mvm->last_bt_notif));
	memset(&mvm->last_bt_ci_cmd, 0, sizeof(mvm->last_bt_ci_cmd));

	return iwl_mvm_send_cmd_pdu(mvm, BT_CONFIG, 0, sizeof(bt_cmd), &bt_cmd);
}

static int iwl_mvm_bt_coex_reduced_txp(struct iwl_mvm *mvm, u8 sta_id,
				       bool enable)
{
	struct iwl_bt_coex_reduced_txp_update_cmd cmd = {};
	struct iwl_mvm_sta *mvmsta;
	u32 value;

	if (mvm->trans->trans_cfg->device_family >= IWL_DEVICE_FAMILY_AX210)
		return 0;

	mvmsta = iwl_mvm_sta_from_staid_protected(mvm, sta_id);
	if (!mvmsta)
		return 0;

	/* nothing to do */
	if (mvmsta->bt_reduced_txpower == enable)
		return 0;

	value = mvmsta->deflink.sta_id;

	if (enable)
		value |= BT_REDUCED_TX_POWER_BIT;

	IWL_DEBUG_COEX(mvm, "%sable reduced Tx Power for sta %d\n",
		       enable ? "en" : "dis", sta_id);

	cmd.reduced_txp = cpu_to_le32(value);
	mvmsta->bt_reduced_txpower = enable;

	return iwl_mvm_send_cmd_pdu(mvm, BT_COEX_UPDATE_REDUCED_TXP,
				    CMD_ASYNC, sizeof(cmd), &cmd);
}

struct iwl_bt_iterator_data {
	struct iwl_bt_coex_profile_notif *notif;
	struct iwl_mvm *mvm;
	struct ieee80211_chanctx_conf *primary;
	struct ieee80211_chanctx_conf *secondary;
	bool primary_ll;
	u8 primary_load;
	u8 secondary_load;
};

static inline
void iwl_mvm_bt_coex_enable_rssi_event(struct iwl_mvm *mvm,
				       struct iwl_mvm_vif_link_info *link_info,
				       bool enable, int rssi)
{
	link_info->bf_data.last_bt_coex_event = rssi;
	link_info->bf_data.bt_coex_max_thold =
		enable ? -IWL_MVM_BT_COEX_EN_RED_TXP_THRESH : 0;
	link_info->bf_data.bt_coex_min_thold =
		enable ? -IWL_MVM_BT_COEX_DIS_RED_TXP_THRESH : 0;
}

#define MVM_COEX_TCM_PERIOD (HZ * 10)

static void iwl_mvm_bt_coex_tcm_based_ci(struct iwl_mvm *mvm,
					 struct iwl_bt_iterator_data *data)
{
	unsigned long now = jiffies;

	if (!time_after(now, mvm->bt_coex_last_tcm_ts + MVM_COEX_TCM_PERIOD))
		return;

	mvm->bt_coex_last_tcm_ts = now;

	/* We assume here that we don't have more than 2 vifs on 2.4GHz */

	/* if the primary is low latency, it will stay primary */
	if (data->primary_ll)
		return;

	if (data->primary_load >= data->secondary_load)
		return;

	swap(data->primary, data->secondary);
}

<<<<<<< HEAD
static void iwl_mvm_bt_coex_enable_esr(struct iwl_mvm *mvm,
				       struct ieee80211_vif *vif, bool enable)
{
	struct iwl_mvm_vif *mvmvif = iwl_mvm_vif_from_mac80211(vif);
	int link_id;

	lockdep_assert_held(&mvm->mutex);

	if (!vif->cfg.assoc || !ieee80211_vif_is_mld(vif))
		return;

	/* Done already */
	if (mvmvif->bt_coex_esr_disabled == !enable)
		return;

	mvmvif->bt_coex_esr_disabled = !enable;

	/* Nothing to do */
	if (mvmvif->esr_active == enable)
		return;

	if (enable) {
		/* Try to re-enable eSR*/
		iwl_mvm_mld_select_links(mvm, vif, false);
		return;
	}

	/*
	 * Find the primary link, as we want to switch to it and drop the
	 * secondary one.
	 */
	link_id = iwl_mvm_mld_get_primary_link(mvm, vif, vif->active_links);
	WARN_ON(link_id < 0);

	ieee80211_set_active_links_async(vif,
					 vif->active_links & BIT(link_id));
}

=======
>>>>>>> 0c383648
/*
 * This function receives the LB link id and checks if eSR should be
 * enabled or disabled (due to BT coex)
 */
bool
iwl_mvm_bt_coex_calculate_esr_mode(struct iwl_mvm *mvm,
				   struct ieee80211_vif *vif,
<<<<<<< HEAD
				   int link_id, int primary_link)
{
	struct iwl_mvm_vif *mvmvif = iwl_mvm_vif_from_mac80211(vif);
	struct iwl_mvm_vif_link_info *link_info = mvmvif->link[link_id];
	bool have_wifi_loss_rate =
		iwl_fw_lookup_notif_ver(mvm->fw, LEGACY_GROUP,
					BT_PROFILE_NOTIFICATION, 0) > 4;
	s8 link_rssi = 0;
	u8 wifi_loss_rate;

	lockdep_assert_held(&mvm->mutex);

	if (mvm->last_bt_notif.wifi_loss_low_rssi == BT_OFF)
		return true;

	 /* If LB link is the primary one we should always disable eSR */
	if (link_id == primary_link)
=======
				   s32 link_rssi,
				   bool primary)
{
	struct iwl_mvm_vif *mvmvif = iwl_mvm_vif_from_mac80211(vif);
	bool have_wifi_loss_rate =
		iwl_fw_lookup_notif_ver(mvm->fw, LEGACY_GROUP,
					BT_PROFILE_NOTIFICATION, 0) > 4;
	u8 wifi_loss_rate;

	if (mvm->last_bt_notif.wifi_loss_low_rssi == BT_OFF)
		return true;

	if (primary)
>>>>>>> 0c383648
		return false;

	/* The feature is not supported */
	if (!have_wifi_loss_rate)
		return true;

<<<<<<< HEAD
	/*
	 * We might not have a link_info when checking whether we can
	 * (re)enable eSR - the LB link might not exist yet
	 */
	if (link_info)
		link_rssi = (s8)link_info->beacon_stats.avg_signal;
=======
>>>>>>> 0c383648

	/*
	 * In case we don't know the RSSI - take the lower wifi loss,
	 * so we will more likely enter eSR, and if RSSI is low -
	 * we will get an update on this and exit eSR.
	 */
	if (!link_rssi)
		wifi_loss_rate = mvm->last_bt_notif.wifi_loss_mid_high_rssi;

<<<<<<< HEAD
	else if (!mvmvif->bt_coex_esr_disabled)
=======
	else if (mvmvif->esr_active)
>>>>>>> 0c383648
		 /* RSSI needs to get really low to disable eSR... */
		wifi_loss_rate =
			link_rssi <= -IWL_MVM_BT_COEX_DISABLE_ESR_THRESH ?
				mvm->last_bt_notif.wifi_loss_low_rssi :
				mvm->last_bt_notif.wifi_loss_mid_high_rssi;
	else
		/* ...And really high before we enable it back */
		wifi_loss_rate =
			link_rssi <= -IWL_MVM_BT_COEX_ENABLE_ESR_THRESH ?
				mvm->last_bt_notif.wifi_loss_low_rssi :
				mvm->last_bt_notif.wifi_loss_mid_high_rssi;

	return wifi_loss_rate <= IWL_MVM_BT_COEX_WIFI_LOSS_THRESH;
}

<<<<<<< HEAD
void iwl_mvm_bt_coex_update_vif_esr(struct iwl_mvm *mvm,
				    struct ieee80211_vif *vif,
				    int link_id)
{
	unsigned long usable_links = ieee80211_vif_usable_links(vif);
	int primary_link = iwl_mvm_mld_get_primary_link(mvm, vif,
							usable_links);
	bool enable;

	/* Not assoc, not MLD vif or only one usable link */
	if (primary_link < 0)
		return;

	enable = iwl_mvm_bt_coex_calculate_esr_mode(mvm, vif, link_id,
						    primary_link);

	iwl_mvm_bt_coex_enable_esr(mvm, vif, enable);
=======
void iwl_mvm_bt_coex_update_link_esr(struct iwl_mvm *mvm,
				     struct ieee80211_vif *vif,
				     int link_id)
{
	struct iwl_mvm_vif *mvmvif = iwl_mvm_vif_from_mac80211(vif);
	struct iwl_mvm_vif_link_info *link = mvmvif->link[link_id];

	if (!ieee80211_vif_is_mld(vif) ||
	    !iwl_mvm_vif_from_mac80211(vif)->authorized ||
	    WARN_ON(!link))
		return;

	if (!iwl_mvm_bt_coex_calculate_esr_mode(mvm, vif,
						(s8)link->beacon_stats.avg_signal,
						link_id == iwl_mvm_get_primary_link(vif)))
		/* In case we decided to exit eSR - stay with the primary */
		iwl_mvm_exit_esr(mvm, vif, IWL_MVM_ESR_EXIT_COEX,
				 iwl_mvm_get_primary_link(vif));
>>>>>>> 0c383648
}

static void iwl_mvm_bt_notif_per_link(struct iwl_mvm *mvm,
				      struct ieee80211_vif *vif,
				      struct iwl_bt_iterator_data *data,
				      unsigned int link_id)
{
	/* default smps_mode is AUTOMATIC - only used for client modes */
	enum ieee80211_smps_mode smps_mode = IEEE80211_SMPS_AUTOMATIC;
	struct iwl_mvm_vif *mvmvif = iwl_mvm_vif_from_mac80211(vif);
	u32 bt_activity_grading, min_ag_for_static_smps;
	struct ieee80211_chanctx_conf *chanctx_conf;
	struct iwl_mvm_vif_link_info *link_info;
	struct ieee80211_bss_conf *link_conf;
	int ave_rssi;

	lockdep_assert_held(&mvm->mutex);

	link_info = mvmvif->link[link_id];
	if (!link_info)
		return;

	link_conf = rcu_dereference(vif->link_conf[link_id]);
	/* This can happen due to races: if we receive the notification
	 * and have the mutex held, while mac80211 is stuck on our mutex
	 * in the middle of removing the link.
	 */
	if (!link_conf)
		return;

	chanctx_conf = rcu_dereference(link_conf->chanctx_conf);

	/* If channel context is invalid or not on 2.4GHz .. */
	if ((!chanctx_conf ||
	     chanctx_conf->def.chan->band != NL80211_BAND_2GHZ)) {
		if (vif->type == NL80211_IFTYPE_STATION) {
			/* ... relax constraints and disable rssi events */
			iwl_mvm_update_smps(mvm, vif, IWL_MVM_SMPS_REQ_BT_COEX,
					    smps_mode, link_id);
			iwl_mvm_bt_coex_reduced_txp(mvm, link_info->ap_sta_id,
						    false);
			iwl_mvm_bt_coex_enable_rssi_event(mvm, link_info, false,
							  0);
		}
		return;
	}

<<<<<<< HEAD
	iwl_mvm_bt_coex_update_vif_esr(mvm, vif, link_id);
=======
	iwl_mvm_bt_coex_update_link_esr(mvm, vif, link_id);
>>>>>>> 0c383648

	if (fw_has_capa(&mvm->fw->ucode_capa, IWL_UCODE_TLV_CAPA_COEX_SCHEMA_2))
		min_ag_for_static_smps = BT_VERY_HIGH_TRAFFIC;
	else
		min_ag_for_static_smps = BT_HIGH_TRAFFIC;

	bt_activity_grading = le32_to_cpu(data->notif->bt_activity_grading);
	if (bt_activity_grading >= min_ag_for_static_smps)
		smps_mode = IEEE80211_SMPS_STATIC;
	else if (bt_activity_grading >= BT_LOW_TRAFFIC)
		smps_mode = IEEE80211_SMPS_DYNAMIC;

	/* relax SMPS constraints for next association */
	if (!vif->cfg.assoc)
		smps_mode = IEEE80211_SMPS_AUTOMATIC;

	if (link_info->phy_ctxt &&
	    (mvm->last_bt_notif.rrc_status & BIT(link_info->phy_ctxt->id)))
		smps_mode = IEEE80211_SMPS_AUTOMATIC;

	IWL_DEBUG_COEX(data->mvm,
		       "mac %d link %d: bt_activity_grading %d smps_req %d\n",
		       mvmvif->id, link_info->fw_link_id,
		       bt_activity_grading, smps_mode);

	if (vif->type == NL80211_IFTYPE_STATION)
		iwl_mvm_update_smps(mvm, vif, IWL_MVM_SMPS_REQ_BT_COEX,
				    smps_mode, link_id);

	/* low latency is always primary */
	if (iwl_mvm_vif_low_latency(mvmvif)) {
		data->primary_ll = true;

		data->secondary = data->primary;
		data->primary = chanctx_conf;
	}

	if (vif->type == NL80211_IFTYPE_AP) {
		if (!mvmvif->ap_ibss_active)
			return;

		if (chanctx_conf == data->primary)
			return;

		if (!data->primary_ll) {
			/*
			 * downgrade the current primary no matter what its
			 * type is.
			 */
			data->secondary = data->primary;
			data->primary = chanctx_conf;
		} else {
			/* there is low latency vif - we will be secondary */
			data->secondary = chanctx_conf;
		}

		/* FIXME: TCM load per interface? or need something per link? */
		if (data->primary == chanctx_conf)
			data->primary_load = mvm->tcm.result.load[mvmvif->id];
		else if (data->secondary == chanctx_conf)
			data->secondary_load = mvm->tcm.result.load[mvmvif->id];
		return;
	}

	/*
	 * STA / P2P Client, try to be primary if first vif. If we are in low
	 * latency mode, we are already in primary and just don't do much
	 */
	if (!data->primary || data->primary == chanctx_conf)
		data->primary = chanctx_conf;
	else if (!data->secondary)
		/* if secondary is not NULL, it might be a GO */
		data->secondary = chanctx_conf;

	/* FIXME: TCM load per interface? or need something per link? */
	if (data->primary == chanctx_conf)
		data->primary_load = mvm->tcm.result.load[mvmvif->id];
	else if (data->secondary == chanctx_conf)
		data->secondary_load = mvm->tcm.result.load[mvmvif->id];
	/*
	 * don't reduce the Tx power if one of these is true:
	 *  we are in LOOSE
	 *  BT is inactive
	 *  we are not associated
	 */
	if (iwl_get_coex_type(mvm, vif) == BT_COEX_LOOSE_LUT ||
	    le32_to_cpu(mvm->last_bt_notif.bt_activity_grading) == BT_OFF ||
	    !vif->cfg.assoc) {
		iwl_mvm_bt_coex_reduced_txp(mvm, link_info->ap_sta_id, false);
		iwl_mvm_bt_coex_enable_rssi_event(mvm, link_info, false, 0);
		return;
	}

	/* try to get the avg rssi from fw */
	ave_rssi = link_info->bf_data.ave_beacon_signal;

	/* if the RSSI isn't valid, fake it is very low */
	if (!ave_rssi)
		ave_rssi = -100;
	if (ave_rssi > -IWL_MVM_BT_COEX_EN_RED_TXP_THRESH) {
		if (iwl_mvm_bt_coex_reduced_txp(mvm, link_info->ap_sta_id,
						true))
			IWL_ERR(mvm, "Couldn't send BT_CONFIG cmd\n");
	} else if (ave_rssi < -IWL_MVM_BT_COEX_DIS_RED_TXP_THRESH) {
		if (iwl_mvm_bt_coex_reduced_txp(mvm, link_info->ap_sta_id,
						false))
			IWL_ERR(mvm, "Couldn't send BT_CONFIG cmd\n");
	}

	/* Begin to monitor the RSSI: it may influence the reduced Tx power */
	iwl_mvm_bt_coex_enable_rssi_event(mvm, link_info, true, ave_rssi);
}

/* must be called under rcu_read_lock */
static void iwl_mvm_bt_notif_iterator(void *_data, u8 *mac,
				      struct ieee80211_vif *vif)
{
	struct iwl_mvm_vif *mvmvif = iwl_mvm_vif_from_mac80211(vif);
	struct iwl_bt_iterator_data *data = _data;
	struct iwl_mvm *mvm = data->mvm;
	unsigned int link_id;

	lockdep_assert_held(&mvm->mutex);

	switch (vif->type) {
	case NL80211_IFTYPE_STATION:
		break;
	case NL80211_IFTYPE_AP:
		if (!mvmvif->ap_ibss_active)
			return;
		break;
	default:
		return;
	}

	/* When BT is off this will be 0 */
	if (data->notif->wifi_loss_low_rssi == BT_OFF)
		iwl_mvm_bt_coex_enable_esr(mvm, vif, true);

	for (link_id = 0; link_id < IEEE80211_MLD_MAX_NUM_LINKS; link_id++)
		iwl_mvm_bt_notif_per_link(mvm, vif, data, link_id);
}

static void iwl_mvm_bt_coex_notif_handle(struct iwl_mvm *mvm)
{
	struct iwl_bt_iterator_data data = {
		.mvm = mvm,
		.notif = &mvm->last_bt_notif,
	};
	struct iwl_bt_coex_ci_cmd cmd = {};
	u8 ci_bw_idx;

	/* Ignore updates if we are in force mode */
	if (unlikely(mvm->bt_force_ant_mode != BT_FORCE_ANT_DIS))
		return;

	rcu_read_lock();
	ieee80211_iterate_active_interfaces_atomic(
					mvm->hw, IEEE80211_IFACE_ITER_NORMAL,
					iwl_mvm_bt_notif_iterator, &data);

	if (mvm->trans->trans_cfg->device_family >= IWL_DEVICE_FAMILY_AX210) {
		rcu_read_unlock();
		return;
	}

	iwl_mvm_bt_coex_tcm_based_ci(mvm, &data);

	if (data.primary) {
		struct ieee80211_chanctx_conf *chan = data.primary;
		if (WARN_ON(!chan->def.chan)) {
			rcu_read_unlock();
			return;
		}

		if (chan->def.width < NL80211_CHAN_WIDTH_40) {
			ci_bw_idx = 0;
		} else {
			if (chan->def.center_freq1 >
			    chan->def.chan->center_freq)
				ci_bw_idx = 2;
			else
				ci_bw_idx = 1;
		}

		cmd.bt_primary_ci =
			iwl_ci_mask[chan->def.chan->hw_value][ci_bw_idx];
		cmd.primary_ch_phy_id =
			cpu_to_le32(*((u16 *)data.primary->drv_priv));
	}

	if (data.secondary) {
		struct ieee80211_chanctx_conf *chan = data.secondary;
		if (WARN_ON(!data.secondary->def.chan)) {
			rcu_read_unlock();
			return;
		}

		if (chan->def.width < NL80211_CHAN_WIDTH_40) {
			ci_bw_idx = 0;
		} else {
			if (chan->def.center_freq1 >
			    chan->def.chan->center_freq)
				ci_bw_idx = 2;
			else
				ci_bw_idx = 1;
		}

		cmd.bt_secondary_ci =
			iwl_ci_mask[chan->def.chan->hw_value][ci_bw_idx];
		cmd.secondary_ch_phy_id =
			cpu_to_le32(*((u16 *)data.secondary->drv_priv));
	}

	rcu_read_unlock();

	/* Don't spam the fw with the same command over and over */
	if (memcmp(&cmd, &mvm->last_bt_ci_cmd, sizeof(cmd))) {
		if (iwl_mvm_send_cmd_pdu(mvm, BT_COEX_CI, 0,
					 sizeof(cmd), &cmd))
			IWL_ERR(mvm, "Failed to send BT_CI cmd\n");
		memcpy(&mvm->last_bt_ci_cmd, &cmd, sizeof(cmd));
	}
}

void iwl_mvm_rx_bt_coex_notif(struct iwl_mvm *mvm,
			      struct iwl_rx_cmd_buffer *rxb)
{
	struct iwl_rx_packet *pkt = rxb_addr(rxb);
	struct iwl_bt_coex_profile_notif *notif = (void *)pkt->data;

	IWL_DEBUG_COEX(mvm, "BT Coex Notification received\n");
	IWL_DEBUG_COEX(mvm, "\tBT ci compliance %d\n", notif->bt_ci_compliance);
	IWL_DEBUG_COEX(mvm, "\tBT primary_ch_lut %d\n",
		       le32_to_cpu(notif->primary_ch_lut));
	IWL_DEBUG_COEX(mvm, "\tBT secondary_ch_lut %d\n",
		       le32_to_cpu(notif->secondary_ch_lut));
	IWL_DEBUG_COEX(mvm, "\tBT activity grading %d\n",
		       le32_to_cpu(notif->bt_activity_grading));

	/* remember this notification for future use: rssi fluctuations */
	memcpy(&mvm->last_bt_notif, notif, sizeof(mvm->last_bt_notif));

	iwl_mvm_bt_coex_notif_handle(mvm);
}

void iwl_mvm_bt_rssi_event(struct iwl_mvm *mvm, struct ieee80211_vif *vif,
			   enum ieee80211_rssi_event_data rssi_event)
{
	struct iwl_mvm_vif *mvmvif = iwl_mvm_vif_from_mac80211(vif);
	int ret;

	lockdep_assert_held(&mvm->mutex);

	/* Ignore updates if we are in force mode */
	if (unlikely(mvm->bt_force_ant_mode != BT_FORCE_ANT_DIS))
		return;

	/*
	 * Rssi update while not associated - can happen since the statistics
	 * are handled asynchronously
	 */
	if (mvmvif->deflink.ap_sta_id == IWL_MVM_INVALID_STA)
		return;

	/* No BT - reports should be disabled */
	if (le32_to_cpu(mvm->last_bt_notif.bt_activity_grading) == BT_OFF)
		return;

	IWL_DEBUG_COEX(mvm, "RSSI for %pM is now %s\n", vif->bss_conf.bssid,
		       rssi_event == RSSI_EVENT_HIGH ? "HIGH" : "LOW");

	/*
	 * Check if rssi is good enough for reduced Tx power, but not in loose
	 * scheme.
	 */
	if (rssi_event == RSSI_EVENT_LOW ||
	    iwl_get_coex_type(mvm, vif) == BT_COEX_LOOSE_LUT)
		ret = iwl_mvm_bt_coex_reduced_txp(mvm,
						  mvmvif->deflink.ap_sta_id,
						  false);
	else
		ret = iwl_mvm_bt_coex_reduced_txp(mvm,
						  mvmvif->deflink.ap_sta_id,
						  true);

	if (ret)
		IWL_ERR(mvm, "couldn't send BT_CONFIG HCMD upon RSSI event\n");
}

#define LINK_QUAL_AGG_TIME_LIMIT_DEF	(4000)
#define LINK_QUAL_AGG_TIME_LIMIT_BT_ACT	(1200)

u16 iwl_mvm_coex_agg_time_limit(struct iwl_mvm *mvm,
				struct ieee80211_sta *sta)
{
	struct iwl_mvm_sta *mvmsta = iwl_mvm_sta_from_mac80211(sta);
	struct iwl_mvm_vif *mvmvif = iwl_mvm_vif_from_mac80211(mvmsta->vif);
	struct iwl_mvm_phy_ctxt *phy_ctxt = mvmvif->deflink.phy_ctxt;
	enum iwl_bt_coex_lut_type lut_type;

	if (mvm->last_bt_notif.ttc_status & BIT(phy_ctxt->id))
		return LINK_QUAL_AGG_TIME_LIMIT_DEF;

	if (le32_to_cpu(mvm->last_bt_notif.bt_activity_grading) <
	    BT_HIGH_TRAFFIC)
		return LINK_QUAL_AGG_TIME_LIMIT_DEF;

	lut_type = iwl_get_coex_type(mvm, mvmsta->vif);

	if (lut_type == BT_COEX_LOOSE_LUT || lut_type == BT_COEX_INVALID_LUT)
		return LINK_QUAL_AGG_TIME_LIMIT_DEF;

	/* tight coex, high bt traffic, reduce AGG time limit */
	return LINK_QUAL_AGG_TIME_LIMIT_BT_ACT;
}

bool iwl_mvm_bt_coex_is_mimo_allowed(struct iwl_mvm *mvm,
				     struct ieee80211_sta *sta)
{
	struct iwl_mvm_sta *mvmsta = iwl_mvm_sta_from_mac80211(sta);
	struct iwl_mvm_vif *mvmvif = iwl_mvm_vif_from_mac80211(mvmsta->vif);
	struct iwl_mvm_phy_ctxt *phy_ctxt = mvmvif->deflink.phy_ctxt;
	enum iwl_bt_coex_lut_type lut_type;

	if (mvm->last_bt_notif.ttc_status & BIT(phy_ctxt->id))
		return true;

	if (le32_to_cpu(mvm->last_bt_notif.bt_activity_grading) <
	    BT_HIGH_TRAFFIC)
		return true;

	/*
	 * In Tight / TxTxDis, BT can't Rx while we Tx, so use both antennas
	 * since BT is already killed.
	 * In Loose, BT can Rx while we Tx, so forbid MIMO to let BT Rx while
	 * we Tx.
	 * When we are in 5GHz, we'll get BT_COEX_INVALID_LUT allowing MIMO.
	 */
	lut_type = iwl_get_coex_type(mvm, mvmsta->vif);
	return lut_type != BT_COEX_LOOSE_LUT;
}

bool iwl_mvm_bt_coex_is_ant_avail(struct iwl_mvm *mvm, u8 ant)
{
	if (ant & mvm->cfg->non_shared_ant)
		return true;

	return le32_to_cpu(mvm->last_bt_notif.bt_activity_grading) <
		BT_HIGH_TRAFFIC;
}

bool iwl_mvm_bt_coex_is_shared_ant_avail(struct iwl_mvm *mvm)
{
	return le32_to_cpu(mvm->last_bt_notif.bt_activity_grading) < BT_HIGH_TRAFFIC;
}

bool iwl_mvm_bt_coex_is_tpc_allowed(struct iwl_mvm *mvm,
				    enum nl80211_band band)
{
	u32 bt_activity = le32_to_cpu(mvm->last_bt_notif.bt_activity_grading);

	if (band != NL80211_BAND_2GHZ)
		return false;

	return bt_activity >= BT_LOW_TRAFFIC;
}

u8 iwl_mvm_bt_coex_get_single_ant_msk(struct iwl_mvm *mvm, u8 enabled_ants)
{
	if (fw_has_capa(&mvm->fw->ucode_capa, IWL_UCODE_TLV_CAPA_COEX_SCHEMA_2) &&
	    (mvm->cfg->non_shared_ant & enabled_ants))
		return mvm->cfg->non_shared_ant;

	return first_antenna(enabled_ants);
}

u8 iwl_mvm_bt_coex_tx_prio(struct iwl_mvm *mvm, struct ieee80211_hdr *hdr,
			   struct ieee80211_tx_info *info, u8 ac)
{
	__le16 fc = hdr->frame_control;
	bool mplut_enabled = iwl_mvm_is_mplut_supported(mvm);

	if (info->band != NL80211_BAND_2GHZ)
		return 0;

	if (unlikely(mvm->bt_tx_prio))
		return mvm->bt_tx_prio - 1;

	if (likely(ieee80211_is_data(fc))) {
		if (likely(ieee80211_is_data_qos(fc))) {
			switch (ac) {
			case IEEE80211_AC_BE:
				return mplut_enabled ? 1 : 0;
			case IEEE80211_AC_VI:
				return mplut_enabled ? 2 : 3;
			case IEEE80211_AC_VO:
				return 3;
			default:
				return 0;
			}
		} else if (is_multicast_ether_addr(hdr->addr1)) {
			return 3;
		} else
			return 0;
	} else if (ieee80211_is_mgmt(fc)) {
		return ieee80211_is_disassoc(fc) ? 0 : 3;
	} else if (ieee80211_is_ctl(fc)) {
		/* ignore cfend and cfendack frames as we never send those */
		return 3;
	}

	return 0;
}

void iwl_mvm_bt_coex_vif_change(struct iwl_mvm *mvm)
{
	iwl_mvm_bt_coex_notif_handle(mvm);
}<|MERGE_RESOLUTION|>--- conflicted
+++ resolved
@@ -1,10 +1,6 @@
 // SPDX-License-Identifier: GPL-2.0 OR BSD-3-Clause
 /*
-<<<<<<< HEAD
- * Copyright (C) 2013-2014, 2018-2020, 2022-2023 Intel Corporation
-=======
  * Copyright (C) 2013-2014, 2018-2020, 2022-2024 Intel Corporation
->>>>>>> 0c383648
  * Copyright (C) 2013-2015 Intel Mobile Communications GmbH
  */
 #include <linux/ieee80211.h>
@@ -257,47 +253,6 @@
 	swap(data->primary, data->secondary);
 }
 
-<<<<<<< HEAD
-static void iwl_mvm_bt_coex_enable_esr(struct iwl_mvm *mvm,
-				       struct ieee80211_vif *vif, bool enable)
-{
-	struct iwl_mvm_vif *mvmvif = iwl_mvm_vif_from_mac80211(vif);
-	int link_id;
-
-	lockdep_assert_held(&mvm->mutex);
-
-	if (!vif->cfg.assoc || !ieee80211_vif_is_mld(vif))
-		return;
-
-	/* Done already */
-	if (mvmvif->bt_coex_esr_disabled == !enable)
-		return;
-
-	mvmvif->bt_coex_esr_disabled = !enable;
-
-	/* Nothing to do */
-	if (mvmvif->esr_active == enable)
-		return;
-
-	if (enable) {
-		/* Try to re-enable eSR*/
-		iwl_mvm_mld_select_links(mvm, vif, false);
-		return;
-	}
-
-	/*
-	 * Find the primary link, as we want to switch to it and drop the
-	 * secondary one.
-	 */
-	link_id = iwl_mvm_mld_get_primary_link(mvm, vif, vif->active_links);
-	WARN_ON(link_id < 0);
-
-	ieee80211_set_active_links_async(vif,
-					 vif->active_links & BIT(link_id));
-}
-
-=======
->>>>>>> 0c383648
 /*
  * This function receives the LB link id and checks if eSR should be
  * enabled or disabled (due to BT coex)
@@ -305,25 +260,6 @@
 bool
 iwl_mvm_bt_coex_calculate_esr_mode(struct iwl_mvm *mvm,
 				   struct ieee80211_vif *vif,
-<<<<<<< HEAD
-				   int link_id, int primary_link)
-{
-	struct iwl_mvm_vif *mvmvif = iwl_mvm_vif_from_mac80211(vif);
-	struct iwl_mvm_vif_link_info *link_info = mvmvif->link[link_id];
-	bool have_wifi_loss_rate =
-		iwl_fw_lookup_notif_ver(mvm->fw, LEGACY_GROUP,
-					BT_PROFILE_NOTIFICATION, 0) > 4;
-	s8 link_rssi = 0;
-	u8 wifi_loss_rate;
-
-	lockdep_assert_held(&mvm->mutex);
-
-	if (mvm->last_bt_notif.wifi_loss_low_rssi == BT_OFF)
-		return true;
-
-	 /* If LB link is the primary one we should always disable eSR */
-	if (link_id == primary_link)
-=======
 				   s32 link_rssi,
 				   bool primary)
 {
@@ -337,22 +273,12 @@
 		return true;
 
 	if (primary)
->>>>>>> 0c383648
 		return false;
 
 	/* The feature is not supported */
 	if (!have_wifi_loss_rate)
 		return true;
 
-<<<<<<< HEAD
-	/*
-	 * We might not have a link_info when checking whether we can
-	 * (re)enable eSR - the LB link might not exist yet
-	 */
-	if (link_info)
-		link_rssi = (s8)link_info->beacon_stats.avg_signal;
-=======
->>>>>>> 0c383648
 
 	/*
 	 * In case we don't know the RSSI - take the lower wifi loss,
@@ -362,11 +288,7 @@
 	if (!link_rssi)
 		wifi_loss_rate = mvm->last_bt_notif.wifi_loss_mid_high_rssi;
 
-<<<<<<< HEAD
-	else if (!mvmvif->bt_coex_esr_disabled)
-=======
 	else if (mvmvif->esr_active)
->>>>>>> 0c383648
 		 /* RSSI needs to get really low to disable eSR... */
 		wifi_loss_rate =
 			link_rssi <= -IWL_MVM_BT_COEX_DISABLE_ESR_THRESH ?
@@ -382,25 +304,6 @@
 	return wifi_loss_rate <= IWL_MVM_BT_COEX_WIFI_LOSS_THRESH;
 }
 
-<<<<<<< HEAD
-void iwl_mvm_bt_coex_update_vif_esr(struct iwl_mvm *mvm,
-				    struct ieee80211_vif *vif,
-				    int link_id)
-{
-	unsigned long usable_links = ieee80211_vif_usable_links(vif);
-	int primary_link = iwl_mvm_mld_get_primary_link(mvm, vif,
-							usable_links);
-	bool enable;
-
-	/* Not assoc, not MLD vif or only one usable link */
-	if (primary_link < 0)
-		return;
-
-	enable = iwl_mvm_bt_coex_calculate_esr_mode(mvm, vif, link_id,
-						    primary_link);
-
-	iwl_mvm_bt_coex_enable_esr(mvm, vif, enable);
-=======
 void iwl_mvm_bt_coex_update_link_esr(struct iwl_mvm *mvm,
 				     struct ieee80211_vif *vif,
 				     int link_id)
@@ -419,7 +322,6 @@
 		/* In case we decided to exit eSR - stay with the primary */
 		iwl_mvm_exit_esr(mvm, vif, IWL_MVM_ESR_EXIT_COEX,
 				 iwl_mvm_get_primary_link(vif));
->>>>>>> 0c383648
 }
 
 static void iwl_mvm_bt_notif_per_link(struct iwl_mvm *mvm,
@@ -467,11 +369,7 @@
 		return;
 	}
 
-<<<<<<< HEAD
-	iwl_mvm_bt_coex_update_vif_esr(mvm, vif, link_id);
-=======
 	iwl_mvm_bt_coex_update_link_esr(mvm, vif, link_id);
->>>>>>> 0c383648
 
 	if (fw_has_capa(&mvm->fw->ucode_capa, IWL_UCODE_TLV_CAPA_COEX_SCHEMA_2))
 		min_ag_for_static_smps = BT_VERY_HIGH_TRAFFIC;
@@ -606,10 +504,6 @@
 	default:
 		return;
 	}
-
-	/* When BT is off this will be 0 */
-	if (data->notif->wifi_loss_low_rssi == BT_OFF)
-		iwl_mvm_bt_coex_enable_esr(mvm, vif, true);
 
 	for (link_id = 0; link_id < IEEE80211_MLD_MAX_NUM_LINKS; link_id++)
 		iwl_mvm_bt_notif_per_link(mvm, vif, data, link_id);
