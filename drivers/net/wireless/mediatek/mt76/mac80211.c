// SPDX-License-Identifier: ISC
/*
 * Copyright (C) 2016 Felix Fietkau <nbd@nbd.name>
 */
#include <linux/sched.h>
#include <linux/of.h>
#include "mt76.h"

#define CHAN2G(_idx, _freq) {			\
	.band = NL80211_BAND_2GHZ,		\
	.center_freq = (_freq),			\
	.hw_value = (_idx),			\
	.max_power = 30,			\
}

#define CHAN5G(_idx, _freq) {			\
	.band = NL80211_BAND_5GHZ,		\
	.center_freq = (_freq),			\
	.hw_value = (_idx),			\
	.max_power = 30,			\
}

static const struct ieee80211_channel mt76_channels_2ghz[] = {
	CHAN2G(1, 2412),
	CHAN2G(2, 2417),
	CHAN2G(3, 2422),
	CHAN2G(4, 2427),
	CHAN2G(5, 2432),
	CHAN2G(6, 2437),
	CHAN2G(7, 2442),
	CHAN2G(8, 2447),
	CHAN2G(9, 2452),
	CHAN2G(10, 2457),
	CHAN2G(11, 2462),
	CHAN2G(12, 2467),
	CHAN2G(13, 2472),
	CHAN2G(14, 2484),
};

static const struct ieee80211_channel mt76_channels_5ghz[] = {
	CHAN5G(36, 5180),
	CHAN5G(40, 5200),
	CHAN5G(44, 5220),
	CHAN5G(48, 5240),

	CHAN5G(52, 5260),
	CHAN5G(56, 5280),
	CHAN5G(60, 5300),
	CHAN5G(64, 5320),

	CHAN5G(100, 5500),
	CHAN5G(104, 5520),
	CHAN5G(108, 5540),
	CHAN5G(112, 5560),
	CHAN5G(116, 5580),
	CHAN5G(120, 5600),
	CHAN5G(124, 5620),
	CHAN5G(128, 5640),
	CHAN5G(132, 5660),
	CHAN5G(136, 5680),
	CHAN5G(140, 5700),
	CHAN5G(144, 5720),

	CHAN5G(149, 5745),
	CHAN5G(153, 5765),
	CHAN5G(157, 5785),
	CHAN5G(161, 5805),
	CHAN5G(165, 5825),
	CHAN5G(169, 5845),
	CHAN5G(173, 5865),
};

static const struct ieee80211_tpt_blink mt76_tpt_blink[] = {
	{ .throughput =   0 * 1024, .blink_time = 334 },
	{ .throughput =   1 * 1024, .blink_time = 260 },
	{ .throughput =   5 * 1024, .blink_time = 220 },
	{ .throughput =  10 * 1024, .blink_time = 190 },
	{ .throughput =  20 * 1024, .blink_time = 170 },
	{ .throughput =  50 * 1024, .blink_time = 150 },
	{ .throughput =  70 * 1024, .blink_time = 130 },
	{ .throughput = 100 * 1024, .blink_time = 110 },
	{ .throughput = 200 * 1024, .blink_time =  80 },
	{ .throughput = 300 * 1024, .blink_time =  50 },
};

static int mt76_led_init(struct mt76_dev *dev)
{
	struct device_node *np = dev->dev->of_node;
	struct ieee80211_hw *hw = dev->hw;
	int led_pin;

	if (!dev->led_cdev.brightness_set && !dev->led_cdev.blink_set)
		return 0;

	snprintf(dev->led_name, sizeof(dev->led_name),
		 "mt76-%s", wiphy_name(hw->wiphy));

	dev->led_cdev.name = dev->led_name;
	dev->led_cdev.default_trigger =
		ieee80211_create_tpt_led_trigger(hw,
					IEEE80211_TPT_LEDTRIG_FL_RADIO,
					mt76_tpt_blink,
					ARRAY_SIZE(mt76_tpt_blink));

	np = of_get_child_by_name(np, "led");
	if (np) {
		if (!of_property_read_u32(np, "led-sources", &led_pin))
			dev->led_pin = led_pin;
		dev->led_al = of_property_read_bool(np, "led-active-low");
	}

	return led_classdev_register(dev->dev, &dev->led_cdev);
}

static void mt76_led_cleanup(struct mt76_dev *dev)
{
	if (!dev->led_cdev.brightness_set && !dev->led_cdev.blink_set)
		return;

	led_classdev_unregister(&dev->led_cdev);
}

static void mt76_init_stream_cap(struct mt76_phy *phy,
				 struct ieee80211_supported_band *sband,
				 bool vht)
{
	struct ieee80211_sta_ht_cap *ht_cap = &sband->ht_cap;
	int i, nstream = hweight8(phy->antenna_mask);
	struct ieee80211_sta_vht_cap *vht_cap;
	u16 mcs_map = 0;

	if (nstream > 1)
		ht_cap->cap |= IEEE80211_HT_CAP_TX_STBC;
	else
		ht_cap->cap &= ~IEEE80211_HT_CAP_TX_STBC;

	for (i = 0; i < IEEE80211_HT_MCS_MASK_LEN; i++)
		ht_cap->mcs.rx_mask[i] = i < nstream ? 0xff : 0;

	if (!vht)
		return;

	vht_cap = &sband->vht_cap;
	if (nstream > 1)
		vht_cap->cap |= IEEE80211_VHT_CAP_TXSTBC;
	else
		vht_cap->cap &= ~IEEE80211_VHT_CAP_TXSTBC;

	for (i = 0; i < 8; i++) {
		if (i < nstream)
			mcs_map |= (IEEE80211_VHT_MCS_SUPPORT_0_9 << (i * 2));
		else
			mcs_map |=
				(IEEE80211_VHT_MCS_NOT_SUPPORTED << (i * 2));
	}
	vht_cap->vht_mcs.rx_mcs_map = cpu_to_le16(mcs_map);
	vht_cap->vht_mcs.tx_mcs_map = cpu_to_le16(mcs_map);
}

void mt76_set_stream_caps(struct mt76_phy *phy, bool vht)
{
	if (phy->cap.has_2ghz)
		mt76_init_stream_cap(phy, &phy->sband_2g.sband, false);
	if (phy->cap.has_5ghz)
		mt76_init_stream_cap(phy, &phy->sband_5g.sband, vht);
}
EXPORT_SYMBOL_GPL(mt76_set_stream_caps);

static int
mt76_init_sband(struct mt76_phy *phy, struct mt76_sband *msband,
		const struct ieee80211_channel *chan, int n_chan,
		struct ieee80211_rate *rates, int n_rates, bool vht)
{
	struct ieee80211_supported_band *sband = &msband->sband;
	struct ieee80211_sta_vht_cap *vht_cap;
	struct ieee80211_sta_ht_cap *ht_cap;
	struct mt76_dev *dev = phy->dev;
	void *chanlist;
	int size;

	size = n_chan * sizeof(*chan);
	chanlist = devm_kmemdup(dev->dev, chan, size, GFP_KERNEL);
	if (!chanlist)
		return -ENOMEM;

	msband->chan = devm_kcalloc(dev->dev, n_chan, sizeof(*msband->chan),
				    GFP_KERNEL);
	if (!msband->chan)
		return -ENOMEM;

	sband->channels = chanlist;
	sband->n_channels = n_chan;
	sband->bitrates = rates;
	sband->n_bitrates = n_rates;

	ht_cap = &sband->ht_cap;
	ht_cap->ht_supported = true;
	ht_cap->cap |= IEEE80211_HT_CAP_SUP_WIDTH_20_40 |
		       IEEE80211_HT_CAP_GRN_FLD |
		       IEEE80211_HT_CAP_SGI_20 |
		       IEEE80211_HT_CAP_SGI_40 |
		       (1 << IEEE80211_HT_CAP_RX_STBC_SHIFT);

	ht_cap->mcs.tx_params = IEEE80211_HT_MCS_TX_DEFINED;
	ht_cap->ampdu_factor = IEEE80211_HT_MAX_AMPDU_64K;

	mt76_init_stream_cap(phy, sband, vht);

	if (!vht)
		return 0;

	vht_cap = &sband->vht_cap;
	vht_cap->vht_supported = true;
	vht_cap->cap |= IEEE80211_VHT_CAP_RXLDPC |
			IEEE80211_VHT_CAP_RXSTBC_1 |
			IEEE80211_VHT_CAP_SHORT_GI_80 |
			IEEE80211_VHT_CAP_RX_ANTENNA_PATTERN |
			IEEE80211_VHT_CAP_TX_ANTENNA_PATTERN |
			(3 << IEEE80211_VHT_CAP_MAX_A_MPDU_LENGTH_EXPONENT_SHIFT);

	return 0;
}

static int
mt76_init_sband_2g(struct mt76_phy *phy, struct ieee80211_rate *rates,
		   int n_rates)
{
	phy->hw->wiphy->bands[NL80211_BAND_2GHZ] = &phy->sband_2g.sband;

	return mt76_init_sband(phy, &phy->sband_2g, mt76_channels_2ghz,
			       ARRAY_SIZE(mt76_channels_2ghz), rates,
			       n_rates, false);
}

static int
mt76_init_sband_5g(struct mt76_phy *phy, struct ieee80211_rate *rates,
		   int n_rates, bool vht)
{
	phy->hw->wiphy->bands[NL80211_BAND_5GHZ] = &phy->sband_5g.sband;

	return mt76_init_sband(phy, &phy->sband_5g, mt76_channels_5ghz,
			       ARRAY_SIZE(mt76_channels_5ghz), rates,
			       n_rates, vht);
}

static void
mt76_check_sband(struct mt76_phy *phy, struct mt76_sband *msband,
		 enum nl80211_band band)
{
	struct ieee80211_supported_band *sband = &msband->sband;
	bool found = false;
	int i;

	if (!sband)
		return;

	for (i = 0; i < sband->n_channels; i++) {
		if (sband->channels[i].flags & IEEE80211_CHAN_DISABLED)
			continue;

		found = true;
		break;
	}

	if (found) {
		phy->chandef.chan = &sband->channels[0];
		phy->chan_state = &msband->chan[0];
		return;
	}

	sband->n_channels = 0;
	phy->hw->wiphy->bands[band] = NULL;
}

static void
mt76_phy_init(struct mt76_phy *phy, struct ieee80211_hw *hw)
{
	struct mt76_dev *dev = phy->dev;
	struct wiphy *wiphy = hw->wiphy;

	SET_IEEE80211_DEV(hw, dev->dev);
	SET_IEEE80211_PERM_ADDR(hw, phy->macaddr);

	wiphy->features |= NL80211_FEATURE_ACTIVE_MONITOR;
	wiphy->flags |= WIPHY_FLAG_HAS_CHANNEL_SWITCH |
			WIPHY_FLAG_SUPPORTS_TDLS |
			WIPHY_FLAG_AP_UAPSD;

	wiphy_ext_feature_set(wiphy, NL80211_EXT_FEATURE_CQM_RSSI_LIST);
	wiphy_ext_feature_set(wiphy, NL80211_EXT_FEATURE_AIRTIME_FAIRNESS);
	wiphy_ext_feature_set(wiphy, NL80211_EXT_FEATURE_AQL);

	wiphy->available_antennas_tx = dev->phy.antenna_mask;
	wiphy->available_antennas_rx = dev->phy.antenna_mask;

	hw->txq_data_size = sizeof(struct mt76_txq);
	hw->uapsd_max_sp_len = IEEE80211_WMM_IE_STA_QOSINFO_SP_ALL;

	if (!hw->max_tx_fragments)
		hw->max_tx_fragments = 16;

	ieee80211_hw_set(hw, SIGNAL_DBM);
	ieee80211_hw_set(hw, AMPDU_AGGREGATION);
	ieee80211_hw_set(hw, SUPPORTS_RC_TABLE);
	ieee80211_hw_set(hw, SUPPORT_FAST_XMIT);
	ieee80211_hw_set(hw, SUPPORTS_CLONED_SKBS);
	ieee80211_hw_set(hw, SUPPORTS_AMSDU_IN_AMPDU);
	ieee80211_hw_set(hw, SUPPORTS_REORDERING_BUFFER);

	if (!(dev->drv->drv_flags & MT_DRV_AMSDU_OFFLOAD)) {
		ieee80211_hw_set(hw, TX_AMSDU);
		ieee80211_hw_set(hw, TX_FRAG_LIST);
	}

	ieee80211_hw_set(hw, MFP_CAPABLE);
	ieee80211_hw_set(hw, AP_LINK_PS);
	ieee80211_hw_set(hw, REPORTS_TX_ACK_STATUS);

	wiphy->flags |= WIPHY_FLAG_IBSS_RSN;
	wiphy->interface_modes =
		BIT(NL80211_IFTYPE_STATION) |
		BIT(NL80211_IFTYPE_AP) |
#ifdef CONFIG_MAC80211_MESH
		BIT(NL80211_IFTYPE_MESH_POINT) |
#endif
		BIT(NL80211_IFTYPE_P2P_CLIENT) |
		BIT(NL80211_IFTYPE_P2P_GO) |
		BIT(NL80211_IFTYPE_ADHOC);
}

struct mt76_phy *
mt76_alloc_phy(struct mt76_dev *dev, unsigned int size,
	       const struct ieee80211_ops *ops)
{
	struct ieee80211_hw *hw;
	unsigned int phy_size;
	struct mt76_phy *phy;

	phy_size = ALIGN(sizeof(*phy), 8);
	hw = ieee80211_alloc_hw(size + phy_size, ops);
	if (!hw)
		return NULL;

	phy = hw->priv;
	phy->dev = dev;
	phy->hw = hw;
	phy->priv = hw->priv + phy_size;

	return phy;
}
EXPORT_SYMBOL_GPL(mt76_alloc_phy);

int mt76_register_phy(struct mt76_phy *phy, bool vht,
		      struct ieee80211_rate *rates, int n_rates)
{
	int ret;

	mt76_phy_init(phy, phy->hw);

	if (phy->cap.has_2ghz) {
		ret = mt76_init_sband_2g(phy, rates, n_rates);
		if (ret)
			return ret;
	}

	if (phy->cap.has_5ghz) {
		ret = mt76_init_sband_5g(phy, rates + 4, n_rates - 4, vht);
		if (ret)
			return ret;
	}

	wiphy_read_of_freq_limits(phy->hw->wiphy);
	mt76_check_sband(phy, &phy->sband_2g, NL80211_BAND_2GHZ);
	mt76_check_sband(phy, &phy->sband_5g, NL80211_BAND_5GHZ);

	ret = ieee80211_register_hw(phy->hw);
	if (ret)
		return ret;

	phy->dev->phy2 = phy;

	return 0;
}
EXPORT_SYMBOL_GPL(mt76_register_phy);

void mt76_unregister_phy(struct mt76_phy *phy)
{
	struct mt76_dev *dev = phy->dev;

	mt76_tx_status_check(dev, NULL, true);
	ieee80211_unregister_hw(phy->hw);
	dev->phy2 = NULL;
}
EXPORT_SYMBOL_GPL(mt76_unregister_phy);

struct mt76_dev *
mt76_alloc_device(struct device *pdev, unsigned int size,
		  const struct ieee80211_ops *ops,
		  const struct mt76_driver_ops *drv_ops)
{
	struct ieee80211_hw *hw;
	struct mt76_phy *phy;
	struct mt76_dev *dev;
	int i;

	hw = ieee80211_alloc_hw(size, ops);
	if (!hw)
		return NULL;

	dev = hw->priv;
	dev->hw = hw;
	dev->dev = pdev;
	dev->drv = drv_ops;

	phy = &dev->phy;
	phy->dev = dev;
	phy->hw = hw;

	spin_lock_init(&dev->rx_lock);
	spin_lock_init(&dev->lock);
	spin_lock_init(&dev->cc_lock);
	mutex_init(&dev->mutex);
	init_waitqueue_head(&dev->tx_wait);
	skb_queue_head_init(&dev->status_list);

	skb_queue_head_init(&dev->mcu.res_q);
	init_waitqueue_head(&dev->mcu.wait);
	mutex_init(&dev->mcu.mutex);
	dev->tx_worker.fn = mt76_tx_worker;

	spin_lock_init(&dev->token_lock);
	idr_init(&dev->token);

	INIT_LIST_HEAD(&dev->txwi_cache);

	for (i = 0; i < ARRAY_SIZE(dev->q_rx); i++)
		skb_queue_head_init(&dev->rx_skb[i]);

	dev->wq = alloc_ordered_workqueue("mt76", 0);
	if (!dev->wq) {
		ieee80211_free_hw(hw);
		return NULL;
	}

	return dev;
}
EXPORT_SYMBOL_GPL(mt76_alloc_device);

int mt76_register_device(struct mt76_dev *dev, bool vht,
			 struct ieee80211_rate *rates, int n_rates)
{
	struct ieee80211_hw *hw = dev->hw;
	struct mt76_phy *phy = &dev->phy;
	int ret;

	dev_set_drvdata(dev->dev, dev);
	mt76_phy_init(phy, hw);

	if (phy->cap.has_2ghz) {
		ret = mt76_init_sband_2g(phy, rates, n_rates);
		if (ret)
			return ret;
	}

	if (phy->cap.has_5ghz) {
		ret = mt76_init_sband_5g(phy, rates + 4, n_rates - 4, vht);
		if (ret)
			return ret;
	}

	wiphy_read_of_freq_limits(hw->wiphy);
	mt76_check_sband(&dev->phy, &phy->sband_2g, NL80211_BAND_2GHZ);
	mt76_check_sband(&dev->phy, &phy->sband_5g, NL80211_BAND_5GHZ);

	if (IS_ENABLED(CONFIG_MT76_LEDS)) {
		ret = mt76_led_init(dev);
		if (ret)
			return ret;
	}

	ret = ieee80211_register_hw(hw);
	if (ret)
		return ret;

	WARN_ON(mt76_worker_setup(hw, &dev->tx_worker, NULL, "tx"));
	sched_set_fifo_low(dev->tx_worker.task);

	return 0;
}
EXPORT_SYMBOL_GPL(mt76_register_device);

void mt76_unregister_device(struct mt76_dev *dev)
{
	struct ieee80211_hw *hw = dev->hw;

	if (IS_ENABLED(CONFIG_MT76_LEDS))
		mt76_led_cleanup(dev);
	mt76_tx_status_check(dev, NULL, true);
	ieee80211_unregister_hw(hw);
}
EXPORT_SYMBOL_GPL(mt76_unregister_device);

void mt76_free_device(struct mt76_dev *dev)
{
	mt76_worker_teardown(&dev->tx_worker);
	if (dev->wq) {
		destroy_workqueue(dev->wq);
		dev->wq = NULL;
	}
	ieee80211_free_hw(dev->hw);
}
EXPORT_SYMBOL_GPL(mt76_free_device);

static void mt76_rx_release_amsdu(struct mt76_phy *phy, enum mt76_rxq_id q)
{
	struct sk_buff *skb = phy->rx_amsdu[q].head;
<<<<<<< HEAD
=======
	struct mt76_rx_status *status = (struct mt76_rx_status *)skb->cb;
>>>>>>> 8e0eb2fb
	struct mt76_dev *dev = phy->dev;

	phy->rx_amsdu[q].head = NULL;
	phy->rx_amsdu[q].tail = NULL;
<<<<<<< HEAD
=======

	/*
	 * Validate if the amsdu has a proper first subframe.
	 * A single MSDU can be parsed as A-MSDU when the unauthenticated A-MSDU
	 * flag of the QoS header gets flipped. In such cases, the first
	 * subframe has a LLC/SNAP header in the location of the destination
	 * address.
	 */
	if (skb_shinfo(skb)->frag_list) {
		int offset = 0;

		if (!(status->flag & RX_FLAG_8023)) {
			offset = ieee80211_get_hdrlen_from_skb(skb);

			if ((status->flag &
			     (RX_FLAG_DECRYPTED | RX_FLAG_IV_STRIPPED)) ==
			    RX_FLAG_DECRYPTED)
				offset += 8;
		}

		if (ether_addr_equal(skb->data + offset, rfc1042_header)) {
			dev_kfree_skb(skb);
			return;
		}
	}
>>>>>>> 8e0eb2fb
	__skb_queue_tail(&dev->rx_skb[q], skb);
}

static void mt76_rx_release_burst(struct mt76_phy *phy, enum mt76_rxq_id q,
				  struct sk_buff *skb)
{
	struct mt76_rx_status *status = (struct mt76_rx_status *)skb->cb;

	if (phy->rx_amsdu[q].head &&
	    (!status->amsdu || status->first_amsdu ||
	     status->seqno != phy->rx_amsdu[q].seqno))
		mt76_rx_release_amsdu(phy, q);

	if (!phy->rx_amsdu[q].head) {
		phy->rx_amsdu[q].tail = &skb_shinfo(skb)->frag_list;
		phy->rx_amsdu[q].seqno = status->seqno;
		phy->rx_amsdu[q].head = skb;
	} else {
		*phy->rx_amsdu[q].tail = skb;
		phy->rx_amsdu[q].tail = &skb->next;
	}

	if (!status->amsdu || status->last_amsdu)
		mt76_rx_release_amsdu(phy, q);
}

void mt76_rx(struct mt76_dev *dev, enum mt76_rxq_id q, struct sk_buff *skb)
{
	struct mt76_rx_status *status = (struct mt76_rx_status *)skb->cb;
	struct mt76_phy *phy = mt76_dev_phy(dev, status->ext_phy);

	if (!test_bit(MT76_STATE_RUNNING, &phy->state)) {
		dev_kfree_skb(skb);
		return;
	}

#ifdef CONFIG_NL80211_TESTMODE
	if (phy->test.state == MT76_TM_STATE_RX_FRAMES) {
		phy->test.rx_stats.packets[q]++;
		if (status->flag & RX_FLAG_FAILED_FCS_CRC)
			phy->test.rx_stats.fcs_error[q]++;
	}
#endif

	mt76_rx_release_burst(phy, q, skb);
}
EXPORT_SYMBOL_GPL(mt76_rx);

bool mt76_has_tx_pending(struct mt76_phy *phy)
{
	struct mt76_queue *q;
	int i;

	for (i = 0; i < __MT_TXQ_MAX; i++) {
		q = phy->q_tx[i];
		if (q && q->queued)
			return true;
	}

	return false;
}
EXPORT_SYMBOL_GPL(mt76_has_tx_pending);

static struct mt76_channel_state *
mt76_channel_state(struct mt76_phy *phy, struct ieee80211_channel *c)
{
	struct mt76_sband *msband;
	int idx;

	if (c->band == NL80211_BAND_2GHZ)
		msband = &phy->sband_2g;
	else
		msband = &phy->sband_5g;

	idx = c - &msband->sband.channels[0];
	return &msband->chan[idx];
}

void mt76_update_survey_active_time(struct mt76_phy *phy, ktime_t time)
{
	struct mt76_channel_state *state = phy->chan_state;

	state->cc_active += ktime_to_us(ktime_sub(time,
						  phy->survey_time));
	phy->survey_time = time;
}
EXPORT_SYMBOL_GPL(mt76_update_survey_active_time);

void mt76_update_survey(struct mt76_dev *dev)
{
	ktime_t cur_time;

	if (dev->drv->update_survey)
		dev->drv->update_survey(dev);

	cur_time = ktime_get_boottime();
	mt76_update_survey_active_time(&dev->phy, cur_time);
	if (dev->phy2)
		mt76_update_survey_active_time(dev->phy2, cur_time);

	if (dev->drv->drv_flags & MT_DRV_SW_RX_AIRTIME) {
		struct mt76_channel_state *state = dev->phy.chan_state;

		spin_lock_bh(&dev->cc_lock);
		state->cc_bss_rx += dev->cur_cc_bss_rx;
		dev->cur_cc_bss_rx = 0;
		spin_unlock_bh(&dev->cc_lock);
	}
}
EXPORT_SYMBOL_GPL(mt76_update_survey);

void mt76_set_channel(struct mt76_phy *phy)
{
	struct mt76_dev *dev = phy->dev;
	struct ieee80211_hw *hw = phy->hw;
	struct cfg80211_chan_def *chandef = &hw->conf.chandef;
	bool offchannel = hw->conf.flags & IEEE80211_CONF_OFFCHANNEL;
	int timeout = HZ / 5;

	wait_event_timeout(dev->tx_wait, !mt76_has_tx_pending(phy), timeout);
	mt76_update_survey(dev);

	phy->chandef = *chandef;
	phy->chan_state = mt76_channel_state(phy, chandef->chan);

	if (!offchannel)
		phy->main_chan = chandef->chan;

	if (chandef->chan != phy->main_chan)
		memset(phy->chan_state, 0, sizeof(*phy->chan_state));
}
EXPORT_SYMBOL_GPL(mt76_set_channel);

int mt76_get_survey(struct ieee80211_hw *hw, int idx,
		    struct survey_info *survey)
{
	struct mt76_phy *phy = hw->priv;
	struct mt76_dev *dev = phy->dev;
	struct mt76_sband *sband;
	struct ieee80211_channel *chan;
	struct mt76_channel_state *state;
	int ret = 0;

	mutex_lock(&dev->mutex);
	if (idx == 0 && dev->drv->update_survey)
		mt76_update_survey(dev);

	sband = &phy->sband_2g;
	if (idx >= sband->sband.n_channels) {
		idx -= sband->sband.n_channels;
		sband = &phy->sband_5g;
	}

	if (idx >= sband->sband.n_channels) {
		ret = -ENOENT;
		goto out;
	}

	chan = &sband->sband.channels[idx];
	state = mt76_channel_state(phy, chan);

	memset(survey, 0, sizeof(*survey));
	survey->channel = chan;
	survey->filled = SURVEY_INFO_TIME | SURVEY_INFO_TIME_BUSY;
	survey->filled |= dev->drv->survey_flags;
	if (state->noise)
		survey->filled |= SURVEY_INFO_NOISE_DBM;

	if (chan == phy->main_chan) {
		survey->filled |= SURVEY_INFO_IN_USE;

		if (dev->drv->drv_flags & MT_DRV_SW_RX_AIRTIME)
			survey->filled |= SURVEY_INFO_TIME_BSS_RX;
	}

	survey->time_busy = div_u64(state->cc_busy, 1000);
	survey->time_rx = div_u64(state->cc_rx, 1000);
	survey->time = div_u64(state->cc_active, 1000);
	survey->noise = state->noise;

	spin_lock_bh(&dev->cc_lock);
	survey->time_bss_rx = div_u64(state->cc_bss_rx, 1000);
	survey->time_tx = div_u64(state->cc_tx, 1000);
	spin_unlock_bh(&dev->cc_lock);

out:
	mutex_unlock(&dev->mutex);

	return ret;
}
EXPORT_SYMBOL_GPL(mt76_get_survey);

void mt76_wcid_key_setup(struct mt76_dev *dev, struct mt76_wcid *wcid,
			 struct ieee80211_key_conf *key)
{
	struct ieee80211_key_seq seq;
	int i;

	wcid->rx_check_pn = false;

	if (!key)
		return;

	if (key->cipher != WLAN_CIPHER_SUITE_CCMP)
		return;

	wcid->rx_check_pn = true;
	for (i = 0; i < IEEE80211_NUM_TIDS; i++) {
		ieee80211_get_key_rx_seq(key, i, &seq);
		memcpy(wcid->rx_key_pn[i], seq.ccmp.pn, sizeof(seq.ccmp.pn));
	}
}
EXPORT_SYMBOL(mt76_wcid_key_setup);

static void
mt76_rx_convert(struct mt76_dev *dev, struct sk_buff *skb,
		struct ieee80211_hw **hw,
		struct ieee80211_sta **sta)
{
	struct ieee80211_rx_status *status = IEEE80211_SKB_RXCB(skb);
	struct mt76_rx_status mstat;

	mstat = *((struct mt76_rx_status *)skb->cb);
	memset(status, 0, sizeof(*status));

	status->flag = mstat.flag;
	status->freq = mstat.freq;
	status->enc_flags = mstat.enc_flags;
	status->encoding = mstat.encoding;
	status->bw = mstat.bw;
	status->he_ru = mstat.he_ru;
	status->he_gi = mstat.he_gi;
	status->he_dcm = mstat.he_dcm;
	status->rate_idx = mstat.rate_idx;
	status->nss = mstat.nss;
	status->band = mstat.band;
	status->signal = mstat.signal;
	status->chains = mstat.chains;
	status->ampdu_reference = mstat.ampdu_ref;
	status->device_timestamp = mstat.timestamp;
	status->mactime = mstat.timestamp;

	BUILD_BUG_ON(sizeof(mstat) > sizeof(skb->cb));
	BUILD_BUG_ON(sizeof(status->chain_signal) !=
		     sizeof(mstat.chain_signal));
	memcpy(status->chain_signal, mstat.chain_signal,
	       sizeof(mstat.chain_signal));

	*sta = wcid_to_sta(mstat.wcid);
	*hw = mt76_phy_hw(dev, mstat.ext_phy);
}

static int
mt76_check_ccmp_pn(struct sk_buff *skb)
{
	struct mt76_rx_status *status = (struct mt76_rx_status *)skb->cb;
	struct mt76_wcid *wcid = status->wcid;
	struct ieee80211_hdr *hdr;
	u8 tidno = status->qos_ctl & IEEE80211_QOS_CTL_TID_MASK;
	int ret;

	if (!(status->flag & RX_FLAG_DECRYPTED))
		return 0;

	if (!wcid || !wcid->rx_check_pn)
		return 0;

	if (!(status->flag & RX_FLAG_IV_STRIPPED)) {
		/*
		 * Validate the first fragment both here and in mac80211
		 * All further fragments will be validated by mac80211 only.
		 */
		hdr = mt76_skb_get_hdr(skb);
		if (ieee80211_is_frag(hdr) &&
		    !ieee80211_is_first_frag(hdr->frame_control))
			return 0;
	}

	BUILD_BUG_ON(sizeof(status->iv) != sizeof(wcid->rx_key_pn[0]));
	ret = memcmp(status->iv, wcid->rx_key_pn[tidno],
		     sizeof(status->iv));
	if (ret <= 0)
		return -EINVAL; /* replay */

	memcpy(wcid->rx_key_pn[tidno], status->iv, sizeof(status->iv));

	if (status->flag & RX_FLAG_IV_STRIPPED)
		status->flag |= RX_FLAG_PN_VALIDATED;

	return 0;
}

static void
mt76_airtime_report(struct mt76_dev *dev, struct mt76_rx_status *status,
		    int len)
{
	struct mt76_wcid *wcid = status->wcid;
	struct ieee80211_rx_status info = {
		.enc_flags = status->enc_flags,
		.rate_idx = status->rate_idx,
		.encoding = status->encoding,
		.band = status->band,
		.nss = status->nss,
		.bw = status->bw,
	};
	struct ieee80211_sta *sta;
	u32 airtime;
	u8 tidno = status->qos_ctl & IEEE80211_QOS_CTL_TID_MASK;

	airtime = ieee80211_calc_rx_airtime(dev->hw, &info, len);
	spin_lock(&dev->cc_lock);
	dev->cur_cc_bss_rx += airtime;
	spin_unlock(&dev->cc_lock);

	if (!wcid || !wcid->sta)
		return;

	sta = container_of((void *)wcid, struct ieee80211_sta, drv_priv);
	ieee80211_sta_register_airtime(sta, tidno, 0, airtime);
}

static void
mt76_airtime_flush_ampdu(struct mt76_dev *dev)
{
	struct mt76_wcid *wcid;
	int wcid_idx;

	if (!dev->rx_ampdu_len)
		return;

	wcid_idx = dev->rx_ampdu_status.wcid_idx;
	if (wcid_idx < ARRAY_SIZE(dev->wcid))
		wcid = rcu_dereference(dev->wcid[wcid_idx]);
	else
		wcid = NULL;
	dev->rx_ampdu_status.wcid = wcid;

	mt76_airtime_report(dev, &dev->rx_ampdu_status, dev->rx_ampdu_len);

	dev->rx_ampdu_len = 0;
	dev->rx_ampdu_ref = 0;
}

static void
mt76_airtime_check(struct mt76_dev *dev, struct sk_buff *skb)
{
	struct mt76_rx_status *status = (struct mt76_rx_status *)skb->cb;
	struct mt76_wcid *wcid = status->wcid;

	if (!(dev->drv->drv_flags & MT_DRV_SW_RX_AIRTIME))
		return;

	if (!wcid || !wcid->sta) {
		struct ieee80211_hdr *hdr = mt76_skb_get_hdr(skb);

		if (status->flag & RX_FLAG_8023)
			return;

		if (!ether_addr_equal(hdr->addr1, dev->phy.macaddr))
			return;

		wcid = NULL;
	}

	if (!(status->flag & RX_FLAG_AMPDU_DETAILS) ||
	    status->ampdu_ref != dev->rx_ampdu_ref)
		mt76_airtime_flush_ampdu(dev);

	if (status->flag & RX_FLAG_AMPDU_DETAILS) {
		if (!dev->rx_ampdu_len ||
		    status->ampdu_ref != dev->rx_ampdu_ref) {
			dev->rx_ampdu_status = *status;
			dev->rx_ampdu_status.wcid_idx = wcid ? wcid->idx : 0xff;
			dev->rx_ampdu_ref = status->ampdu_ref;
		}

		dev->rx_ampdu_len += skb->len;
		return;
	}

	mt76_airtime_report(dev, status, skb->len);
}

static void
mt76_check_sta(struct mt76_dev *dev, struct sk_buff *skb)
{
	struct mt76_rx_status *status = (struct mt76_rx_status *)skb->cb;
	struct ieee80211_hdr *hdr = mt76_skb_get_hdr(skb);
	struct ieee80211_sta *sta;
	struct ieee80211_hw *hw;
	struct mt76_wcid *wcid = status->wcid;
	u8 tidno = status->qos_ctl & IEEE80211_QOS_CTL_TID_MASK;
	bool ps;

	hw = mt76_phy_hw(dev, status->ext_phy);
	if (ieee80211_is_pspoll(hdr->frame_control) && !wcid &&
	    !(status->flag & RX_FLAG_8023)) {
		sta = ieee80211_find_sta_by_ifaddr(hw, hdr->addr2, NULL);
		if (sta)
			wcid = status->wcid = (struct mt76_wcid *)sta->drv_priv;
	}

	mt76_airtime_check(dev, skb);

	if (!wcid || !wcid->sta)
		return;

	sta = container_of((void *)wcid, struct ieee80211_sta, drv_priv);

	if (status->signal <= 0)
		ewma_signal_add(&wcid->rssi, -status->signal);

	wcid->inactive_count = 0;

	if (status->flag & RX_FLAG_8023)
		return;

	if (!test_bit(MT_WCID_FLAG_CHECK_PS, &wcid->flags))
		return;

	if (ieee80211_is_pspoll(hdr->frame_control)) {
		ieee80211_sta_pspoll(sta);
		return;
	}

	if (ieee80211_has_morefrags(hdr->frame_control) ||
	    !(ieee80211_is_mgmt(hdr->frame_control) ||
	      ieee80211_is_data(hdr->frame_control)))
		return;

	ps = ieee80211_has_pm(hdr->frame_control);

	if (ps && (ieee80211_is_data_qos(hdr->frame_control) ||
		   ieee80211_is_qos_nullfunc(hdr->frame_control)))
		ieee80211_sta_uapsd_trigger(sta, tidno);

	if (!!test_bit(MT_WCID_FLAG_PS, &wcid->flags) == ps)
		return;

	if (ps)
		set_bit(MT_WCID_FLAG_PS, &wcid->flags);
	else
		clear_bit(MT_WCID_FLAG_PS, &wcid->flags);

	dev->drv->sta_ps(dev, sta, ps);
	ieee80211_sta_ps_transition(sta, ps);
}

void mt76_rx_complete(struct mt76_dev *dev, struct sk_buff_head *frames,
		      struct napi_struct *napi)
{
	struct ieee80211_sta *sta;
	struct ieee80211_hw *hw;
	struct sk_buff *skb, *tmp;
	LIST_HEAD(list);

	spin_lock(&dev->rx_lock);
	while ((skb = __skb_dequeue(frames)) != NULL) {
		struct sk_buff *nskb = skb_shinfo(skb)->frag_list;

		if (mt76_check_ccmp_pn(skb)) {
			dev_kfree_skb(skb);
			continue;
		}

		skb_shinfo(skb)->frag_list = NULL;
		mt76_rx_convert(dev, skb, &hw, &sta);
		ieee80211_rx_list(hw, sta, skb, &list);

		/* subsequent amsdu frames */
		while (nskb) {
			skb = nskb;
			nskb = nskb->next;
			skb->next = NULL;

			mt76_rx_convert(dev, skb, &hw, &sta);
			ieee80211_rx_list(hw, sta, skb, &list);
		}
	}
	spin_unlock(&dev->rx_lock);

	if (!napi) {
		netif_receive_skb_list(&list);
		return;
	}

	list_for_each_entry_safe(skb, tmp, &list, list) {
		skb_list_del_init(skb);
		napi_gro_receive(napi, skb);
	}
}

void mt76_rx_poll_complete(struct mt76_dev *dev, enum mt76_rxq_id q,
			   struct napi_struct *napi)
{
	struct sk_buff_head frames;
	struct sk_buff *skb;

	__skb_queue_head_init(&frames);

	while ((skb = __skb_dequeue(&dev->rx_skb[q])) != NULL) {
		mt76_check_sta(dev, skb);
		mt76_rx_aggr_reorder(skb, &frames);
	}

	mt76_rx_complete(dev, &frames, napi);
}
EXPORT_SYMBOL_GPL(mt76_rx_poll_complete);

static int
mt76_sta_add(struct mt76_dev *dev, struct ieee80211_vif *vif,
	     struct ieee80211_sta *sta, bool ext_phy)
{
	struct mt76_wcid *wcid = (struct mt76_wcid *)sta->drv_priv;
	int ret;
	int i;

	mutex_lock(&dev->mutex);

	ret = dev->drv->sta_add(dev, vif, sta);
	if (ret)
		goto out;

	for (i = 0; i < ARRAY_SIZE(sta->txq); i++) {
		struct mt76_txq *mtxq;

		if (!sta->txq[i])
			continue;

		mtxq = (struct mt76_txq *)sta->txq[i]->drv_priv;
		mtxq->wcid = wcid;
	}

	ewma_signal_init(&wcid->rssi);
	if (ext_phy)
		mt76_wcid_mask_set(dev->wcid_phy_mask, wcid->idx);
	wcid->ext_phy = ext_phy;
	rcu_assign_pointer(dev->wcid[wcid->idx], wcid);

out:
	mutex_unlock(&dev->mutex);

	return ret;
}

void __mt76_sta_remove(struct mt76_dev *dev, struct ieee80211_vif *vif,
		       struct ieee80211_sta *sta)
{
	struct mt76_wcid *wcid = (struct mt76_wcid *)sta->drv_priv;
	int i, idx = wcid->idx;

	for (i = 0; i < ARRAY_SIZE(wcid->aggr); i++)
		mt76_rx_aggr_stop(dev, wcid, i);

	if (dev->drv->sta_remove)
		dev->drv->sta_remove(dev, vif, sta);

	mt76_tx_status_check(dev, wcid, true);
	mt76_wcid_mask_clear(dev->wcid_mask, idx);
	mt76_wcid_mask_clear(dev->wcid_phy_mask, idx);
}
EXPORT_SYMBOL_GPL(__mt76_sta_remove);

static void
mt76_sta_remove(struct mt76_dev *dev, struct ieee80211_vif *vif,
		struct ieee80211_sta *sta)
{
	mutex_lock(&dev->mutex);
	__mt76_sta_remove(dev, vif, sta);
	mutex_unlock(&dev->mutex);
}

int mt76_sta_state(struct ieee80211_hw *hw, struct ieee80211_vif *vif,
		   struct ieee80211_sta *sta,
		   enum ieee80211_sta_state old_state,
		   enum ieee80211_sta_state new_state)
{
	struct mt76_phy *phy = hw->priv;
	struct mt76_dev *dev = phy->dev;
	bool ext_phy = phy != &dev->phy;

	if (old_state == IEEE80211_STA_NOTEXIST &&
	    new_state == IEEE80211_STA_NONE)
		return mt76_sta_add(dev, vif, sta, ext_phy);

	if (old_state == IEEE80211_STA_AUTH &&
	    new_state == IEEE80211_STA_ASSOC &&
	    dev->drv->sta_assoc)
		dev->drv->sta_assoc(dev, vif, sta);

	if (old_state == IEEE80211_STA_NONE &&
	    new_state == IEEE80211_STA_NOTEXIST)
		mt76_sta_remove(dev, vif, sta);

	return 0;
}
EXPORT_SYMBOL_GPL(mt76_sta_state);

void mt76_sta_pre_rcu_remove(struct ieee80211_hw *hw, struct ieee80211_vif *vif,
			     struct ieee80211_sta *sta)
{
	struct mt76_phy *phy = hw->priv;
	struct mt76_dev *dev = phy->dev;
	struct mt76_wcid *wcid = (struct mt76_wcid *)sta->drv_priv;

	mutex_lock(&dev->mutex);
	rcu_assign_pointer(dev->wcid[wcid->idx], NULL);
	mutex_unlock(&dev->mutex);
}
EXPORT_SYMBOL_GPL(mt76_sta_pre_rcu_remove);

int mt76_get_txpower(struct ieee80211_hw *hw, struct ieee80211_vif *vif,
		     int *dbm)
{
	struct mt76_phy *phy = hw->priv;
	int n_chains = hweight8(phy->antenna_mask);
	int delta = mt76_tx_power_nss_delta(n_chains);

	*dbm = DIV_ROUND_UP(phy->txpower_cur + delta, 2);

	return 0;
}
EXPORT_SYMBOL_GPL(mt76_get_txpower);

static void
__mt76_csa_finish(void *priv, u8 *mac, struct ieee80211_vif *vif)
{
	if (vif->csa_active && ieee80211_beacon_cntdwn_is_complete(vif))
		ieee80211_csa_finish(vif);
}

void mt76_csa_finish(struct mt76_dev *dev)
{
	if (!dev->csa_complete)
		return;

	ieee80211_iterate_active_interfaces_atomic(dev->hw,
		IEEE80211_IFACE_ITER_RESUME_ALL,
		__mt76_csa_finish, dev);

	dev->csa_complete = 0;
}
EXPORT_SYMBOL_GPL(mt76_csa_finish);

static void
__mt76_csa_check(void *priv, u8 *mac, struct ieee80211_vif *vif)
{
	struct mt76_dev *dev = priv;

	if (!vif->csa_active)
		return;

	dev->csa_complete |= ieee80211_beacon_cntdwn_is_complete(vif);
}

void mt76_csa_check(struct mt76_dev *dev)
{
	ieee80211_iterate_active_interfaces_atomic(dev->hw,
		IEEE80211_IFACE_ITER_RESUME_ALL,
		__mt76_csa_check, dev);
}
EXPORT_SYMBOL_GPL(mt76_csa_check);

int
mt76_set_tim(struct ieee80211_hw *hw, struct ieee80211_sta *sta, bool set)
{
	return 0;
}
EXPORT_SYMBOL_GPL(mt76_set_tim);

void mt76_insert_ccmp_hdr(struct sk_buff *skb, u8 key_id)
{
	struct mt76_rx_status *status = (struct mt76_rx_status *)skb->cb;
	int hdr_len = ieee80211_get_hdrlen_from_skb(skb);
	u8 *hdr, *pn = status->iv;

	__skb_push(skb, 8);
	memmove(skb->data, skb->data + 8, hdr_len);
	hdr = skb->data + hdr_len;

	hdr[0] = pn[5];
	hdr[1] = pn[4];
	hdr[2] = 0;
	hdr[3] = 0x20 | (key_id << 6);
	hdr[4] = pn[3];
	hdr[5] = pn[2];
	hdr[6] = pn[1];
	hdr[7] = pn[0];

	status->flag &= ~RX_FLAG_IV_STRIPPED;
}
EXPORT_SYMBOL_GPL(mt76_insert_ccmp_hdr);

int mt76_get_rate(struct mt76_dev *dev,
		  struct ieee80211_supported_band *sband,
		  int idx, bool cck)
{
	int i, offset = 0, len = sband->n_bitrates;

	if (cck) {
		if (sband == &dev->phy.sband_5g.sband)
			return 0;

		idx &= ~BIT(2); /* short preamble */
	} else if (sband == &dev->phy.sband_2g.sband) {
		offset = 4;
	}

	for (i = offset; i < len; i++) {
		if ((sband->bitrates[i].hw_value & GENMASK(7, 0)) == idx)
			return i;
	}

	return 0;
}
EXPORT_SYMBOL_GPL(mt76_get_rate);

void mt76_sw_scan(struct ieee80211_hw *hw, struct ieee80211_vif *vif,
		  const u8 *mac)
{
	struct mt76_phy *phy = hw->priv;

	set_bit(MT76_SCANNING, &phy->state);
}
EXPORT_SYMBOL_GPL(mt76_sw_scan);

void mt76_sw_scan_complete(struct ieee80211_hw *hw, struct ieee80211_vif *vif)
{
	struct mt76_phy *phy = hw->priv;

	clear_bit(MT76_SCANNING, &phy->state);
}
EXPORT_SYMBOL_GPL(mt76_sw_scan_complete);

int mt76_get_antenna(struct ieee80211_hw *hw, u32 *tx_ant, u32 *rx_ant)
{
	struct mt76_phy *phy = hw->priv;
	struct mt76_dev *dev = phy->dev;

	mutex_lock(&dev->mutex);
	*tx_ant = phy->antenna_mask;
	*rx_ant = phy->antenna_mask;
	mutex_unlock(&dev->mutex);

	return 0;
}
EXPORT_SYMBOL_GPL(mt76_get_antenna);

struct mt76_queue *
mt76_init_queue(struct mt76_dev *dev, int qid, int idx, int n_desc,
		int ring_base)
{
	struct mt76_queue *hwq;
	int err;

	hwq = devm_kzalloc(dev->dev, sizeof(*hwq), GFP_KERNEL);
	if (!hwq)
		return ERR_PTR(-ENOMEM);

	err = dev->queue_ops->alloc(dev, hwq, idx, n_desc, 0, ring_base);
	if (err < 0)
		return ERR_PTR(err);

	return hwq;
}
EXPORT_SYMBOL_GPL(mt76_init_queue);<|MERGE_RESOLUTION|>--- conflicted
+++ resolved
@@ -514,16 +514,11 @@
 static void mt76_rx_release_amsdu(struct mt76_phy *phy, enum mt76_rxq_id q)
 {
 	struct sk_buff *skb = phy->rx_amsdu[q].head;
-<<<<<<< HEAD
-=======
 	struct mt76_rx_status *status = (struct mt76_rx_status *)skb->cb;
->>>>>>> 8e0eb2fb
 	struct mt76_dev *dev = phy->dev;
 
 	phy->rx_amsdu[q].head = NULL;
 	phy->rx_amsdu[q].tail = NULL;
-<<<<<<< HEAD
-=======
 
 	/*
 	 * Validate if the amsdu has a proper first subframe.
@@ -549,7 +544,6 @@
 			return;
 		}
 	}
->>>>>>> 8e0eb2fb
 	__skb_queue_tail(&dev->rx_skb[q], skb);
 }
 
