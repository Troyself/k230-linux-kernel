--- conflicted
+++ resolved
@@ -77,10 +77,7 @@
 #include "ice_gnss.h"
 #include "ice_irq.h"
 #include "ice_dpll.h"
-<<<<<<< HEAD
-=======
 #include "ice_adapter.h"
->>>>>>> 0c383648
 
 #define ICE_BAR0		0
 #define ICE_REQ_DESC_MULTIPLE	32
@@ -528,20 +525,10 @@
 };
 
 struct ice_eswitch {
-<<<<<<< HEAD
-	struct ice_vsi *control_vsi;
-=======
->>>>>>> 0c383648
 	struct ice_vsi *uplink_vsi;
 	struct ice_esw_br_offloads *br_offloads;
 	struct xarray reprs;
 	bool is_running;
-	/* struct to allow cp queues management optimization */
-	struct {
-		int to_reach;
-		int value;
-		bool is_reaching;
-	} qs;
 };
 
 struct ice_agg_node {
