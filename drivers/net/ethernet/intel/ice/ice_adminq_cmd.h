/* SPDX-License-Identifier: GPL-2.0 */
/* Copyright (c) 2018, Intel Corporation. */

#ifndef _ICE_ADMINQ_CMD_H_
#define _ICE_ADMINQ_CMD_H_

/* This header file defines the Admin Queue commands, error codes and
 * descriptor format. It is shared between Firmware and Software.
 */

#define ICE_MAX_VSI			768
#define ICE_AQC_TOPO_MAX_LEVEL_NUM	0x9
#define ICE_AQ_SET_MAC_FRAME_SIZE_MAX	9728

struct ice_aqc_generic {
	__le32 param0;
	__le32 param1;
	__le32 addr_high;
	__le32 addr_low;
};

/* Get version (direct 0x0001) */
struct ice_aqc_get_ver {
	__le32 rom_ver;
	__le32 fw_build;
	u8 fw_branch;
	u8 fw_major;
	u8 fw_minor;
	u8 fw_patch;
	u8 api_branch;
	u8 api_major;
	u8 api_minor;
	u8 api_patch;
};

/* Send driver version (indirect 0x0002) */
struct ice_aqc_driver_ver {
	u8 major_ver;
	u8 minor_ver;
	u8 build_ver;
	u8 subbuild_ver;
	u8 reserved[4];
	__le32 addr_high;
	__le32 addr_low;
};

/* Queue Shutdown (direct 0x0003) */
struct ice_aqc_q_shutdown {
	u8 driver_unloading;
#define ICE_AQC_DRIVER_UNLOADING	BIT(0)
	u8 reserved[15];
};

/* Request resource ownership (direct 0x0008)
 * Release resource ownership (direct 0x0009)
 */
struct ice_aqc_req_res {
	__le16 res_id;
#define ICE_AQC_RES_ID_NVM		1
#define ICE_AQC_RES_ID_SDP		2
#define ICE_AQC_RES_ID_CHNG_LOCK	3
#define ICE_AQC_RES_ID_GLBL_LOCK	4
	__le16 access_type;
#define ICE_AQC_RES_ACCESS_READ		1
#define ICE_AQC_RES_ACCESS_WRITE	2

	/* Upon successful completion, FW writes this value and driver is
	 * expected to release resource before timeout. This value is provided
	 * in milliseconds.
	 */
	__le32 timeout;
#define ICE_AQ_RES_NVM_READ_DFLT_TIMEOUT_MS	3000
#define ICE_AQ_RES_NVM_WRITE_DFLT_TIMEOUT_MS	180000
#define ICE_AQ_RES_CHNG_LOCK_DFLT_TIMEOUT_MS	1000
#define ICE_AQ_RES_GLBL_LOCK_DFLT_TIMEOUT_MS	3000
	/* For SDP: pin ID of the SDP */
	__le32 res_number;
	/* Status is only used for ICE_AQC_RES_ID_GLBL_LOCK */
	__le16 status;
#define ICE_AQ_RES_GLBL_SUCCESS		0
#define ICE_AQ_RES_GLBL_IN_PROG		1
#define ICE_AQ_RES_GLBL_DONE		2
	u8 reserved[2];
};

/* Get function capabilities (indirect 0x000A)
 * Get device capabilities (indirect 0x000B)
 */
struct ice_aqc_list_caps {
	u8 cmd_flags;
	u8 pf_index;
	u8 reserved[2];
	__le32 count;
	__le32 addr_high;
	__le32 addr_low;
};

/* Device/Function buffer entry, repeated per reported capability */
struct ice_aqc_list_caps_elem {
	__le16 cap;
#define ICE_AQC_CAPS_VALID_FUNCTIONS			0x0005
#define ICE_AQC_CAPS_SRIOV				0x0012
#define ICE_AQC_CAPS_VF					0x0013
#define ICE_AQC_CAPS_VSI				0x0017
#define ICE_AQC_CAPS_DCB				0x0018
#define ICE_AQC_CAPS_RSS				0x0040
#define ICE_AQC_CAPS_RXQS				0x0041
#define ICE_AQC_CAPS_TXQS				0x0042
#define ICE_AQC_CAPS_MSIX				0x0043
#define ICE_AQC_CAPS_FD					0x0045
#define ICE_AQC_CAPS_1588				0x0046
#define ICE_AQC_CAPS_MAX_MTU				0x0047
#define ICE_AQC_CAPS_NVM_VER				0x0048
#define ICE_AQC_CAPS_PENDING_NVM_VER			0x0049
#define ICE_AQC_CAPS_OROM_VER				0x004A
#define ICE_AQC_CAPS_PENDING_OROM_VER			0x004B
#define ICE_AQC_CAPS_NET_VER				0x004C
#define ICE_AQC_CAPS_PENDING_NET_VER			0x004D
#define ICE_AQC_CAPS_RDMA				0x0051
#define ICE_AQC_CAPS_SENSOR_READING			0x0067
#define ICE_AQC_CAPS_PCIE_RESET_AVOIDANCE		0x0076
#define ICE_AQC_CAPS_POST_UPDATE_RESET_RESTRICT		0x0077
#define ICE_AQC_CAPS_NVM_MGMT				0x0080
<<<<<<< HEAD
=======
#define ICE_AQC_CAPS_TX_SCHED_TOPO_COMP_MODE		0x0085
>>>>>>> 0c383648
#define ICE_AQC_CAPS_FW_LAG_SUPPORT			0x0092
#define ICE_AQC_BIT_ROCEV2_LAG				0x01
#define ICE_AQC_BIT_SRIOV_LAG				0x02

	u8 major_ver;
	u8 minor_ver;
	/* Number of resources described by this capability */
	__le32 number;
	/* Only meaningful for some types of resources */
	__le32 logical_id;
	/* Only meaningful for some types of resources */
	__le32 phys_id;
	__le64 rsvd1;
	__le64 rsvd2;
};

/* Manage MAC address, read command - indirect (0x0107)
 * This struct is also used for the response
 */
struct ice_aqc_manage_mac_read {
	__le16 flags; /* Zeroed by device driver */
#define ICE_AQC_MAN_MAC_LAN_ADDR_VALID		BIT(4)
#define ICE_AQC_MAN_MAC_SAN_ADDR_VALID		BIT(5)
#define ICE_AQC_MAN_MAC_PORT_ADDR_VALID		BIT(6)
#define ICE_AQC_MAN_MAC_WOL_ADDR_VALID		BIT(7)
#define ICE_AQC_MAN_MAC_READ_S			4
#define ICE_AQC_MAN_MAC_READ_M			(0xF << ICE_AQC_MAN_MAC_READ_S)
	u8 rsvd[2];
	u8 num_addr; /* Used in response */
	u8 rsvd1[3];
	__le32 addr_high;
	__le32 addr_low;
};

/* Response buffer format for manage MAC read command */
struct ice_aqc_manage_mac_read_resp {
	u8 lport_num;
	u8 addr_type;
#define ICE_AQC_MAN_MAC_ADDR_TYPE_LAN		0
#define ICE_AQC_MAN_MAC_ADDR_TYPE_WOL		1
	u8 mac_addr[ETH_ALEN];
};

/* Manage MAC address, write command - direct (0x0108) */
struct ice_aqc_manage_mac_write {
	u8 rsvd;
	u8 flags;
#define ICE_AQC_MAN_MAC_WR_MC_MAG_EN		BIT(0)
#define ICE_AQC_MAN_MAC_WR_WOL_LAA_PFR_KEEP	BIT(1)
#define ICE_AQC_MAN_MAC_WR_S		6
#define ICE_AQC_MAN_MAC_WR_M		ICE_M(3, ICE_AQC_MAN_MAC_WR_S)
#define ICE_AQC_MAN_MAC_UPDATE_LAA	0
#define ICE_AQC_MAN_MAC_UPDATE_LAA_WOL	BIT(ICE_AQC_MAN_MAC_WR_S)
	/* byte stream in network order */
	u8 mac_addr[ETH_ALEN];
	__le32 addr_high;
	__le32 addr_low;
};

/* Clear PXE Command and response (direct 0x0110) */
struct ice_aqc_clear_pxe {
	u8 rx_cnt;
#define ICE_AQC_CLEAR_PXE_RX_CNT		0x2
	u8 reserved[15];
};

/* Get switch configuration (0x0200) */
struct ice_aqc_get_sw_cfg {
	/* Reserved for command and copy of request flags for response */
	__le16 flags;
	/* First desc in case of command and next_elem in case of response
	 * In case of response, if it is not zero, means all the configuration
	 * was not returned and new command shall be sent with this value in
	 * the 'first desc' field
	 */
	__le16 element;
	/* Reserved for command, only used for response */
	__le16 num_elems;
	__le16 rsvd;
	__le32 addr_high;
	__le32 addr_low;
};

/* Each entry in the response buffer is of the following type: */
struct ice_aqc_get_sw_cfg_resp_elem {
	/* VSI/Port Number */
	__le16 vsi_port_num;
#define ICE_AQC_GET_SW_CONF_RESP_VSI_PORT_NUM_S	0
#define ICE_AQC_GET_SW_CONF_RESP_VSI_PORT_NUM_M	\
			(0x3FF << ICE_AQC_GET_SW_CONF_RESP_VSI_PORT_NUM_S)
#define ICE_AQC_GET_SW_CONF_RESP_TYPE_S	14
#define ICE_AQC_GET_SW_CONF_RESP_TYPE_M	(0x3 << ICE_AQC_GET_SW_CONF_RESP_TYPE_S)
#define ICE_AQC_GET_SW_CONF_RESP_PHYS_PORT	0
#define ICE_AQC_GET_SW_CONF_RESP_VIRT_PORT	1
#define ICE_AQC_GET_SW_CONF_RESP_VSI		2

	/* SWID VSI/Port belongs to */
	__le16 swid;

	/* Bit 14..0 : PF/VF number VSI belongs to
	 * Bit 15 : VF indication bit
	 */
	__le16 pf_vf_num;
#define ICE_AQC_GET_SW_CONF_RESP_FUNC_NUM_S	0
#define ICE_AQC_GET_SW_CONF_RESP_FUNC_NUM_M	\
				(0x7FFF << ICE_AQC_GET_SW_CONF_RESP_FUNC_NUM_S)
#define ICE_AQC_GET_SW_CONF_RESP_IS_VF		BIT(15)
};

/* Set Port parameters, (direct, 0x0203) */
struct ice_aqc_set_port_params {
	__le16 cmd_flags;
#define ICE_AQC_SET_P_PARAMS_DOUBLE_VLAN_ENA	BIT(2)
	__le16 bad_frame_vsi;
	__le16 swid;
#define ICE_AQC_PORT_SWID_VALID			BIT(15)
#define ICE_AQC_PORT_SWID_M			0xFF
	u8 reserved[10];
};

/* These resource type defines are used for all switch resource
 * commands where a resource type is required, such as:
 * Get Resource Allocation command (indirect 0x0204)
 * Allocate Resources command (indirect 0x0208)
 * Free Resources command (indirect 0x0209)
 * Get Allocated Resource Descriptors Command (indirect 0x020A)
 * Share Resource command (indirect 0x020B)
 */
#define ICE_AQC_RES_TYPE_VSI_LIST_REP			0x03
#define ICE_AQC_RES_TYPE_VSI_LIST_PRUNE			0x04
#define ICE_AQC_RES_TYPE_RECIPE				0x05
#define ICE_AQC_RES_TYPE_SWID				0x07
#define ICE_AQC_RES_TYPE_FDIR_COUNTER_BLOCK		0x21
#define ICE_AQC_RES_TYPE_FDIR_GUARANTEED_ENTRIES	0x22
#define ICE_AQC_RES_TYPE_FDIR_SHARED_ENTRIES		0x23
#define ICE_AQC_RES_TYPE_FD_PROF_BLDR_PROFID		0x58
#define ICE_AQC_RES_TYPE_FD_PROF_BLDR_TCAM		0x59
#define ICE_AQC_RES_TYPE_HASH_PROF_BLDR_PROFID		0x60
#define ICE_AQC_RES_TYPE_HASH_PROF_BLDR_TCAM		0x61

#define ICE_AQC_RES_TYPE_FLAG_SHARED			BIT(7)
#define ICE_AQC_RES_TYPE_FLAG_SCAN_BOTTOM		BIT(12)
#define ICE_AQC_RES_TYPE_FLAG_IGNORE_INDEX		BIT(13)
#define ICE_AQC_RES_TYPE_FLAG_SUBSCRIBE_SHARED		BIT(14)
#define ICE_AQC_RES_TYPE_FLAG_SUBSCRIBE_CTL		BIT(15)

#define ICE_AQC_RES_TYPE_FLAG_DEDICATED			0x00

#define ICE_AQC_RES_TYPE_S	0
#define ICE_AQC_RES_TYPE_M	(0x07F << ICE_AQC_RES_TYPE_S)

/* Allocate Resources command (indirect 0x0208)
 * Free Resources command (indirect 0x0209)
 * Share Resource command (indirect 0x020B)
 */
struct ice_aqc_alloc_free_res_cmd {
	__le16 num_entries; /* Number of Resource entries */
	u8 reserved[6];
	__le32 addr_high;
	__le32 addr_low;
};

/* Resource descriptor */
struct ice_aqc_res_elem {
	union {
		__le16 sw_resp;
		__le16 flu_resp;
	} e;
};

/* Buffer for Allocate/Free Resources commands */
struct ice_aqc_alloc_free_res_elem {
	__le16 res_type; /* Types defined above cmd 0x0204 */
#define ICE_AQC_RES_TYPE_SHARED_S	7
#define ICE_AQC_RES_TYPE_SHARED_M	(0x1 << ICE_AQC_RES_TYPE_SHARED_S)
#define ICE_AQC_RES_TYPE_VSI_PRUNE_LIST_S	8
#define ICE_AQC_RES_TYPE_VSI_PRUNE_LIST_M	\
				(0xF << ICE_AQC_RES_TYPE_VSI_PRUNE_LIST_S)
	__le16 num_elems;
	struct ice_aqc_res_elem elem[];
};

/* Request buffer for Set VLAN Mode AQ command (indirect 0x020C) */
struct ice_aqc_set_vlan_mode {
	u8 reserved;
	u8 l2tag_prio_tagging;
#define ICE_AQ_VLAN_PRIO_TAG_S			0
#define ICE_AQ_VLAN_PRIO_TAG_M			(0x7 << ICE_AQ_VLAN_PRIO_TAG_S)
#define ICE_AQ_VLAN_PRIO_TAG_NOT_SUPPORTED	0x0
#define ICE_AQ_VLAN_PRIO_TAG_STAG		0x1
#define ICE_AQ_VLAN_PRIO_TAG_OUTER_CTAG		0x2
#define ICE_AQ_VLAN_PRIO_TAG_OUTER_VLAN		0x3
#define ICE_AQ_VLAN_PRIO_TAG_INNER_CTAG		0x4
#define ICE_AQ_VLAN_PRIO_TAG_MAX		0x4
#define ICE_AQ_VLAN_PRIO_TAG_ERROR		0x7
	u8 l2tag_reserved[64];
	u8 rdma_packet;
#define ICE_AQ_VLAN_RDMA_TAG_S			0
#define ICE_AQ_VLAN_RDMA_TAG_M			(0x3F << ICE_AQ_VLAN_RDMA_TAG_S)
#define ICE_AQ_SVM_VLAN_RDMA_PKT_FLAG_SETTING	0x10
#define ICE_AQ_DVM_VLAN_RDMA_PKT_FLAG_SETTING	0x1A
	u8 rdma_reserved[2];
	u8 mng_vlan_prot_id;
#define ICE_AQ_VLAN_MNG_PROTOCOL_ID_OUTER	0x10
#define ICE_AQ_VLAN_MNG_PROTOCOL_ID_INNER	0x11
	u8 prot_id_reserved[30];
};

/* Response buffer for Get VLAN Mode AQ command (indirect 0x020D) */
struct ice_aqc_get_vlan_mode {
	u8 vlan_mode;
#define ICE_AQ_VLAN_MODE_DVM_ENA	BIT(0)
	u8 l2tag_prio_tagging;
	u8 reserved[98];
};

/* Add VSI (indirect 0x0210)
 * Update VSI (indirect 0x0211)
 * Get VSI (indirect 0x0212)
 * Free VSI (indirect 0x0213)
 */
struct ice_aqc_add_get_update_free_vsi {
	__le16 vsi_num;
#define ICE_AQ_VSI_NUM_S	0
#define ICE_AQ_VSI_NUM_M	(0x03FF << ICE_AQ_VSI_NUM_S)
#define ICE_AQ_VSI_IS_VALID	BIT(15)
	__le16 cmd_flags;
#define ICE_AQ_VSI_KEEP_ALLOC	0x1
	u8 vf_id;
	u8 reserved;
	__le16 vsi_flags;
#define ICE_AQ_VSI_TYPE_S	0
#define ICE_AQ_VSI_TYPE_M	(0x3 << ICE_AQ_VSI_TYPE_S)
#define ICE_AQ_VSI_TYPE_VF	0x0
#define ICE_AQ_VSI_TYPE_VMDQ2	0x1
#define ICE_AQ_VSI_TYPE_PF	0x2
#define ICE_AQ_VSI_TYPE_EMP_MNG	0x3
	__le32 addr_high;
	__le32 addr_low;
};

/* Response descriptor for:
 * Add VSI (indirect 0x0210)
 * Update VSI (indirect 0x0211)
 * Free VSI (indirect 0x0213)
 */
struct ice_aqc_add_update_free_vsi_resp {
	__le16 vsi_num;
	__le16 ext_status;
	__le16 vsi_used;
	__le16 vsi_free;
	__le32 addr_high;
	__le32 addr_low;
};

struct ice_aqc_vsi_props {
	__le16 valid_sections;
#define ICE_AQ_VSI_PROP_SW_VALID		BIT(0)
#define ICE_AQ_VSI_PROP_SECURITY_VALID		BIT(1)
#define ICE_AQ_VSI_PROP_VLAN_VALID		BIT(2)
#define ICE_AQ_VSI_PROP_OUTER_TAG_VALID		BIT(3)
#define ICE_AQ_VSI_PROP_INGRESS_UP_VALID	BIT(4)
#define ICE_AQ_VSI_PROP_EGRESS_UP_VALID		BIT(5)
#define ICE_AQ_VSI_PROP_RXQ_MAP_VALID		BIT(6)
#define ICE_AQ_VSI_PROP_Q_OPT_VALID		BIT(7)
#define ICE_AQ_VSI_PROP_OUTER_UP_VALID		BIT(8)
#define ICE_AQ_VSI_PROP_FLOW_DIR_VALID		BIT(11)
#define ICE_AQ_VSI_PROP_PASID_VALID		BIT(12)
	/* switch section */
	u8 sw_id;
	u8 sw_flags;
#define ICE_AQ_VSI_SW_FLAG_ALLOW_LB		BIT(5)
#define ICE_AQ_VSI_SW_FLAG_LOCAL_LB		BIT(6)
#define ICE_AQ_VSI_SW_FLAG_SRC_PRUNE		BIT(7)
	u8 sw_flags2;
#define ICE_AQ_VSI_SW_FLAG_RX_PRUNE_EN_S	0
#define ICE_AQ_VSI_SW_FLAG_RX_PRUNE_EN_M	(0xF << ICE_AQ_VSI_SW_FLAG_RX_PRUNE_EN_S)
#define ICE_AQ_VSI_SW_FLAG_RX_VLAN_PRUNE_ENA	BIT(0)
#define ICE_AQ_VSI_SW_FLAG_LAN_ENA		BIT(4)
	u8 veb_stat_id;
#define ICE_AQ_VSI_SW_VEB_STAT_ID_S		0
#define ICE_AQ_VSI_SW_VEB_STAT_ID_M		(0x1F << ICE_AQ_VSI_SW_VEB_STAT_ID_S)
#define ICE_AQ_VSI_SW_VEB_STAT_ID_VALID		BIT(5)
	/* security section */
	u8 sec_flags;
#define ICE_AQ_VSI_SEC_FLAG_ALLOW_DEST_OVRD	BIT(0)
#define ICE_AQ_VSI_SEC_FLAG_ENA_MAC_ANTI_SPOOF	BIT(2)
#define ICE_AQ_VSI_SEC_TX_PRUNE_ENA_S		4
#define ICE_AQ_VSI_SEC_TX_PRUNE_ENA_M		(0xF << ICE_AQ_VSI_SEC_TX_PRUNE_ENA_S)
#define ICE_AQ_VSI_SEC_TX_VLAN_PRUNE_ENA	BIT(0)
	u8 sec_reserved;
	/* VLAN section */
	__le16 port_based_inner_vlan; /* VLANS include priority bits */
	u8 inner_vlan_reserved[2];
	u8 inner_vlan_flags;
#define ICE_AQ_VSI_INNER_VLAN_TX_MODE_S		0
#define ICE_AQ_VSI_INNER_VLAN_TX_MODE_M		(0x3 << ICE_AQ_VSI_INNER_VLAN_TX_MODE_S)
#define ICE_AQ_VSI_INNER_VLAN_TX_MODE_ACCEPTUNTAGGED	0x1
#define ICE_AQ_VSI_INNER_VLAN_TX_MODE_ACCEPTTAGGED	0x2
#define ICE_AQ_VSI_INNER_VLAN_TX_MODE_ALL	0x3
#define ICE_AQ_VSI_INNER_VLAN_INSERT_PVID	BIT(2)
#define ICE_AQ_VSI_INNER_VLAN_EMODE_S		3
#define ICE_AQ_VSI_INNER_VLAN_EMODE_M		(0x3 << ICE_AQ_VSI_INNER_VLAN_EMODE_S)
#define ICE_AQ_VSI_INNER_VLAN_EMODE_STR_BOTH	0x0U
#define ICE_AQ_VSI_INNER_VLAN_EMODE_STR_UP	0x1U
#define ICE_AQ_VSI_INNER_VLAN_EMODE_STR		0x2U
#define ICE_AQ_VSI_INNER_VLAN_EMODE_NOTHING	0x3U
	u8 inner_vlan_reserved2[3];
	/* ingress egress up sections */
	__le32 ingress_table; /* bitmap, 3 bits per up */
#define ICE_AQ_VSI_UP_TABLE_UP0_S		0
#define ICE_AQ_VSI_UP_TABLE_UP0_M		(0x7 << ICE_AQ_VSI_UP_TABLE_UP0_S)
#define ICE_AQ_VSI_UP_TABLE_UP1_S		3
#define ICE_AQ_VSI_UP_TABLE_UP1_M		(0x7 << ICE_AQ_VSI_UP_TABLE_UP1_S)
#define ICE_AQ_VSI_UP_TABLE_UP2_S		6
#define ICE_AQ_VSI_UP_TABLE_UP2_M		(0x7 << ICE_AQ_VSI_UP_TABLE_UP2_S)
#define ICE_AQ_VSI_UP_TABLE_UP3_S		9
#define ICE_AQ_VSI_UP_TABLE_UP3_M		(0x7 << ICE_AQ_VSI_UP_TABLE_UP3_S)
#define ICE_AQ_VSI_UP_TABLE_UP4_S		12
#define ICE_AQ_VSI_UP_TABLE_UP4_M		(0x7 << ICE_AQ_VSI_UP_TABLE_UP4_S)
#define ICE_AQ_VSI_UP_TABLE_UP5_S		15
#define ICE_AQ_VSI_UP_TABLE_UP5_M		(0x7 << ICE_AQ_VSI_UP_TABLE_UP5_S)
#define ICE_AQ_VSI_UP_TABLE_UP6_S		18
#define ICE_AQ_VSI_UP_TABLE_UP6_M		(0x7 << ICE_AQ_VSI_UP_TABLE_UP6_S)
#define ICE_AQ_VSI_UP_TABLE_UP7_S		21
#define ICE_AQ_VSI_UP_TABLE_UP7_M		(0x7 << ICE_AQ_VSI_UP_TABLE_UP7_S)
	__le32 egress_table;   /* same defines as for ingress table */
	/* outer tags section */
	__le16 port_based_outer_vlan;
	u8 outer_vlan_flags;
#define ICE_AQ_VSI_OUTER_VLAN_EMODE_S		0
#define ICE_AQ_VSI_OUTER_VLAN_EMODE_M		(0x3 << ICE_AQ_VSI_OUTER_VLAN_EMODE_S)
#define ICE_AQ_VSI_OUTER_VLAN_EMODE_SHOW_BOTH	0x0
#define ICE_AQ_VSI_OUTER_VLAN_EMODE_SHOW_UP	0x1
#define ICE_AQ_VSI_OUTER_VLAN_EMODE_SHOW	0x2
#define ICE_AQ_VSI_OUTER_VLAN_EMODE_NOTHING	0x3
#define ICE_AQ_VSI_OUTER_TAG_TYPE_S		2
#define ICE_AQ_VSI_OUTER_TAG_TYPE_M		(0x3 << ICE_AQ_VSI_OUTER_TAG_TYPE_S)
#define ICE_AQ_VSI_OUTER_TAG_NONE		0x0
#define ICE_AQ_VSI_OUTER_TAG_STAG		0x1
#define ICE_AQ_VSI_OUTER_TAG_VLAN_8100		0x2
#define ICE_AQ_VSI_OUTER_TAG_VLAN_9100		0x3
#define ICE_AQ_VSI_OUTER_VLAN_PORT_BASED_INSERT		BIT(4)
#define ICE_AQ_VSI_OUTER_VLAN_TX_MODE_S			5
#define ICE_AQ_VSI_OUTER_VLAN_TX_MODE_M			(0x3 << ICE_AQ_VSI_OUTER_VLAN_TX_MODE_S)
#define ICE_AQ_VSI_OUTER_VLAN_TX_MODE_ACCEPTUNTAGGED	0x1
#define ICE_AQ_VSI_OUTER_VLAN_TX_MODE_ACCEPTTAGGED	0x2
#define ICE_AQ_VSI_OUTER_VLAN_TX_MODE_ALL		0x3
#define ICE_AQ_VSI_OUTER_VLAN_BLOCK_TX_DESC		BIT(7)
	u8 outer_vlan_reserved;
	/* queue mapping section */
	__le16 mapping_flags;
#define ICE_AQ_VSI_Q_MAP_CONTIG			0x0
#define ICE_AQ_VSI_Q_MAP_NONCONTIG		BIT(0)
	__le16 q_mapping[16];
#define ICE_AQ_VSI_Q_S				0
#define ICE_AQ_VSI_Q_M				(0x7FF << ICE_AQ_VSI_Q_S)
	__le16 tc_mapping[8];
#define ICE_AQ_VSI_TC_Q_OFFSET_S		0
#define ICE_AQ_VSI_TC_Q_OFFSET_M		(0x7FF << ICE_AQ_VSI_TC_Q_OFFSET_S)
#define ICE_AQ_VSI_TC_Q_NUM_S			11
#define ICE_AQ_VSI_TC_Q_NUM_M			(0xF << ICE_AQ_VSI_TC_Q_NUM_S)
	/* queueing option section */
	u8 q_opt_rss;
#define ICE_AQ_VSI_Q_OPT_RSS_LUT_S		0
#define ICE_AQ_VSI_Q_OPT_RSS_LUT_M		(0x3 << ICE_AQ_VSI_Q_OPT_RSS_LUT_S)
#define ICE_AQ_VSI_Q_OPT_RSS_LUT_VSI		0x0
#define ICE_AQ_VSI_Q_OPT_RSS_LUT_PF		0x2
#define ICE_AQ_VSI_Q_OPT_RSS_LUT_GBL		0x3
#define ICE_AQ_VSI_Q_OPT_RSS_GBL_LUT_S		2
#define ICE_AQ_VSI_Q_OPT_RSS_GBL_LUT_M		(0xF << ICE_AQ_VSI_Q_OPT_RSS_GBL_LUT_S)
#define ICE_AQ_VSI_Q_OPT_RSS_HASH_S		6
#define ICE_AQ_VSI_Q_OPT_RSS_HASH_M		GENMASK(7, 6)
#define ICE_AQ_VSI_Q_OPT_RSS_HASH_TPLZ		0x0U
#define ICE_AQ_VSI_Q_OPT_RSS_HASH_SYM_TPLZ	0x1U
#define ICE_AQ_VSI_Q_OPT_RSS_HASH_XOR		0x2U
#define ICE_AQ_VSI_Q_OPT_RSS_HASH_JHASH		0x3U
	u8 q_opt_tc;
#define ICE_AQ_VSI_Q_OPT_TC_OVR_S		0
#define ICE_AQ_VSI_Q_OPT_TC_OVR_M		(0x1F << ICE_AQ_VSI_Q_OPT_TC_OVR_S)
#define ICE_AQ_VSI_Q_OPT_PROF_TC_OVR		BIT(7)
	u8 q_opt_flags;
#define ICE_AQ_VSI_Q_OPT_PE_FLTR_EN		BIT(0)
	u8 q_opt_reserved[3];
	/* outer up section */
	__le32 outer_up_table; /* same structure and defines as ingress tbl */
	/* section 10 */
	__le16 sect_10_reserved;
	/* flow director section */
	__le16 fd_options;
#define ICE_AQ_VSI_FD_ENABLE			BIT(0)
#define ICE_AQ_VSI_FD_TX_AUTO_ENABLE		BIT(1)
#define ICE_AQ_VSI_FD_PROG_ENABLE		BIT(3)
	__le16 max_fd_fltr_dedicated;
	__le16 max_fd_fltr_shared;
	__le16 fd_def_q;
#define ICE_AQ_VSI_FD_DEF_Q_S			0
#define ICE_AQ_VSI_FD_DEF_Q_M			(0x7FF << ICE_AQ_VSI_FD_DEF_Q_S)
#define ICE_AQ_VSI_FD_DEF_GRP_S			12
#define ICE_AQ_VSI_FD_DEF_GRP_M			(0x7 << ICE_AQ_VSI_FD_DEF_GRP_S)
	__le16 fd_report_opt;
#define ICE_AQ_VSI_FD_REPORT_Q_S		0
#define ICE_AQ_VSI_FD_REPORT_Q_M		(0x7FF << ICE_AQ_VSI_FD_REPORT_Q_S)
#define ICE_AQ_VSI_FD_DEF_PRIORITY_S		12
#define ICE_AQ_VSI_FD_DEF_PRIORITY_M		(0x7 << ICE_AQ_VSI_FD_DEF_PRIORITY_S)
#define ICE_AQ_VSI_FD_DEF_DROP			BIT(15)
	/* PASID section */
	__le32 pasid_id;
#define ICE_AQ_VSI_PASID_ID_S			0
#define ICE_AQ_VSI_PASID_ID_M			(0xFFFFF << ICE_AQ_VSI_PASID_ID_S)
#define ICE_AQ_VSI_PASID_ID_VALID		BIT(31)
	u8 reserved[24];
};

#define ICE_MAX_NUM_RECIPES 64

/* Add/Get Recipe (indirect 0x0290/0x0292) */
struct ice_aqc_add_get_recipe {
	__le16 num_sub_recipes;	/* Input in Add cmd, Output in Get cmd */
	__le16 return_index;	/* Input, used for Get cmd only */
	u8 reserved[4];
	__le32 addr_high;
	__le32 addr_low;
};

struct ice_aqc_recipe_content {
	u8 rid;
#define ICE_AQ_RECIPE_ID_S		0
#define ICE_AQ_RECIPE_ID_M		(0x3F << ICE_AQ_RECIPE_ID_S)
#define ICE_AQ_RECIPE_ID_IS_ROOT	BIT(7)
#define ICE_AQ_SW_ID_LKUP_IDX		0
	u8 lkup_indx[5];
#define ICE_AQ_RECIPE_LKUP_DATA_S	0
#define ICE_AQ_RECIPE_LKUP_DATA_M	(0x3F << ICE_AQ_RECIPE_LKUP_DATA_S)
#define ICE_AQ_RECIPE_LKUP_IGNORE	BIT(7)
#define ICE_AQ_SW_ID_LKUP_MASK		0x00FF
	__le16 mask[5];
	u8 result_indx;
#define ICE_AQ_RECIPE_RESULT_DATA_S	0
#define ICE_AQ_RECIPE_RESULT_DATA_M	(0x3F << ICE_AQ_RECIPE_RESULT_DATA_S)
#define ICE_AQ_RECIPE_RESULT_EN		BIT(7)
	u8 rsvd0[3];
	u8 act_ctrl_join_priority;
	u8 act_ctrl_fwd_priority;
#define ICE_AQ_RECIPE_FWD_PRIORITY_S	0
#define ICE_AQ_RECIPE_FWD_PRIORITY_M	(0xF << ICE_AQ_RECIPE_FWD_PRIORITY_S)
	u8 act_ctrl;
#define ICE_AQ_RECIPE_ACT_NEED_PASS_L2	BIT(0)
#define ICE_AQ_RECIPE_ACT_ALLOW_PASS_L2	BIT(1)
#define ICE_AQ_RECIPE_ACT_INV_ACT	BIT(2)
#define ICE_AQ_RECIPE_ACT_PRUNE_INDX_S	4
#define ICE_AQ_RECIPE_ACT_PRUNE_INDX_M	(0x3 << ICE_AQ_RECIPE_ACT_PRUNE_INDX_S)
	u8 rsvd1;
	__le32 dflt_act;
#define ICE_AQ_RECIPE_DFLT_ACT_S	0
#define ICE_AQ_RECIPE_DFLT_ACT_M	(0x7FFFF << ICE_AQ_RECIPE_DFLT_ACT_S)
#define ICE_AQ_RECIPE_DFLT_ACT_VALID	BIT(31)
};

struct ice_aqc_recipe_data_elem {
	u8 recipe_indx;
	u8 resp_bits;
#define ICE_AQ_RECIPE_WAS_UPDATED	BIT(0)
	u8 rsvd0[2];
	u8 recipe_bitmap[8];
	u8 rsvd1[4];
	struct ice_aqc_recipe_content content;
	u8 rsvd2[20];
};

/* Set/Get Recipes to Profile Association (direct 0x0291/0x0293) */
struct ice_aqc_recipe_to_profile {
	__le16 profile_id;
	u8 rsvd[6];
	__le64 recipe_assoc;
};
static_assert(sizeof(struct ice_aqc_recipe_to_profile) == 16);

/* Add/Update/Remove/Get switch rules (indirect 0x02A0, 0x02A1, 0x02A2, 0x02A3)
 */
struct ice_aqc_sw_rules {
	/* ops: add switch rules, referring the number of rules.
	 * ops: update switch rules, referring the number of filters
	 * ops: remove switch rules, referring the entry index.
	 * ops: get switch rules, referring to the number of filters.
	 */
	__le16 num_rules_fltr_entry_index;
	u8 reserved[6];
	__le32 addr_high;
	__le32 addr_low;
};

/* Add switch rule response:
 * Content of return buffer is same as the input buffer. The status field and
 * LUT index are updated as part of the response
 */
struct ice_aqc_sw_rules_elem_hdr {
	__le16 type; /* Switch rule type, one of T_... */
#define ICE_AQC_SW_RULES_T_LKUP_RX		0x0
#define ICE_AQC_SW_RULES_T_LKUP_TX		0x1
#define ICE_AQC_SW_RULES_T_LG_ACT		0x2
#define ICE_AQC_SW_RULES_T_VSI_LIST_SET		0x3
#define ICE_AQC_SW_RULES_T_VSI_LIST_CLEAR	0x4
#define ICE_AQC_SW_RULES_T_PRUNE_LIST_SET	0x5
#define ICE_AQC_SW_RULES_T_PRUNE_LIST_CLEAR	0x6
	__le16 status;
} __packed __aligned(sizeof(__le16));

/* Add/Update/Get/Remove lookup Rx/Tx command/response entry
 * This structures describes the lookup rules and associated actions. "index"
 * is returned as part of a response to a successful Add command, and can be
 * used to identify the rule for Update/Get/Remove commands.
 */
struct ice_sw_rule_lkup_rx_tx {
	struct ice_aqc_sw_rules_elem_hdr hdr;

	__le16 recipe_id;
#define ICE_SW_RECIPE_LOGICAL_PORT_FWD		10
	/* Source port for LOOKUP_RX and source VSI in case of LOOKUP_TX */
	__le16 src;
	__le32 act;

	/* Bit 0:1 - Action type */
#define ICE_SINGLE_ACT_TYPE_S	0x00
#define ICE_SINGLE_ACT_TYPE_M	(0x3 << ICE_SINGLE_ACT_TYPE_S)

	/* Bit 2 - Loop back enable
	 * Bit 3 - LAN enable
	 */
#define ICE_SINGLE_ACT_LB_ENABLE	BIT(2)
#define ICE_SINGLE_ACT_LAN_ENABLE	BIT(3)

	/* Action type = 0 - Forward to VSI or VSI list */
#define ICE_SINGLE_ACT_VSI_FORWARDING	0x0

#define ICE_SINGLE_ACT_VSI_ID_S		4
#define ICE_SINGLE_ACT_VSI_ID_M		(0x3FF << ICE_SINGLE_ACT_VSI_ID_S)
#define ICE_SINGLE_ACT_VSI_LIST_ID_S	4
#define ICE_SINGLE_ACT_VSI_LIST_ID_M	(0x3FF << ICE_SINGLE_ACT_VSI_LIST_ID_S)
	/* This bit needs to be set if action is forward to VSI list */
#define ICE_SINGLE_ACT_VSI_LIST		BIT(14)
#define ICE_SINGLE_ACT_VALID_BIT	BIT(17)
#define ICE_SINGLE_ACT_DROP		BIT(18)

	/* Action type = 1 - Forward to Queue of Queue group */
#define ICE_SINGLE_ACT_TO_Q		0x1
#define ICE_SINGLE_ACT_Q_INDEX_S	4
#define ICE_SINGLE_ACT_Q_INDEX_M	(0x7FF << ICE_SINGLE_ACT_Q_INDEX_S)
#define ICE_SINGLE_ACT_Q_REGION_S	15
#define ICE_SINGLE_ACT_Q_REGION_M	(0x7 << ICE_SINGLE_ACT_Q_REGION_S)
#define ICE_SINGLE_ACT_Q_PRIORITY	BIT(18)

	/* Action type = 2 - Prune */
#define ICE_SINGLE_ACT_PRUNE		0x2
#define ICE_SINGLE_ACT_EGRESS		BIT(15)
#define ICE_SINGLE_ACT_INGRESS		BIT(16)
#define ICE_SINGLE_ACT_PRUNET		BIT(17)
	/* Bit 18 should be set to 0 for this action */

	/* Action type = 2 - Pointer */
#define ICE_SINGLE_ACT_PTR		0x2
#define ICE_SINGLE_ACT_PTR_VAL_S	4
#define ICE_SINGLE_ACT_PTR_VAL_M	(0x1FFF << ICE_SINGLE_ACT_PTR_VAL_S)
	/* Bit 18 should be set to 1 */
#define ICE_SINGLE_ACT_PTR_BIT		BIT(18)

	/* Action type = 3 - Other actions. Last two bits
	 * are other action identifier
	 */
#define ICE_SINGLE_ACT_OTHER_ACTS		0x3
#define ICE_SINGLE_OTHER_ACT_IDENTIFIER_S	17
#define ICE_SINGLE_OTHER_ACT_IDENTIFIER_M	\
				(0x3 << ICE_SINGLE_OTHER_ACT_IDENTIFIER_S)

	/* Bit 17:18 - Defines other actions */
	/* Other action = 0 - Mirror VSI */
#define ICE_SINGLE_OTHER_ACT_MIRROR		0
#define ICE_SINGLE_ACT_MIRROR_VSI_ID_S	4
#define ICE_SINGLE_ACT_MIRROR_VSI_ID_M	\
				(0x3FF << ICE_SINGLE_ACT_MIRROR_VSI_ID_S)

	/* Other action = 3 - Set Stat count */
#define ICE_SINGLE_OTHER_ACT_STAT_COUNT		3
#define ICE_SINGLE_ACT_STAT_COUNT_INDEX_S	4
#define ICE_SINGLE_ACT_STAT_COUNT_INDEX_M	\
				(0x7F << ICE_SINGLE_ACT_STAT_COUNT_INDEX_S)

	__le16 index; /* The index of the rule in the lookup table */
	/* Length and values of the header to be matched per recipe or
	 * lookup-type
	 */
	__le16 hdr_len;
	u8 hdr_data[];
} __packed __aligned(sizeof(__le16));

/* Add/Update/Remove large action command/response entry
 * "index" is returned as part of a response to a successful Add command, and
 * can be used to identify the action for Update/Get/Remove commands.
 */
struct ice_sw_rule_lg_act {
	struct ice_aqc_sw_rules_elem_hdr hdr;

	__le16 index; /* Index in large action table */
	__le16 size;
	/* Max number of large actions */
#define ICE_MAX_LG_ACT	4
	/* Bit 0:1 - Action type */
#define ICE_LG_ACT_TYPE_S	0
#define ICE_LG_ACT_TYPE_M	(0x7 << ICE_LG_ACT_TYPE_S)

	/* Action type = 0 - Forward to VSI or VSI list */
#define ICE_LG_ACT_VSI_FORWARDING	0
#define ICE_LG_ACT_VSI_ID_S		3
#define ICE_LG_ACT_VSI_ID_M		(0x3FF << ICE_LG_ACT_VSI_ID_S)
#define ICE_LG_ACT_VSI_LIST_ID_S	3
#define ICE_LG_ACT_VSI_LIST_ID_M	(0x3FF << ICE_LG_ACT_VSI_LIST_ID_S)
	/* This bit needs to be set if action is forward to VSI list */
#define ICE_LG_ACT_VSI_LIST		BIT(13)

#define ICE_LG_ACT_VALID_BIT		BIT(16)

	/* Action type = 1 - Forward to Queue of Queue group */
#define ICE_LG_ACT_TO_Q			0x1
#define ICE_LG_ACT_Q_INDEX_S		3
#define ICE_LG_ACT_Q_INDEX_M		(0x7FF << ICE_LG_ACT_Q_INDEX_S)
#define ICE_LG_ACT_Q_REGION_S		14
#define ICE_LG_ACT_Q_REGION_M		(0x7 << ICE_LG_ACT_Q_REGION_S)
#define ICE_LG_ACT_Q_PRIORITY_SET	BIT(17)

	/* Action type = 2 - Prune */
#define ICE_LG_ACT_PRUNE		0x2
#define ICE_LG_ACT_EGRESS		BIT(14)
#define ICE_LG_ACT_INGRESS		BIT(15)
#define ICE_LG_ACT_PRUNET		BIT(16)

	/* Action type = 3 - Mirror VSI */
#define ICE_LG_OTHER_ACT_MIRROR		0x3
#define ICE_LG_ACT_MIRROR_VSI_ID_S	3
#define ICE_LG_ACT_MIRROR_VSI_ID_M	(0x3FF << ICE_LG_ACT_MIRROR_VSI_ID_S)

	/* Action type = 5 - Generic Value */
#define ICE_LG_ACT_GENERIC		0x5
#define ICE_LG_ACT_GENERIC_VALUE_S	3
#define ICE_LG_ACT_GENERIC_VALUE_M	(0xFFFF << ICE_LG_ACT_GENERIC_VALUE_S)
#define ICE_LG_ACT_GENERIC_OFFSET_S	19
#define ICE_LG_ACT_GENERIC_OFFSET_M	(0x7 << ICE_LG_ACT_GENERIC_OFFSET_S)
#define ICE_LG_ACT_GENERIC_PRIORITY_S	22
#define ICE_LG_ACT_GENERIC_PRIORITY_M	(0x7 << ICE_LG_ACT_GENERIC_PRIORITY_S)
#define ICE_LG_ACT_GENERIC_OFF_RX_DESC_PROF_IDX	7

	/* Action = 7 - Set Stat count */
#define ICE_LG_ACT_STAT_COUNT		0x7
#define ICE_LG_ACT_STAT_COUNT_S		3
#define ICE_LG_ACT_STAT_COUNT_M		(0x7F << ICE_LG_ACT_STAT_COUNT_S)
	__le32 act[]; /* array of size for actions */
} __packed __aligned(sizeof(__le16));

/* Add/Update/Remove VSI list command/response entry
 * "index" is returned as part of a response to a successful Add command, and
 * can be used to identify the VSI list for Update/Get/Remove commands.
 */
struct ice_sw_rule_vsi_list {
	struct ice_aqc_sw_rules_elem_hdr hdr;

	__le16 index; /* Index of VSI/Prune list */
	__le16 number_vsi;
	__le16 vsi[]; /* Array of number_vsi VSI numbers */
} __packed __aligned(sizeof(__le16));

/* Query PFC Mode (direct 0x0302)
 * Set PFC Mode (direct 0x0303)
 */
struct ice_aqc_set_query_pfc_mode {
	u8	pfc_mode;
/* For Query Command response, reserved in all other cases */
#define ICE_AQC_PFC_VLAN_BASED_PFC	1
#define ICE_AQC_PFC_DSCP_BASED_PFC	2
	u8	rsvd[15];
};
/* Get Default Topology (indirect 0x0400) */
struct ice_aqc_get_topo {
	u8 port_num;
	u8 num_branches;
	__le16 reserved1;
	__le32 reserved2;
	__le32 addr_high;
	__le32 addr_low;
};

/* Get/Set Tx Topology (indirect 0x0418/0x0417) */
struct ice_aqc_get_set_tx_topo {
	u8 set_flags;
#define ICE_AQC_TX_TOPO_FLAGS_CORRER		BIT(0)
#define ICE_AQC_TX_TOPO_FLAGS_SRC_RAM		BIT(1)
#define ICE_AQC_TX_TOPO_FLAGS_LOAD_NEW		BIT(4)
#define ICE_AQC_TX_TOPO_FLAGS_ISSUED		BIT(5)

	u8 get_flags;
#define ICE_AQC_TX_TOPO_GET_RAM		2

	__le16 reserved1;
	__le32 reserved2;
	__le32 addr_high;
	__le32 addr_low;
};

/* Update TSE (indirect 0x0403)
 * Get TSE (indirect 0x0404)
 * Add TSE (indirect 0x0401)
 * Delete TSE (indirect 0x040F)
 * Move TSE (indirect 0x0408)
 * Suspend Nodes (indirect 0x0409)
 * Resume Nodes (indirect 0x040A)
 */
struct ice_aqc_sched_elem_cmd {
	__le16 num_elem_req;	/* Used by commands */
	__le16 num_elem_resp;	/* Used by responses */
	__le32 reserved;
	__le32 addr_high;
	__le32 addr_low;
};

struct ice_aqc_txsched_move_grp_info_hdr {
	__le32 src_parent_teid;
	__le32 dest_parent_teid;
	__le16 num_elems;
	u8 mode;
#define ICE_AQC_MOVE_ELEM_MODE_SAME_PF		0x0
#define ICE_AQC_MOVE_ELEM_MODE_GIVE_OWN		0x1
#define ICE_AQC_MOVE_ELEM_MODE_KEEP_OWN		0x2
	u8 reserved;
};

struct ice_aqc_move_elem {
	struct ice_aqc_txsched_move_grp_info_hdr hdr;
	__le32 teid[];
};

struct ice_aqc_elem_info_bw {
	__le16 bw_profile_idx;
	__le16 bw_alloc;
};

struct ice_aqc_txsched_elem {
	u8 elem_type; /* Special field, reserved for some aq calls */
#define ICE_AQC_ELEM_TYPE_UNDEFINED		0x0
#define ICE_AQC_ELEM_TYPE_ROOT_PORT		0x1
#define ICE_AQC_ELEM_TYPE_TC			0x2
#define ICE_AQC_ELEM_TYPE_SE_GENERIC		0x3
#define ICE_AQC_ELEM_TYPE_ENTRY_POINT		0x4
#define ICE_AQC_ELEM_TYPE_LEAF			0x5
#define ICE_AQC_ELEM_TYPE_SE_PADDED		0x6
	u8 valid_sections;
#define ICE_AQC_ELEM_VALID_GENERIC		BIT(0)
#define ICE_AQC_ELEM_VALID_CIR			BIT(1)
#define ICE_AQC_ELEM_VALID_EIR			BIT(2)
#define ICE_AQC_ELEM_VALID_SHARED		BIT(3)
	u8 generic;
#define ICE_AQC_ELEM_GENERIC_MODE_M		0x1
#define ICE_AQC_ELEM_GENERIC_PRIO_S		0x1
#define ICE_AQC_ELEM_GENERIC_PRIO_M	        GENMASK(3, 1)
#define ICE_AQC_ELEM_GENERIC_SP_S		0x4
#define ICE_AQC_ELEM_GENERIC_SP_M	        GENMASK(4, 4)
#define ICE_AQC_ELEM_GENERIC_ADJUST_VAL_S	0x5
#define ICE_AQC_ELEM_GENERIC_ADJUST_VAL_M	\
	(0x3 << ICE_AQC_ELEM_GENERIC_ADJUST_VAL_S)
	u8 flags; /* Special field, reserved for some aq calls */
#define ICE_AQC_ELEM_FLAG_SUSPEND_M		0x1
	struct ice_aqc_elem_info_bw cir_bw;
	struct ice_aqc_elem_info_bw eir_bw;
	__le16 srl_id;
	__le16 reserved2;
};

struct ice_aqc_txsched_elem_data {
	__le32 parent_teid;
	__le32 node_teid;
	struct ice_aqc_txsched_elem data;
};

struct ice_aqc_txsched_topo_grp_info_hdr {
	__le32 parent_teid;
	__le16 num_elems;
	__le16 reserved2;
};

struct ice_aqc_add_elem {
	struct ice_aqc_txsched_topo_grp_info_hdr hdr;
	struct ice_aqc_txsched_elem_data generic[];
};

struct ice_aqc_get_topo_elem {
	struct ice_aqc_txsched_topo_grp_info_hdr hdr;
	struct ice_aqc_txsched_elem_data
		generic[ICE_AQC_TOPO_MAX_LEVEL_NUM];
};

struct ice_aqc_delete_elem {
	struct ice_aqc_txsched_topo_grp_info_hdr hdr;
	__le32 teid[];
};

/* Query Port ETS (indirect 0x040E)
 *
 * This indirect command is used to query port TC node configuration.
 */
struct ice_aqc_query_port_ets {
	__le32 port_teid;
	__le32 reserved;
	__le32 addr_high;
	__le32 addr_low;
};

struct ice_aqc_port_ets_elem {
	u8 tc_valid_bits;
	u8 reserved[3];
	/* 3 bits for UP per TC 0-7, 4th byte reserved */
	__le32 up2tc;
	u8 tc_bw_share[8];
	__le32 port_eir_prof_id;
	__le32 port_cir_prof_id;
	/* 3 bits per Node priority to TC 0-7, 4th byte reserved */
	__le32 tc_node_prio;
#define ICE_TC_NODE_PRIO_S	0x4
	u8 reserved1[4];
	__le32 tc_node_teid[8]; /* Used for response, reserved in command */
};

/* Rate limiting profile for
 * Add RL profile (indirect 0x0410)
 * Query RL profile (indirect 0x0411)
 * Remove RL profile (indirect 0x0415)
 * These indirect commands acts on single or multiple
 * RL profiles with specified data.
 */
struct ice_aqc_rl_profile {
	__le16 num_profiles;
	__le16 num_processed; /* Only for response. Reserved in Command. */
	u8 reserved[4];
	__le32 addr_high;
	__le32 addr_low;
};

struct ice_aqc_rl_profile_elem {
	u8 level;
	u8 flags;
#define ICE_AQC_RL_PROFILE_TYPE_S	0x0
#define ICE_AQC_RL_PROFILE_TYPE_M	(0x3 << ICE_AQC_RL_PROFILE_TYPE_S)
#define ICE_AQC_RL_PROFILE_TYPE_CIR	0
#define ICE_AQC_RL_PROFILE_TYPE_EIR	1
#define ICE_AQC_RL_PROFILE_TYPE_SRL	2
/* The following flag is used for Query RL Profile Data */
#define ICE_AQC_RL_PROFILE_INVAL_S	0x7
#define ICE_AQC_RL_PROFILE_INVAL_M	(0x1 << ICE_AQC_RL_PROFILE_INVAL_S)

	__le16 profile_id;
	__le16 max_burst_size;
	__le16 rl_multiply;
	__le16 wake_up_calc;
	__le16 rl_encode;
};

/* Query Scheduler Resource Allocation (indirect 0x0412)
 * This indirect command retrieves the scheduler resources allocated by
 * EMP Firmware to the given PF.
 */
struct ice_aqc_query_txsched_res {
	u8 reserved[8];
	__le32 addr_high;
	__le32 addr_low;
};

struct ice_aqc_generic_sched_props {
	__le16 phys_levels;
	__le16 logical_levels;
	u8 flattening_bitmap;
	u8 max_device_cgds;
	u8 max_pf_cgds;
	u8 rsvd0;
	__le16 rdma_qsets;
	u8 rsvd1[22];
};

struct ice_aqc_layer_props {
	u8 logical_layer;
	u8 chunk_size;
	__le16 max_device_nodes;
	__le16 max_pf_nodes;
	u8 rsvd0[4];
	__le16 max_sibl_grp_sz;
	__le16 max_cir_rl_profiles;
	__le16 max_eir_rl_profiles;
	__le16 max_srl_profiles;
	u8 rsvd1[14];
};

struct ice_aqc_query_txsched_res_resp {
	struct ice_aqc_generic_sched_props sched_props;
	struct ice_aqc_layer_props layer_props[ICE_AQC_TOPO_MAX_LEVEL_NUM];
};

/* Get PHY capabilities (indirect 0x0600) */
struct ice_aqc_get_phy_caps {
	u8 lport_num;
	u8 reserved;
	__le16 param0;
	/* 18.0 - Report qualified modules */
#define ICE_AQC_GET_PHY_RQM		BIT(0)
	/* 18.1 - 18.3 : Report mode
	 * 000b - Report NVM capabilities
	 * 001b - Report topology capabilities
	 * 010b - Report SW configured
	 * 100b - Report default capabilities
	 */
#define ICE_AQC_REPORT_MODE_S			1
#define ICE_AQC_REPORT_MODE_M			(7 << ICE_AQC_REPORT_MODE_S)
#define ICE_AQC_REPORT_TOPO_CAP_NO_MEDIA	0
#define ICE_AQC_REPORT_TOPO_CAP_MEDIA		BIT(1)
#define ICE_AQC_REPORT_ACTIVE_CFG		BIT(2)
#define ICE_AQC_REPORT_DFLT_CFG		BIT(3)
	__le32 reserved1;
	__le32 addr_high;
	__le32 addr_low;
};

/* This is #define of PHY type (Extended):
 * The first set of defines is for phy_type_low.
 */
#define ICE_PHY_TYPE_LOW_100BASE_TX		BIT_ULL(0)
#define ICE_PHY_TYPE_LOW_100M_SGMII		BIT_ULL(1)
#define ICE_PHY_TYPE_LOW_1000BASE_T		BIT_ULL(2)
#define ICE_PHY_TYPE_LOW_1000BASE_SX		BIT_ULL(3)
#define ICE_PHY_TYPE_LOW_1000BASE_LX		BIT_ULL(4)
#define ICE_PHY_TYPE_LOW_1000BASE_KX		BIT_ULL(5)
#define ICE_PHY_TYPE_LOW_1G_SGMII		BIT_ULL(6)
#define ICE_PHY_TYPE_LOW_2500BASE_T		BIT_ULL(7)
#define ICE_PHY_TYPE_LOW_2500BASE_X		BIT_ULL(8)
#define ICE_PHY_TYPE_LOW_2500BASE_KX		BIT_ULL(9)
#define ICE_PHY_TYPE_LOW_5GBASE_T		BIT_ULL(10)
#define ICE_PHY_TYPE_LOW_5GBASE_KR		BIT_ULL(11)
#define ICE_PHY_TYPE_LOW_10GBASE_T		BIT_ULL(12)
#define ICE_PHY_TYPE_LOW_10G_SFI_DA		BIT_ULL(13)
#define ICE_PHY_TYPE_LOW_10GBASE_SR		BIT_ULL(14)
#define ICE_PHY_TYPE_LOW_10GBASE_LR		BIT_ULL(15)
#define ICE_PHY_TYPE_LOW_10GBASE_KR_CR1		BIT_ULL(16)
#define ICE_PHY_TYPE_LOW_10G_SFI_AOC_ACC	BIT_ULL(17)
#define ICE_PHY_TYPE_LOW_10G_SFI_C2C		BIT_ULL(18)
#define ICE_PHY_TYPE_LOW_25GBASE_T		BIT_ULL(19)
#define ICE_PHY_TYPE_LOW_25GBASE_CR		BIT_ULL(20)
#define ICE_PHY_TYPE_LOW_25GBASE_CR_S		BIT_ULL(21)
#define ICE_PHY_TYPE_LOW_25GBASE_CR1		BIT_ULL(22)
#define ICE_PHY_TYPE_LOW_25GBASE_SR		BIT_ULL(23)
#define ICE_PHY_TYPE_LOW_25GBASE_LR		BIT_ULL(24)
#define ICE_PHY_TYPE_LOW_25GBASE_KR		BIT_ULL(25)
#define ICE_PHY_TYPE_LOW_25GBASE_KR_S		BIT_ULL(26)
#define ICE_PHY_TYPE_LOW_25GBASE_KR1		BIT_ULL(27)
#define ICE_PHY_TYPE_LOW_25G_AUI_AOC_ACC	BIT_ULL(28)
#define ICE_PHY_TYPE_LOW_25G_AUI_C2C		BIT_ULL(29)
#define ICE_PHY_TYPE_LOW_40GBASE_CR4		BIT_ULL(30)
#define ICE_PHY_TYPE_LOW_40GBASE_SR4		BIT_ULL(31)
#define ICE_PHY_TYPE_LOW_40GBASE_LR4		BIT_ULL(32)
#define ICE_PHY_TYPE_LOW_40GBASE_KR4		BIT_ULL(33)
#define ICE_PHY_TYPE_LOW_40G_XLAUI_AOC_ACC	BIT_ULL(34)
#define ICE_PHY_TYPE_LOW_40G_XLAUI		BIT_ULL(35)
#define ICE_PHY_TYPE_LOW_50GBASE_CR2		BIT_ULL(36)
#define ICE_PHY_TYPE_LOW_50GBASE_SR2		BIT_ULL(37)
#define ICE_PHY_TYPE_LOW_50GBASE_LR2		BIT_ULL(38)
#define ICE_PHY_TYPE_LOW_50GBASE_KR2		BIT_ULL(39)
#define ICE_PHY_TYPE_LOW_50G_LAUI2_AOC_ACC	BIT_ULL(40)
#define ICE_PHY_TYPE_LOW_50G_LAUI2		BIT_ULL(41)
#define ICE_PHY_TYPE_LOW_50G_AUI2_AOC_ACC	BIT_ULL(42)
#define ICE_PHY_TYPE_LOW_50G_AUI2		BIT_ULL(43)
#define ICE_PHY_TYPE_LOW_50GBASE_CP		BIT_ULL(44)
#define ICE_PHY_TYPE_LOW_50GBASE_SR		BIT_ULL(45)
#define ICE_PHY_TYPE_LOW_50GBASE_FR		BIT_ULL(46)
#define ICE_PHY_TYPE_LOW_50GBASE_LR		BIT_ULL(47)
#define ICE_PHY_TYPE_LOW_50GBASE_KR_PAM4	BIT_ULL(48)
#define ICE_PHY_TYPE_LOW_50G_AUI1_AOC_ACC	BIT_ULL(49)
#define ICE_PHY_TYPE_LOW_50G_AUI1		BIT_ULL(50)
#define ICE_PHY_TYPE_LOW_100GBASE_CR4		BIT_ULL(51)
#define ICE_PHY_TYPE_LOW_100GBASE_SR4		BIT_ULL(52)
#define ICE_PHY_TYPE_LOW_100GBASE_LR4		BIT_ULL(53)
#define ICE_PHY_TYPE_LOW_100GBASE_KR4		BIT_ULL(54)
#define ICE_PHY_TYPE_LOW_100G_CAUI4_AOC_ACC	BIT_ULL(55)
#define ICE_PHY_TYPE_LOW_100G_CAUI4		BIT_ULL(56)
#define ICE_PHY_TYPE_LOW_100G_AUI4_AOC_ACC	BIT_ULL(57)
#define ICE_PHY_TYPE_LOW_100G_AUI4		BIT_ULL(58)
#define ICE_PHY_TYPE_LOW_100GBASE_CR_PAM4	BIT_ULL(59)
#define ICE_PHY_TYPE_LOW_100GBASE_KR_PAM4	BIT_ULL(60)
#define ICE_PHY_TYPE_LOW_100GBASE_CP2		BIT_ULL(61)
#define ICE_PHY_TYPE_LOW_100GBASE_SR2		BIT_ULL(62)
#define ICE_PHY_TYPE_LOW_100GBASE_DR		BIT_ULL(63)
#define ICE_PHY_TYPE_LOW_MAX_INDEX		63
/* The second set of defines is for phy_type_high. */
#define ICE_PHY_TYPE_HIGH_100GBASE_KR2_PAM4	BIT_ULL(0)
#define ICE_PHY_TYPE_HIGH_100G_CAUI2_AOC_ACC	BIT_ULL(1)
#define ICE_PHY_TYPE_HIGH_100G_CAUI2		BIT_ULL(2)
#define ICE_PHY_TYPE_HIGH_100G_AUI2_AOC_ACC	BIT_ULL(3)
#define ICE_PHY_TYPE_HIGH_100G_AUI2		BIT_ULL(4)
#define ICE_PHY_TYPE_HIGH_200G_CR4_PAM4		BIT_ULL(5)
#define ICE_PHY_TYPE_HIGH_200G_SR4		BIT_ULL(6)
#define ICE_PHY_TYPE_HIGH_200G_FR4		BIT_ULL(7)
#define ICE_PHY_TYPE_HIGH_200G_LR4		BIT_ULL(8)
#define ICE_PHY_TYPE_HIGH_200G_DR4		BIT_ULL(9)
#define ICE_PHY_TYPE_HIGH_200G_KR4_PAM4		BIT_ULL(10)
#define ICE_PHY_TYPE_HIGH_200G_AUI4_AOC_ACC	BIT_ULL(11)
#define ICE_PHY_TYPE_HIGH_200G_AUI4		BIT_ULL(12)
#define ICE_PHY_TYPE_HIGH_MAX_INDEX		12

struct ice_aqc_get_phy_caps_data {
	__le64 phy_type_low; /* Use values from ICE_PHY_TYPE_LOW_* */
	__le64 phy_type_high; /* Use values from ICE_PHY_TYPE_HIGH_* */
	u8 caps;
#define ICE_AQC_PHY_EN_TX_LINK_PAUSE			BIT(0)
#define ICE_AQC_PHY_EN_RX_LINK_PAUSE			BIT(1)
#define ICE_AQC_PHY_LOW_POWER_MODE			BIT(2)
#define ICE_AQC_PHY_EN_LINK				BIT(3)
#define ICE_AQC_PHY_AN_MODE				BIT(4)
#define ICE_AQC_GET_PHY_EN_MOD_QUAL			BIT(5)
#define ICE_AQC_PHY_EN_AUTO_FEC				BIT(7)
#define ICE_AQC_PHY_CAPS_MASK				ICE_M(0xff, 0)
	u8 low_power_ctrl_an;
#define ICE_AQC_PHY_EN_D3COLD_LOW_POWER_AUTONEG		BIT(0)
#define ICE_AQC_PHY_AN_EN_CLAUSE28			BIT(1)
#define ICE_AQC_PHY_AN_EN_CLAUSE73			BIT(2)
#define ICE_AQC_PHY_AN_EN_CLAUSE37			BIT(3)
	__le16 eee_cap;
#define ICE_AQC_PHY_EEE_EN_100BASE_TX			BIT(0)
#define ICE_AQC_PHY_EEE_EN_1000BASE_T			BIT(1)
#define ICE_AQC_PHY_EEE_EN_10GBASE_T			BIT(2)
#define ICE_AQC_PHY_EEE_EN_1000BASE_KX			BIT(3)
#define ICE_AQC_PHY_EEE_EN_10GBASE_KR			BIT(4)
#define ICE_AQC_PHY_EEE_EN_25GBASE_KR			BIT(5)
#define ICE_AQC_PHY_EEE_EN_40GBASE_KR4			BIT(6)
	__le16 eeer_value;
	u8 phy_id_oui[4]; /* PHY/Module ID connected on the port */
	u8 phy_fw_ver[8];
	u8 link_fec_options;
#define ICE_AQC_PHY_FEC_10G_KR_40G_KR4_EN		BIT(0)
#define ICE_AQC_PHY_FEC_10G_KR_40G_KR4_REQ		BIT(1)
#define ICE_AQC_PHY_FEC_25G_RS_528_REQ			BIT(2)
#define ICE_AQC_PHY_FEC_25G_KR_REQ			BIT(3)
#define ICE_AQC_PHY_FEC_25G_RS_544_REQ			BIT(4)
#define ICE_AQC_PHY_FEC_25G_RS_CLAUSE91_EN		BIT(6)
#define ICE_AQC_PHY_FEC_25G_KR_CLAUSE74_EN		BIT(7)
#define ICE_AQC_PHY_FEC_MASK				ICE_M(0xdf, 0)
	u8 module_compliance_enforcement;
#define ICE_AQC_MOD_ENFORCE_STRICT_MODE			BIT(0)
	u8 extended_compliance_code;
#define ICE_MODULE_TYPE_TOTAL_BYTE			3
	u8 module_type[ICE_MODULE_TYPE_TOTAL_BYTE];
#define ICE_AQC_MOD_TYPE_BYTE0_SFP_PLUS			0xA0
#define ICE_AQC_MOD_TYPE_BYTE0_QSFP_PLUS		0x80
#define ICE_AQC_MOD_TYPE_IDENT				1
#define ICE_AQC_MOD_TYPE_BYTE1_SFP_PLUS_CU_PASSIVE	BIT(0)
#define ICE_AQC_MOD_TYPE_BYTE1_SFP_PLUS_CU_ACTIVE	BIT(1)
#define ICE_AQC_MOD_TYPE_BYTE1_10G_BASE_SR		BIT(4)
#define ICE_AQC_MOD_TYPE_BYTE1_10G_BASE_LR		BIT(5)
#define ICE_AQC_MOD_TYPE_BYTE1_10G_BASE_LRM		BIT(6)
#define ICE_AQC_MOD_TYPE_BYTE1_10G_BASE_ER		BIT(7)
#define ICE_AQC_MOD_TYPE_BYTE2_SFP_PLUS			0xA0
#define ICE_AQC_MOD_TYPE_BYTE2_QSFP_PLUS		0x86
	u8 qualified_module_count;
	u8 rsvd2[7];	/* Bytes 47:41 reserved */
#define ICE_AQC_QUAL_MOD_COUNT_MAX			16
	struct {
		u8 v_oui[3];
		u8 rsvd3;
		u8 v_part[16];
		__le32 v_rev;
		__le64 rsvd4;
	} qual_modules[ICE_AQC_QUAL_MOD_COUNT_MAX];
};

/* Set PHY capabilities (direct 0x0601)
 * NOTE: This command must be followed by setup link and restart auto-neg
 */
struct ice_aqc_set_phy_cfg {
	u8 lport_num;
	u8 reserved[7];
	__le32 addr_high;
	__le32 addr_low;
};

/* Set PHY config command data structure */
struct ice_aqc_set_phy_cfg_data {
	__le64 phy_type_low; /* Use values from ICE_PHY_TYPE_LOW_* */
	__le64 phy_type_high; /* Use values from ICE_PHY_TYPE_HIGH_* */
	u8 caps;
#define ICE_AQ_PHY_ENA_VALID_MASK	ICE_M(0xef, 0)
#define ICE_AQ_PHY_ENA_TX_PAUSE_ABILITY	BIT(0)
#define ICE_AQ_PHY_ENA_RX_PAUSE_ABILITY	BIT(1)
#define ICE_AQ_PHY_ENA_LOW_POWER	BIT(2)
#define ICE_AQ_PHY_ENA_LINK		BIT(3)
#define ICE_AQ_PHY_ENA_AUTO_LINK_UPDT	BIT(5)
#define ICE_AQ_PHY_ENA_LESM		BIT(6)
#define ICE_AQ_PHY_ENA_AUTO_FEC		BIT(7)
	u8 low_power_ctrl_an;
	__le16 eee_cap; /* Value from ice_aqc_get_phy_caps */
	__le16 eeer_value;
	u8 link_fec_opt; /* Use defines from ice_aqc_get_phy_caps */
	u8 module_compliance_enforcement;
};

/* Set MAC Config command data structure (direct 0x0603) */
struct ice_aqc_set_mac_cfg {
	__le16 max_frame_size;
	u8 params;
#define ICE_AQ_SET_MAC_PACE_S		3
#define ICE_AQ_SET_MAC_PACE_M		(0xF << ICE_AQ_SET_MAC_PACE_S)
#define ICE_AQ_SET_MAC_PACE_TYPE_M	BIT(7)
#define ICE_AQ_SET_MAC_PACE_TYPE_RATE	0
#define ICE_AQ_SET_MAC_PACE_TYPE_FIXED	ICE_AQ_SET_MAC_PACE_TYPE_M
	u8 tx_tmr_priority;
	__le16 tx_tmr_value;
	__le16 fc_refresh_threshold;
	u8 drop_opts;
#define ICE_AQ_SET_MAC_AUTO_DROP_MASK		BIT(0)
#define ICE_AQ_SET_MAC_AUTO_DROP_NONE		0
#define ICE_AQ_SET_MAC_AUTO_DROP_BLOCKING_PKTS	BIT(0)
	u8 reserved[7];
};

/* Restart AN command data structure (direct 0x0605)
 * Also used for response, with only the lport_num field present.
 */
struct ice_aqc_restart_an {
	u8 lport_num;
	u8 reserved;
	u8 cmd_flags;
#define ICE_AQC_RESTART_AN_LINK_RESTART	BIT(1)
#define ICE_AQC_RESTART_AN_LINK_ENABLE	BIT(2)
	u8 reserved2[13];
};

/* Get link status (indirect 0x0607), also used for Link Status Event */
struct ice_aqc_get_link_status {
	u8 lport_num;
	u8 reserved;
	__le16 cmd_flags;
#define ICE_AQ_LSE_M			0x3
#define ICE_AQ_LSE_NOP			0x0
#define ICE_AQ_LSE_DIS			0x2
#define ICE_AQ_LSE_ENA			0x3
	/* only response uses this flag */
#define ICE_AQ_LSE_IS_ENABLED		0x1
	__le32 reserved2;
	__le32 addr_high;
	__le32 addr_low;
};

/* Get link status response data structure, also used for Link Status Event */
struct ice_aqc_get_link_status_data {
	u8 topo_media_conflict;
#define ICE_AQ_LINK_TOPO_CONFLICT	BIT(0)
#define ICE_AQ_LINK_MEDIA_CONFLICT	BIT(1)
#define ICE_AQ_LINK_TOPO_CORRUPT	BIT(2)
#define ICE_AQ_LINK_TOPO_UNREACH_PRT	BIT(4)
#define ICE_AQ_LINK_TOPO_UNDRUTIL_PRT	BIT(5)
#define ICE_AQ_LINK_TOPO_UNDRUTIL_MEDIA	BIT(6)
#define ICE_AQ_LINK_TOPO_UNSUPP_MEDIA	BIT(7)
	u8 link_cfg_err;
#define ICE_AQ_LINK_MODULE_POWER_UNSUPPORTED	BIT(5)
#define ICE_AQ_LINK_EXTERNAL_PHY_LOAD_FAILURE	BIT(6)
#define ICE_AQ_LINK_INVAL_MAX_POWER_LIMIT	BIT(7)
	u8 link_info;
#define ICE_AQ_LINK_UP			BIT(0)	/* Link Status */
#define ICE_AQ_LINK_FAULT		BIT(1)
#define ICE_AQ_LINK_FAULT_TX		BIT(2)
#define ICE_AQ_LINK_FAULT_RX		BIT(3)
#define ICE_AQ_LINK_FAULT_REMOTE	BIT(4)
#define ICE_AQ_LINK_UP_PORT		BIT(5)	/* External Port Link Status */
#define ICE_AQ_MEDIA_AVAILABLE		BIT(6)
#define ICE_AQ_SIGNAL_DETECT		BIT(7)
	u8 an_info;
#define ICE_AQ_AN_COMPLETED		BIT(0)
#define ICE_AQ_LP_AN_ABILITY		BIT(1)
#define ICE_AQ_PD_FAULT			BIT(2)	/* Parallel Detection Fault */
#define ICE_AQ_FEC_EN			BIT(3)
#define ICE_AQ_PHY_LOW_POWER		BIT(4)	/* Low Power State */
#define ICE_AQ_LINK_PAUSE_TX		BIT(5)
#define ICE_AQ_LINK_PAUSE_RX		BIT(6)
#define ICE_AQ_QUALIFIED_MODULE		BIT(7)
	u8 ext_info;
#define ICE_AQ_LINK_PHY_TEMP_ALARM	BIT(0)
#define ICE_AQ_LINK_EXCESSIVE_ERRORS	BIT(1)	/* Excessive Link Errors */
	/* Port Tx Suspended */
#define ICE_AQ_LINK_TX_S		2
#define ICE_AQ_LINK_TX_M		(0x03 << ICE_AQ_LINK_TX_S)
#define ICE_AQ_LINK_TX_ACTIVE		0
#define ICE_AQ_LINK_TX_DRAINED		1
#define ICE_AQ_LINK_TX_FLUSHED		3
	u8 reserved2;
	__le16 max_frame_size;
	u8 cfg;
#define ICE_AQ_LINK_25G_KR_FEC_EN	BIT(0)
#define ICE_AQ_LINK_25G_RS_528_FEC_EN	BIT(1)
#define ICE_AQ_LINK_25G_RS_544_FEC_EN	BIT(2)
#define ICE_AQ_FEC_MASK			ICE_M(0x7, 0)
	/* Pacing Config */
#define ICE_AQ_CFG_PACING_S		3
#define ICE_AQ_CFG_PACING_M		(0xF << ICE_AQ_CFG_PACING_S)
#define ICE_AQ_CFG_PACING_TYPE_M	BIT(7)
#define ICE_AQ_CFG_PACING_TYPE_AVG	0
#define ICE_AQ_CFG_PACING_TYPE_FIXED	ICE_AQ_CFG_PACING_TYPE_M
	/* External Device Power Ability */
	u8 power_desc;
#define ICE_AQ_PWR_CLASS_M		0x3F
#define ICE_AQ_LINK_PWR_BASET_LOW_HIGH	0
#define ICE_AQ_LINK_PWR_BASET_HIGH	1
#define ICE_AQ_LINK_PWR_QSFP_CLASS_1	0
#define ICE_AQ_LINK_PWR_QSFP_CLASS_2	1
#define ICE_AQ_LINK_PWR_QSFP_CLASS_3	2
#define ICE_AQ_LINK_PWR_QSFP_CLASS_4	3
	__le16 link_speed;
#define ICE_AQ_LINK_SPEED_M		0x7FF
#define ICE_AQ_LINK_SPEED_10MB		BIT(0)
#define ICE_AQ_LINK_SPEED_100MB		BIT(1)
#define ICE_AQ_LINK_SPEED_1000MB	BIT(2)
#define ICE_AQ_LINK_SPEED_2500MB	BIT(3)
#define ICE_AQ_LINK_SPEED_5GB		BIT(4)
#define ICE_AQ_LINK_SPEED_10GB		BIT(5)
#define ICE_AQ_LINK_SPEED_20GB		BIT(6)
#define ICE_AQ_LINK_SPEED_25GB		BIT(7)
#define ICE_AQ_LINK_SPEED_40GB		BIT(8)
#define ICE_AQ_LINK_SPEED_50GB		BIT(9)
#define ICE_AQ_LINK_SPEED_100GB		BIT(10)
#define ICE_AQ_LINK_SPEED_200GB		BIT(11)
#define ICE_AQ_LINK_SPEED_UNKNOWN	BIT(15)
	/* Aligns next field to 8-byte boundary */
	__le16 reserved3;
	u8 ext_fec_status;
	/* RS 272 FEC enabled */
#define ICE_AQ_LINK_RS_272_FEC_EN      BIT(0)
	u8 reserved4;
	/* Use values from ICE_PHY_TYPE_LOW_* */
	__le64 phy_type_low;
	/* Use values from ICE_PHY_TYPE_HIGH_* */
	__le64 phy_type_high;
#define ICE_AQC_LS_DATA_SIZE_V1 \
	offsetofend(struct ice_aqc_get_link_status_data, phy_type_high)
	/* Get link status v2 link partner data */
	__le64 lp_phy_type_low;
	__le64 lp_phy_type_high;
	u8 lp_fec_adv;
#define ICE_AQ_LINK_LP_10G_KR_FEC_CAP  BIT(0)
#define ICE_AQ_LINK_LP_25G_KR_FEC_CAP  BIT(1)
#define ICE_AQ_LINK_LP_RS_528_FEC_CAP  BIT(2)
#define ICE_AQ_LINK_LP_50G_KR_272_FEC_CAP BIT(3)
#define ICE_AQ_LINK_LP_100G_KR_272_FEC_CAP BIT(4)
#define ICE_AQ_LINK_LP_200G_KR_272_FEC_CAP BIT(5)
	u8 lp_fec_req;
#define ICE_AQ_LINK_LP_10G_KR_FEC_REQ  BIT(0)
#define ICE_AQ_LINK_LP_25G_KR_FEC_REQ  BIT(1)
#define ICE_AQ_LINK_LP_RS_528_FEC_REQ  BIT(2)
#define ICE_AQ_LINK_LP_KR_272_FEC_REQ  BIT(3)
	u8 lp_flowcontrol;
#define ICE_AQ_LINK_LP_PAUSE_ADV       BIT(0)
#define ICE_AQ_LINK_LP_ASM_DIR_ADV     BIT(1)
	u8 reserved5[5];
#define ICE_AQC_LS_DATA_SIZE_V2 \
	offsetofend(struct ice_aqc_get_link_status_data, reserved5)
} __packed;

/* Set event mask command (direct 0x0613) */
struct ice_aqc_set_event_mask {
	u8	lport_num;
	u8	reserved[7];
	__le16	event_mask;
#define ICE_AQ_LINK_EVENT_UPDOWN		BIT(1)
#define ICE_AQ_LINK_EVENT_MEDIA_NA		BIT(2)
#define ICE_AQ_LINK_EVENT_LINK_FAULT		BIT(3)
#define ICE_AQ_LINK_EVENT_PHY_TEMP_ALARM	BIT(4)
#define ICE_AQ_LINK_EVENT_EXCESSIVE_ERRORS	BIT(5)
#define ICE_AQ_LINK_EVENT_SIGNAL_DETECT		BIT(6)
#define ICE_AQ_LINK_EVENT_AN_COMPLETED		BIT(7)
#define ICE_AQ_LINK_EVENT_MODULE_QUAL_FAIL	BIT(8)
#define ICE_AQ_LINK_EVENT_PORT_TX_SUSPENDED	BIT(9)
#define ICE_AQ_LINK_EVENT_PHY_FW_LOAD_FAIL	BIT(12)
	u8	reserved1[6];
};

/* Set MAC Loopback command (direct 0x0620) */
struct ice_aqc_set_mac_lb {
	u8 lb_mode;
#define ICE_AQ_MAC_LB_EN		BIT(0)
#define ICE_AQ_MAC_LB_OSC_CLK		BIT(1)
	u8 reserved[15];
};

/* Set PHY recovered clock output (direct 0x0630) */
struct ice_aqc_set_phy_rec_clk_out {
	u8 phy_output;
	u8 port_num;
#define ICE_AQC_SET_PHY_REC_CLK_OUT_CURR_PORT	0xFF
	u8 flags;
#define ICE_AQC_SET_PHY_REC_CLK_OUT_OUT_EN	BIT(0)
	u8 rsvd;
	__le32 freq;
	u8 rsvd2[6];
	__le16 node_handle;
};

/* Get PHY recovered clock output (direct 0x0631) */
struct ice_aqc_get_phy_rec_clk_out {
	u8 phy_output;
	u8 port_num;
#define ICE_AQC_GET_PHY_REC_CLK_OUT_CURR_PORT	0xFF
	u8 flags;
#define ICE_AQC_GET_PHY_REC_CLK_OUT_OUT_EN	BIT(0)
	u8 rsvd[11];
	__le16 node_handle;
};

/* Get sensor reading (direct 0x0632) */
struct ice_aqc_get_sensor_reading {
	u8 sensor;
	u8 format;
	u8 reserved[6];
	__le32 addr_high;
	__le32 addr_low;
};

/* Get sensor reading response (direct 0x0632) */
struct ice_aqc_get_sensor_reading_resp {
	union {
		u8 raw[8];
		/* Output data for sensor 0x00, format 0x00 */
		struct _packed {
			s8 temp;
			u8 temp_warning_threshold;
			u8 temp_critical_threshold;
			u8 temp_fatal_threshold;
			u8 reserved[4];
		} s0f0;
	} data;
};

struct ice_aqc_link_topo_params {
	u8 lport_num;
	u8 lport_num_valid;
#define ICE_AQC_LINK_TOPO_PORT_NUM_VALID	BIT(0)
	u8 node_type_ctx;
#define ICE_AQC_LINK_TOPO_NODE_TYPE_S		0
#define ICE_AQC_LINK_TOPO_NODE_TYPE_M	(0xF << ICE_AQC_LINK_TOPO_NODE_TYPE_S)
#define ICE_AQC_LINK_TOPO_NODE_TYPE_PHY		0
#define ICE_AQC_LINK_TOPO_NODE_TYPE_GPIO_CTRL	1
#define ICE_AQC_LINK_TOPO_NODE_TYPE_MUX_CTRL	2
#define ICE_AQC_LINK_TOPO_NODE_TYPE_LED_CTRL	3
#define ICE_AQC_LINK_TOPO_NODE_TYPE_LED		4
#define ICE_AQC_LINK_TOPO_NODE_TYPE_THERMAL	5
#define ICE_AQC_LINK_TOPO_NODE_TYPE_CAGE	6
#define ICE_AQC_LINK_TOPO_NODE_TYPE_MEZZ	7
#define ICE_AQC_LINK_TOPO_NODE_TYPE_ID_EEPROM	8
#define ICE_AQC_LINK_TOPO_NODE_TYPE_CLK_CTRL	9
#define ICE_AQC_LINK_TOPO_NODE_TYPE_CLK_MUX	10
#define ICE_AQC_LINK_TOPO_NODE_TYPE_GPS		11
#define ICE_AQC_LINK_TOPO_NODE_CTX_S		4
#define ICE_AQC_LINK_TOPO_NODE_CTX_M		\
				(0xF << ICE_AQC_LINK_TOPO_NODE_CTX_S)
#define ICE_AQC_LINK_TOPO_NODE_CTX_GLOBAL	0
#define ICE_AQC_LINK_TOPO_NODE_CTX_BOARD	1
#define ICE_AQC_LINK_TOPO_NODE_CTX_PORT		2
#define ICE_AQC_LINK_TOPO_NODE_CTX_NODE		3
#define ICE_AQC_LINK_TOPO_NODE_CTX_PROVIDED	4
#define ICE_AQC_LINK_TOPO_NODE_CTX_OVERRIDE	5
	u8 index;
};

struct ice_aqc_link_topo_addr {
	struct ice_aqc_link_topo_params topo_params;
	__le16 handle;
#define ICE_AQC_LINK_TOPO_HANDLE_S	0
#define ICE_AQC_LINK_TOPO_HANDLE_M	(0x3FF << ICE_AQC_LINK_TOPO_HANDLE_S)
/* Used to decode the handle field */
#define ICE_AQC_LINK_TOPO_HANDLE_BRD_TYPE_M	BIT(9)
#define ICE_AQC_LINK_TOPO_HANDLE_BRD_TYPE_LOM	BIT(9)
#define ICE_AQC_LINK_TOPO_HANDLE_BRD_TYPE_MEZZ	0
#define ICE_AQC_LINK_TOPO_HANDLE_NODE_S		0
/* In case of a Mezzanine type */
#define ICE_AQC_LINK_TOPO_HANDLE_MEZZ_NODE_M	\
				(0x3F << ICE_AQC_LINK_TOPO_HANDLE_NODE_S)
#define ICE_AQC_LINK_TOPO_HANDLE_MEZZ_S	6
#define ICE_AQC_LINK_TOPO_HANDLE_MEZZ_M	(0x7 << ICE_AQC_LINK_TOPO_HANDLE_MEZZ_S)
/* In case of a LOM type */
#define ICE_AQC_LINK_TOPO_HANDLE_LOM_NODE_M	\
				(0x1FF << ICE_AQC_LINK_TOPO_HANDLE_NODE_S)
};

/* Get Link Topology Handle (direct, 0x06E0) */
struct ice_aqc_get_link_topo {
	struct ice_aqc_link_topo_addr addr;
	u8 node_part_num;
#define ICE_AQC_GET_LINK_TOPO_NODE_NR_PCA9575		0x21
#define ICE_AQC_GET_LINK_TOPO_NODE_NR_ZL30632_80032	0x24
#define ICE_AQC_GET_LINK_TOPO_NODE_NR_SI5383_5384	0x25
#define ICE_AQC_GET_LINK_TOPO_NODE_NR_E822_PHY		0x30
#define ICE_AQC_GET_LINK_TOPO_NODE_NR_C827		0x31
#define ICE_AQC_GET_LINK_TOPO_NODE_NR_GEN_CLK_MUX	0x47
#define ICE_AQC_GET_LINK_TOPO_NODE_NR_GEN_GPS		0x48
	u8 rsvd[9];
};

/* Read/Write I2C (direct, 0x06E2/0x06E3) */
struct ice_aqc_i2c {
	struct ice_aqc_link_topo_addr topo_addr;
	__le16 i2c_addr;
	u8 i2c_params;
#define ICE_AQC_I2C_DATA_SIZE_M		GENMASK(3, 0)
#define ICE_AQC_I2C_USE_REPEATED_START	BIT(7)

	u8 rsvd;
	__le16 i2c_bus_addr;
	u8 i2c_data[4]; /* Used only by write command, reserved in read. */
};

/* Read I2C Response (direct, 0x06E2) */
struct ice_aqc_read_i2c_resp {
	u8 i2c_data[16];
};

/* Set Port Identification LED (direct, 0x06E9) */
struct ice_aqc_set_port_id_led {
	u8 lport_num;
	u8 lport_num_valid;
	u8 ident_mode;
#define ICE_AQC_PORT_IDENT_LED_BLINK	BIT(0)
#define ICE_AQC_PORT_IDENT_LED_ORIG	0
	u8 rsvd[13];
};

/* Get Port Options (indirect, 0x06EA) */
struct ice_aqc_get_port_options {
	u8 lport_num;
	u8 lport_num_valid;
	u8 port_options_count;
#define ICE_AQC_PORT_OPT_COUNT_M	GENMASK(3, 0)
#define ICE_AQC_PORT_OPT_MAX		16

	u8 innermost_phy_index;
	u8 port_options;
#define ICE_AQC_PORT_OPT_ACTIVE_M	GENMASK(3, 0)
#define ICE_AQC_PORT_OPT_VALID		BIT(7)

	u8 pending_port_option_status;
#define ICE_AQC_PENDING_PORT_OPT_IDX_M	GENMASK(3, 0)
#define ICE_AQC_PENDING_PORT_OPT_VALID	BIT(7)

	u8 rsvd[2];
	__le32 addr_high;
	__le32 addr_low;
};

struct ice_aqc_get_port_options_elem {
	u8 pmd;
#define ICE_AQC_PORT_OPT_PMD_COUNT_M	GENMASK(3, 0)

	u8 max_lane_speed;
#define ICE_AQC_PORT_OPT_MAX_LANE_M	GENMASK(3, 0)
#define ICE_AQC_PORT_OPT_MAX_LANE_100M	0
#define ICE_AQC_PORT_OPT_MAX_LANE_1G	1
#define ICE_AQC_PORT_OPT_MAX_LANE_2500M	2
#define ICE_AQC_PORT_OPT_MAX_LANE_5G	3
#define ICE_AQC_PORT_OPT_MAX_LANE_10G	4
#define ICE_AQC_PORT_OPT_MAX_LANE_25G	5
#define ICE_AQC_PORT_OPT_MAX_LANE_50G	6
#define ICE_AQC_PORT_OPT_MAX_LANE_100G	7

	u8 global_scid[2];
	u8 phy_scid[2];
	u8 pf2port_cid[2];
};

/* Set Port Option (direct, 0x06EB) */
struct ice_aqc_set_port_option {
	u8 lport_num;
	u8 lport_num_valid;
	u8 selected_port_option;
	u8 rsvd[13];
};

/* Set/Get GPIO (direct, 0x06EC/0x06ED) */
struct ice_aqc_gpio {
	__le16 gpio_ctrl_handle;
#define ICE_AQC_GPIO_HANDLE_S	0
#define ICE_AQC_GPIO_HANDLE_M	(0x3FF << ICE_AQC_GPIO_HANDLE_S)
	u8 gpio_num;
	u8 gpio_val;
	u8 rsvd[12];
};

/* Read/Write SFF EEPROM command (indirect 0x06EE) */
struct ice_aqc_sff_eeprom {
	u8 lport_num;
	u8 lport_num_valid;
#define ICE_AQC_SFF_PORT_NUM_VALID	BIT(0)
	__le16 i2c_bus_addr;
#define ICE_AQC_SFF_I2CBUS_7BIT_M	0x7F
#define ICE_AQC_SFF_I2CBUS_10BIT_M	0x3FF
#define ICE_AQC_SFF_I2CBUS_TYPE_M	BIT(10)
#define ICE_AQC_SFF_I2CBUS_TYPE_7BIT	0
#define ICE_AQC_SFF_I2CBUS_TYPE_10BIT	ICE_AQC_SFF_I2CBUS_TYPE_M
#define ICE_AQC_SFF_SET_EEPROM_PAGE_S	11
#define ICE_AQC_SFF_SET_EEPROM_PAGE_M	(0x3 << ICE_AQC_SFF_SET_EEPROM_PAGE_S)
#define ICE_AQC_SFF_NO_PAGE_CHANGE	0
#define ICE_AQC_SFF_SET_23_ON_MISMATCH	1
#define ICE_AQC_SFF_SET_22_ON_MISMATCH	2
#define ICE_AQC_SFF_IS_WRITE		BIT(15)
	__le16 i2c_mem_addr;
	__le16 eeprom_page;
#define  ICE_AQC_SFF_EEPROM_BANK_S 0
#define  ICE_AQC_SFF_EEPROM_BANK_M (0xFF << ICE_AQC_SFF_EEPROM_BANK_S)
#define  ICE_AQC_SFF_EEPROM_PAGE_S 8
#define  ICE_AQC_SFF_EEPROM_PAGE_M (0xFF << ICE_AQC_SFF_EEPROM_PAGE_S)
	__le32 addr_high;
	__le32 addr_low;
};

/* NVM Read command (indirect 0x0701)
 * NVM Erase commands (direct 0x0702)
 * NVM Update commands (indirect 0x0703)
 */
struct ice_aqc_nvm {
#define ICE_AQC_NVM_MAX_OFFSET		0xFFFFFF
	__le16 offset_low;
	u8 offset_high;
	u8 cmd_flags;
#define ICE_AQC_NVM_LAST_CMD		BIT(0)
#define ICE_AQC_NVM_PCIR_REQ		BIT(0)	/* Used by NVM Update reply */
#define ICE_AQC_NVM_PRESERVATION_S	1
#define ICE_AQC_NVM_PRESERVATION_M	(3 << ICE_AQC_NVM_PRESERVATION_S)
#define ICE_AQC_NVM_NO_PRESERVATION	(0 << ICE_AQC_NVM_PRESERVATION_S)
#define ICE_AQC_NVM_PRESERVE_ALL	BIT(1)
#define ICE_AQC_NVM_FACTORY_DEFAULT	(2 << ICE_AQC_NVM_PRESERVATION_S)
#define ICE_AQC_NVM_PRESERVE_SELECTED	(3 << ICE_AQC_NVM_PRESERVATION_S)
#define ICE_AQC_NVM_ACTIV_SEL_NVM	BIT(3) /* Write Activate/SR Dump only */
#define ICE_AQC_NVM_ACTIV_SEL_OROM	BIT(4)
#define ICE_AQC_NVM_ACTIV_SEL_NETLIST	BIT(5)
#define ICE_AQC_NVM_SPECIAL_UPDATE	BIT(6)
#define ICE_AQC_NVM_REVERT_LAST_ACTIV	BIT(6) /* Write Activate only */
#define ICE_AQC_NVM_ACTIV_SEL_MASK	ICE_M(0x7, 3)
#define ICE_AQC_NVM_FLASH_ONLY		BIT(7)
#define ICE_AQC_NVM_RESET_LVL_M		ICE_M(0x3, 0) /* Write reply only */
#define ICE_AQC_NVM_POR_FLAG		0
#define ICE_AQC_NVM_PERST_FLAG		1
#define ICE_AQC_NVM_EMPR_FLAG		2
#define ICE_AQC_NVM_EMPR_ENA		BIT(0) /* Write Activate reply only */
	/* For Write Activate, several flags are sent as part of a separate
	 * flags2 field using a separate byte. For simplicity of the software
	 * interface, we pass the flags as a 16 bit value so these flags are
	 * all offset by 8 bits
	 */
#define ICE_AQC_NVM_ACTIV_REQ_EMPR	BIT(8) /* NVM Write Activate only */
	__le16 module_typeid;
	__le16 length;
#define ICE_AQC_NVM_ERASE_LEN	0xFFFF
	__le32 addr_high;
	__le32 addr_low;
};

#define ICE_AQC_NVM_START_POINT			0

#define ICE_AQC_NVM_TX_TOPO_MOD_ID		0x14B

struct ice_aqc_nvm_tx_topo_user_sel {
	__le16 length;
	u8 data;
#define ICE_AQC_NVM_TX_TOPO_USER_SEL	BIT(4)
	u8 reserved;
};

/* NVM Checksum Command (direct, 0x0706) */
struct ice_aqc_nvm_checksum {
	u8 flags;
#define ICE_AQC_NVM_CHECKSUM_VERIFY	BIT(0)
#define ICE_AQC_NVM_CHECKSUM_RECALC	BIT(1)
	u8 rsvd;
	__le16 checksum; /* Used only by response */
#define ICE_AQC_NVM_CHECKSUM_CORRECT	0xBABA
	u8 rsvd2[12];
};

/* Used for NVM Set Package Data command - 0x070A */
struct ice_aqc_nvm_pkg_data {
	u8 reserved[3];
	u8 cmd_flags;
#define ICE_AQC_NVM_PKG_DELETE		BIT(0) /* used for command call */
#define ICE_AQC_NVM_PKG_SKIPPED		BIT(0) /* used for command response */

	u32 reserved1;
	__le32 addr_high;
	__le32 addr_low;
};

/* Used for Pass Component Table command - 0x070B */
struct ice_aqc_nvm_pass_comp_tbl {
	u8 component_response; /* Response only */
#define ICE_AQ_NVM_PASS_COMP_CAN_BE_UPDATED		0x0
#define ICE_AQ_NVM_PASS_COMP_CAN_MAY_BE_UPDATEABLE	0x1
#define ICE_AQ_NVM_PASS_COMP_CAN_NOT_BE_UPDATED		0x2
	u8 component_response_code; /* Response only */
#define ICE_AQ_NVM_PASS_COMP_CAN_BE_UPDATED_CODE	0x0
#define ICE_AQ_NVM_PASS_COMP_STAMP_IDENTICAL_CODE	0x1
#define ICE_AQ_NVM_PASS_COMP_STAMP_LOWER		0x2
#define ICE_AQ_NVM_PASS_COMP_INVALID_STAMP_CODE		0x3
#define ICE_AQ_NVM_PASS_COMP_CONFLICT_CODE		0x4
#define ICE_AQ_NVM_PASS_COMP_PRE_REQ_NOT_MET_CODE	0x5
#define ICE_AQ_NVM_PASS_COMP_NOT_SUPPORTED_CODE		0x6
#define ICE_AQ_NVM_PASS_COMP_CANNOT_DOWNGRADE_CODE	0x7
#define ICE_AQ_NVM_PASS_COMP_INCOMPLETE_IMAGE_CODE	0x8
#define ICE_AQ_NVM_PASS_COMP_VER_STR_IDENTICAL_CODE	0xA
#define ICE_AQ_NVM_PASS_COMP_VER_STR_LOWER_CODE		0xB
	u8 reserved;
	u8 transfer_flag;
#define ICE_AQ_NVM_PASS_COMP_TBL_START			0x1
#define ICE_AQ_NVM_PASS_COMP_TBL_MIDDLE			0x2
#define ICE_AQ_NVM_PASS_COMP_TBL_END			0x4
#define ICE_AQ_NVM_PASS_COMP_TBL_START_AND_END		0x5
	__le32 reserved1;
	__le32 addr_high;
	__le32 addr_low;
};

struct ice_aqc_nvm_comp_tbl {
	__le16 comp_class;
#define NVM_COMP_CLASS_ALL_FW	0x000A

	__le16 comp_id;
#define NVM_COMP_ID_OROM	0x5
#define NVM_COMP_ID_NVM		0x6
#define NVM_COMP_ID_NETLIST	0x8

	u8 comp_class_idx;
#define FWU_COMP_CLASS_IDX_NOT_USE 0x0

	__le32 comp_cmp_stamp;
	u8 cvs_type;
#define NVM_CVS_TYPE_ASCII	0x1

	u8 cvs_len;
	u8 cvs[]; /* Component Version String */
} __packed;

/* Send to PF command (indirect 0x0801) ID is only used by PF
 *
 * Send to VF command (indirect 0x0802) ID is only used by PF
 *
 */
struct ice_aqc_pf_vf_msg {
	__le32 id;
	u32 reserved;
	__le32 addr_high;
	__le32 addr_low;
};

/* Get LLDP MIB (indirect 0x0A00)
 * Note: This is also used by the LLDP MIB Change Event (0x0A01)
 * as the format is the same.
 */
struct ice_aqc_lldp_get_mib {
	u8 type;
#define ICE_AQ_LLDP_MIB_TYPE_S			0
#define ICE_AQ_LLDP_MIB_TYPE_M			(0x3 << ICE_AQ_LLDP_MIB_TYPE_S)
#define ICE_AQ_LLDP_MIB_LOCAL			0
#define ICE_AQ_LLDP_MIB_REMOTE			1
#define ICE_AQ_LLDP_MIB_LOCAL_AND_REMOTE	2
#define ICE_AQ_LLDP_BRID_TYPE_S			2
#define ICE_AQ_LLDP_BRID_TYPE_M			(0x3 << ICE_AQ_LLDP_BRID_TYPE_S)
#define ICE_AQ_LLDP_BRID_TYPE_NEAREST_BRID	0
#define ICE_AQ_LLDP_BRID_TYPE_NON_TPMR		1
/* Tx pause flags in the 0xA01 event use ICE_AQ_LLDP_TX_* */
#define ICE_AQ_LLDP_TX_S			0x4
#define ICE_AQ_LLDP_TX_M			(0x03 << ICE_AQ_LLDP_TX_S)
#define ICE_AQ_LLDP_TX_ACTIVE			0
#define ICE_AQ_LLDP_TX_SUSPENDED		1
#define ICE_AQ_LLDP_TX_FLUSHED			3
/* DCBX mode */
#define ICE_AQ_LLDP_DCBX_M			GENMASK(7, 6)
#define ICE_AQ_LLDP_DCBX_NA			0
#define ICE_AQ_LLDP_DCBX_CEE			1
#define ICE_AQ_LLDP_DCBX_IEEE			2

	u8 state;
#define ICE_AQ_LLDP_MIB_CHANGE_STATE_M		BIT(0)
#define ICE_AQ_LLDP_MIB_CHANGE_EXECUTED		0
#define ICE_AQ_LLDP_MIB_CHANGE_PENDING		1

/* The following bytes are reserved for the Get LLDP MIB command (0x0A00)
 * and in the LLDP MIB Change Event (0x0A01). They are valid for the
 * Get LLDP MIB (0x0A00) response only.
 */
	__le16 local_len;
	__le16 remote_len;
	u8 reserved[2];
	__le32 addr_high;
	__le32 addr_low;
};

/* Configure LLDP MIB Change Event (direct 0x0A01) */
/* For MIB Change Event use ice_aqc_lldp_get_mib structure above */
struct ice_aqc_lldp_set_mib_change {
	u8 command;
#define ICE_AQ_LLDP_MIB_UPDATE_ENABLE		0x0
#define ICE_AQ_LLDP_MIB_UPDATE_DIS		0x1
#define ICE_AQ_LLDP_MIB_PENDING_M		BIT(1)
#define ICE_AQ_LLDP_MIB_PENDING_DISABLE		0
#define ICE_AQ_LLDP_MIB_PENDING_ENABLE		1
	u8 reserved[15];
};

/* Stop LLDP (direct 0x0A05) */
struct ice_aqc_lldp_stop {
	u8 command;
#define ICE_AQ_LLDP_AGENT_STATE_MASK	BIT(0)
#define ICE_AQ_LLDP_AGENT_STOP		0x0
#define ICE_AQ_LLDP_AGENT_SHUTDOWN	ICE_AQ_LLDP_AGENT_STATE_MASK
#define ICE_AQ_LLDP_AGENT_PERSIST_DIS	BIT(1)
	u8 reserved[15];
};

/* Start LLDP (direct 0x0A06) */
struct ice_aqc_lldp_start {
	u8 command;
#define ICE_AQ_LLDP_AGENT_START		BIT(0)
#define ICE_AQ_LLDP_AGENT_PERSIST_ENA	BIT(1)
	u8 reserved[15];
};

/* Get CEE DCBX Oper Config (0x0A07)
 * The command uses the generic descriptor struct and
 * returns the struct below as an indirect response.
 */
struct ice_aqc_get_cee_dcb_cfg_resp {
	u8 oper_num_tc;
	u8 oper_prio_tc[4];
	u8 oper_tc_bw[8];
	u8 oper_pfc_en;
	__le16 oper_app_prio;
#define ICE_AQC_CEE_APP_FCOE_S		0
#define ICE_AQC_CEE_APP_FCOE_M		(0x7 << ICE_AQC_CEE_APP_FCOE_S)
#define ICE_AQC_CEE_APP_ISCSI_S		3
#define ICE_AQC_CEE_APP_ISCSI_M		(0x7 << ICE_AQC_CEE_APP_ISCSI_S)
#define ICE_AQC_CEE_APP_FIP_S		8
#define ICE_AQC_CEE_APP_FIP_M		(0x7 << ICE_AQC_CEE_APP_FIP_S)
	__le32 tlv_status;
#define ICE_AQC_CEE_PG_STATUS_S		0
#define ICE_AQC_CEE_PG_STATUS_M		(0x7 << ICE_AQC_CEE_PG_STATUS_S)
#define ICE_AQC_CEE_PFC_STATUS_S	3
#define ICE_AQC_CEE_PFC_STATUS_M	(0x7 << ICE_AQC_CEE_PFC_STATUS_S)
#define ICE_AQC_CEE_FCOE_STATUS_S	8
#define ICE_AQC_CEE_FCOE_STATUS_M	(0x7 << ICE_AQC_CEE_FCOE_STATUS_S)
#define ICE_AQC_CEE_ISCSI_STATUS_S	11
#define ICE_AQC_CEE_ISCSI_STATUS_M	(0x7 << ICE_AQC_CEE_ISCSI_STATUS_S)
#define ICE_AQC_CEE_FIP_STATUS_S	16
#define ICE_AQC_CEE_FIP_STATUS_M	(0x7 << ICE_AQC_CEE_FIP_STATUS_S)
	u8 reserved[12];
};

/* Set Local LLDP MIB (indirect 0x0A08)
 * Used to replace the local MIB of a given LLDP agent. e.g. DCBX
 */
struct ice_aqc_lldp_set_local_mib {
	u8 type;
#define SET_LOCAL_MIB_TYPE_DCBX_M		BIT(0)
#define SET_LOCAL_MIB_TYPE_LOCAL_MIB		0
#define SET_LOCAL_MIB_TYPE_CEE_M		BIT(1)
#define SET_LOCAL_MIB_TYPE_CEE_WILLING		0
#define SET_LOCAL_MIB_TYPE_CEE_NON_WILLING	SET_LOCAL_MIB_TYPE_CEE_M
	u8 reserved0;
	__le16 length;
	u8 reserved1[4];
	__le32 addr_high;
	__le32 addr_low;
};

/* Stop/Start LLDP Agent (direct 0x0A09)
 * Used for stopping/starting specific LLDP agent. e.g. DCBX.
 * The same structure is used for the response, with the command field
 * being used as the status field.
 */
struct ice_aqc_lldp_stop_start_specific_agent {
	u8 command;
#define ICE_AQC_START_STOP_AGENT_M		BIT(0)
#define ICE_AQC_START_STOP_AGENT_STOP_DCBX	0
#define ICE_AQC_START_STOP_AGENT_START_DCBX	ICE_AQC_START_STOP_AGENT_M
	u8 reserved[15];
};

/* LLDP Filter Control (direct 0x0A0A) */
struct ice_aqc_lldp_filter_ctrl {
	u8 cmd_flags;
#define ICE_AQC_LLDP_FILTER_ACTION_ADD		0x0
#define ICE_AQC_LLDP_FILTER_ACTION_DELETE	0x1
	u8 reserved1;
	__le16 vsi_num;
	u8 reserved2[12];
};

#define ICE_AQC_RSS_VSI_VALID BIT(15)

/* Get/Set RSS key (indirect 0x0B04/0x0B02) */
struct ice_aqc_get_set_rss_key {
	__le16 vsi_id;
	u8 reserved[6];
	__le32 addr_high;
	__le32 addr_low;
};

#define ICE_AQC_GET_SET_RSS_KEY_DATA_RSS_KEY_SIZE	0x28
#define ICE_AQC_GET_SET_RSS_KEY_DATA_HASH_KEY_SIZE	0xC
#define ICE_GET_SET_RSS_KEY_EXTEND_KEY_SIZE \
				(ICE_AQC_GET_SET_RSS_KEY_DATA_RSS_KEY_SIZE + \
				 ICE_AQC_GET_SET_RSS_KEY_DATA_HASH_KEY_SIZE)

struct ice_aqc_get_set_rss_keys {
	u8 standard_rss_key[ICE_AQC_GET_SET_RSS_KEY_DATA_RSS_KEY_SIZE];
	u8 extended_hash_key[ICE_AQC_GET_SET_RSS_KEY_DATA_HASH_KEY_SIZE];
};

enum ice_lut_type {
	ICE_LUT_VSI = 0,
	ICE_LUT_PF = 1,
	ICE_LUT_GLOBAL = 2,
};

enum ice_lut_size {
	ICE_LUT_VSI_SIZE = 64,
	ICE_LUT_GLOBAL_SIZE = 512,
	ICE_LUT_PF_SIZE = 2048,
};

/* enum ice_aqc_lut_flags combines constants used to fill
 * &ice_aqc_get_set_rss_lut ::flags, which is an amalgamation of global LUT ID,
 * LUT size and LUT type, last of which does not need neither shift nor mask.
 */
enum ice_aqc_lut_flags {
	ICE_AQC_LUT_SIZE_SMALL = 0, /* size = 64 or 128 */
	ICE_AQC_LUT_SIZE_512 = BIT(2),
	ICE_AQC_LUT_SIZE_2K = BIT(3),

	ICE_AQC_LUT_GLOBAL_IDX = GENMASK(7, 4),
};

/* Get/Set RSS LUT (indirect 0x0B05/0x0B03) */
struct ice_aqc_get_set_rss_lut {
	__le16 vsi_id;
	__le16 flags;
	__le32 reserved;
	__le32 addr_high;
	__le32 addr_low;
};

/* Sideband Control Interface Commands */
/* Neighbor Device Request (indirect 0x0C00); also used for the response. */
struct ice_aqc_neigh_dev_req {
	__le16 sb_data_len;
	u8 reserved[6];
	__le32 addr_high;
	__le32 addr_low;
};

/* Add Tx LAN Queues (indirect 0x0C30) */
struct ice_aqc_add_txqs {
	u8 num_qgrps;
	u8 reserved[3];
	__le32 reserved1;
	__le32 addr_high;
	__le32 addr_low;
};

/* This is the descriptor of each queue entry for the Add Tx LAN Queues
 * command (0x0C30). Only used within struct ice_aqc_add_tx_qgrp.
 */
struct ice_aqc_add_txqs_perq {
	__le16 txq_id;
	u8 rsvd[2];
	__le32 q_teid;
	u8 txq_ctx[22];
	u8 rsvd2[2];
	struct ice_aqc_txsched_elem info;
};

/* The format of the command buffer for Add Tx LAN Queues (0x0C30)
 * is an array of the following structs. Please note that the length of
 * each struct ice_aqc_add_tx_qgrp is variable due
 * to the variable number of queues in each group!
 */
struct ice_aqc_add_tx_qgrp {
	__le32 parent_teid;
	u8 num_txqs;
	u8 rsvd[3];
	struct ice_aqc_add_txqs_perq txqs[];
};

/* Disable Tx LAN Queues (indirect 0x0C31) */
struct ice_aqc_dis_txqs {
	u8 cmd_type;
#define ICE_AQC_Q_DIS_CMD_S		0
#define ICE_AQC_Q_DIS_CMD_M		(0x3 << ICE_AQC_Q_DIS_CMD_S)
#define ICE_AQC_Q_DIS_CMD_NO_FUNC_RESET	(0 << ICE_AQC_Q_DIS_CMD_S)
#define ICE_AQC_Q_DIS_CMD_VM_RESET	BIT(ICE_AQC_Q_DIS_CMD_S)
#define ICE_AQC_Q_DIS_CMD_VF_RESET	(2 << ICE_AQC_Q_DIS_CMD_S)
#define ICE_AQC_Q_DIS_CMD_PF_RESET	(3 << ICE_AQC_Q_DIS_CMD_S)
#define ICE_AQC_Q_DIS_CMD_SUBSEQ_CALL	BIT(2)
#define ICE_AQC_Q_DIS_CMD_FLUSH_PIPE	BIT(3)
	u8 num_entries;
	__le16 vmvf_and_timeout;
#define ICE_AQC_Q_DIS_VMVF_NUM_S	0
#define ICE_AQC_Q_DIS_VMVF_NUM_M	(0x3FF << ICE_AQC_Q_DIS_VMVF_NUM_S)
#define ICE_AQC_Q_DIS_TIMEOUT_S		10
#define ICE_AQC_Q_DIS_TIMEOUT_M		(0x3F << ICE_AQC_Q_DIS_TIMEOUT_S)
	__le32 blocked_cgds;
	__le32 addr_high;
	__le32 addr_low;
};

/* The buffer for Disable Tx LAN Queues (indirect 0x0C31)
 * contains the following structures, arrayed one after the
 * other.
 * Note: Since the q_id is 16 bits wide, if the
 * number of queues is even, then 2 bytes of alignment MUST be
 * added before the start of the next group, to allow correct
 * alignment of the parent_teid field.
 */
struct ice_aqc_dis_txq_item {
	__le32 parent_teid;
	u8 num_qs;
	u8 rsvd;
	/* The length of the q_id array varies according to num_qs */
#define ICE_AQC_Q_DIS_BUF_ELEM_TYPE_S		15
#define ICE_AQC_Q_DIS_BUF_ELEM_TYPE_LAN_Q	\
			(0 << ICE_AQC_Q_DIS_BUF_ELEM_TYPE_S)
#define ICE_AQC_Q_DIS_BUF_ELEM_TYPE_RDMA_QSET	\
			(1 << ICE_AQC_Q_DIS_BUF_ELEM_TYPE_S)
	__le16 q_id[];
} __packed;

/* Move/Reconfigure Tx queue (indirect 0x0C32) */
struct ice_aqc_cfg_txqs {
	u8 cmd_type;
#define ICE_AQC_Q_CFG_MOVE_NODE		0x1
#define ICE_AQC_Q_CFG_TC_CHNG		0x2
#define ICE_AQC_Q_CFG_MOVE_TC_CHNG	0x3
#define ICE_AQC_Q_CFG_SUBSEQ_CALL	BIT(2)
#define ICE_AQC_Q_CFG_FLUSH		BIT(3)
	u8 num_qs;
	u8 port_num_chng;
#define ICE_AQC_Q_CFG_SRC_PRT_M		0x7
#define ICE_AQC_Q_CFG_DST_PRT_S		3
#define ICE_AQC_Q_CFG_DST_PRT_M		(0x7 << ICE_AQC_Q_CFG_DST_PRT_S)
	u8 time_out;
#define ICE_AQC_Q_CFG_TIMEOUT_S		2
#define ICE_AQC_Q_CFG_TIMEOUT_M		(0x1F << ICE_AQC_Q_CFG_TIMEOUT_S)
	__le32 blocked_cgds;
	__le32 addr_high;
	__le32 addr_low;
};

/* Per Q struct for Move/Reconfigure Tx LAN Queues (indirect 0x0C32) */
struct ice_aqc_cfg_txq_perq {
	__le16 q_handle;
	u8 tc;
	u8 rsvd;
	__le32 q_teid;
};

/* The buffer for Move/Reconfigure Tx LAN Queues (indirect 0x0C32) */
struct ice_aqc_cfg_txqs_buf {
	__le32 src_parent_teid;
	__le32 dst_parent_teid;
	struct ice_aqc_cfg_txq_perq queue_info[];
};

/* Add Tx RDMA Queue Set (indirect 0x0C33) */
struct ice_aqc_add_rdma_qset {
	u8 num_qset_grps;
	u8 reserved[7];
	__le32 addr_high;
	__le32 addr_low;
};

/* This is the descriptor of each Qset entry for the Add Tx RDMA Queue Set
 * command (0x0C33). Only used within struct ice_aqc_add_rdma_qset.
 */
struct ice_aqc_add_tx_rdma_qset_entry {
	__le16 tx_qset_id;
	u8 rsvd[2];
	__le32 qset_teid;
	struct ice_aqc_txsched_elem info;
};

/* The format of the command buffer for Add Tx RDMA Queue Set(0x0C33)
 * is an array of the following structs. Please note that the length of
 * each struct ice_aqc_add_rdma_qset is variable due to the variable
 * number of queues in each group!
 */
struct ice_aqc_add_rdma_qset_data {
	__le32 parent_teid;
	__le16 num_qsets;
	u8 rsvd[2];
	struct ice_aqc_add_tx_rdma_qset_entry rdma_qsets[];
};

/* Download Package (indirect 0x0C40) */
/* Also used for Update Package (indirect 0x0C41 and 0x0C42) */
struct ice_aqc_download_pkg {
	u8 flags;
#define ICE_AQC_DOWNLOAD_PKG_LAST_BUF	0x01
	u8 reserved[3];
	__le32 reserved1;
	__le32 addr_high;
	__le32 addr_low;
};

struct ice_aqc_download_pkg_resp {
	__le32 error_offset;
	__le32 error_info;
	__le32 addr_high;
	__le32 addr_low;
};

/* Get Package Info List (indirect 0x0C43) */
struct ice_aqc_get_pkg_info_list {
	__le32 reserved1;
	__le32 reserved2;
	__le32 addr_high;
	__le32 addr_low;
};

/* Version format for packages */
struct ice_pkg_ver {
	u8 major;
	u8 minor;
	u8 update;
	u8 draft;
};

#define ICE_PKG_NAME_SIZE	32
#define ICE_SEG_ID_SIZE		28
#define ICE_SEG_NAME_SIZE	28

struct ice_aqc_get_pkg_info {
	struct ice_pkg_ver ver;
	char name[ICE_SEG_NAME_SIZE];
	__le32 track_id;
	u8 is_in_nvm;
	u8 is_active;
	u8 is_active_at_boot;
	u8 is_modified;
};

/* Get Package Info List response buffer format (0x0C43) */
struct ice_aqc_get_pkg_info_resp {
	__le32 count;
	struct ice_aqc_get_pkg_info pkg_info[];
};

/* Get CGU abilities command response data structure (indirect 0x0C61) */
struct ice_aqc_get_cgu_abilities {
	u8 num_inputs;
	u8 num_outputs;
	u8 pps_dpll_idx;
	u8 eec_dpll_idx;
	__le32 max_in_freq;
	__le32 max_in_phase_adj;
	__le32 max_out_freq;
	__le32 max_out_phase_adj;
	u8 cgu_part_num;
	u8 rsvd[3];
};

/* Set CGU input config (direct 0x0C62) */
struct ice_aqc_set_cgu_input_config {
	u8 input_idx;
	u8 flags1;
#define ICE_AQC_SET_CGU_IN_CFG_FLG1_UPDATE_FREQ		BIT(6)
#define ICE_AQC_SET_CGU_IN_CFG_FLG1_UPDATE_DELAY	BIT(7)
	u8 flags2;
#define ICE_AQC_SET_CGU_IN_CFG_FLG2_INPUT_EN		BIT(5)
#define ICE_AQC_SET_CGU_IN_CFG_FLG2_ESYNC_EN		BIT(6)
	u8 rsvd;
	__le32 freq;
	__le32 phase_delay;
	u8 rsvd2[2];
	__le16 node_handle;
};

/* Get CGU input config response descriptor structure (direct 0x0C63) */
struct ice_aqc_get_cgu_input_config {
	u8 input_idx;
	u8 status;
#define ICE_AQC_GET_CGU_IN_CFG_STATUS_LOS		BIT(0)
#define ICE_AQC_GET_CGU_IN_CFG_STATUS_SCM_FAIL		BIT(1)
#define ICE_AQC_GET_CGU_IN_CFG_STATUS_CFM_FAIL		BIT(2)
#define ICE_AQC_GET_CGU_IN_CFG_STATUS_GST_FAIL		BIT(3)
#define ICE_AQC_GET_CGU_IN_CFG_STATUS_PFM_FAIL		BIT(4)
#define ICE_AQC_GET_CGU_IN_CFG_STATUS_ESYNC_FAIL	BIT(6)
#define ICE_AQC_GET_CGU_IN_CFG_STATUS_ESYNC_CAP		BIT(7)
	u8 type;
#define ICE_AQC_GET_CGU_IN_CFG_TYPE_READ_ONLY		BIT(0)
#define ICE_AQC_GET_CGU_IN_CFG_TYPE_GPS			BIT(4)
#define ICE_AQC_GET_CGU_IN_CFG_TYPE_EXTERNAL		BIT(5)
#define ICE_AQC_GET_CGU_IN_CFG_TYPE_PHY			BIT(6)
	u8 flags1;
#define ICE_AQC_GET_CGU_IN_CFG_FLG1_PHASE_DELAY_SUPP	BIT(0)
#define ICE_AQC_GET_CGU_IN_CFG_FLG1_1PPS_SUPP		BIT(2)
#define ICE_AQC_GET_CGU_IN_CFG_FLG1_10MHZ_SUPP		BIT(3)
#define ICE_AQC_GET_CGU_IN_CFG_FLG1_ANYFREQ		BIT(7)
	__le32 freq;
	__le32 phase_delay;
	u8 flags2;
#define ICE_AQC_GET_CGU_IN_CFG_FLG2_INPUT_EN		BIT(5)
#define ICE_AQC_GET_CGU_IN_CFG_FLG2_ESYNC_EN		BIT(6)
	u8 rsvd[1];
	__le16 node_handle;
};

/* Set CGU output config (direct 0x0C64) */
struct ice_aqc_set_cgu_output_config {
	u8 output_idx;
	u8 flags;
#define ICE_AQC_SET_CGU_OUT_CFG_OUT_EN		BIT(0)
#define ICE_AQC_SET_CGU_OUT_CFG_ESYNC_EN	BIT(1)
#define ICE_AQC_SET_CGU_OUT_CFG_UPDATE_FREQ     BIT(2)
#define ICE_AQC_SET_CGU_OUT_CFG_UPDATE_PHASE    BIT(3)
#define ICE_AQC_SET_CGU_OUT_CFG_UPDATE_SRC_SEL  BIT(4)
	u8 src_sel;
#define ICE_AQC_SET_CGU_OUT_CFG_DPLL_SRC_SEL    ICE_M(0x1F, 0)
	u8 rsvd;
	__le32 freq;
	__le32 phase_delay;
	u8 rsvd2[2];
	__le16 node_handle;
};

/* Get CGU output config (direct 0x0C65) */
struct ice_aqc_get_cgu_output_config {
	u8 output_idx;
	u8 flags;
#define ICE_AQC_GET_CGU_OUT_CFG_OUT_EN		BIT(0)
#define ICE_AQC_GET_CGU_OUT_CFG_ESYNC_EN	BIT(1)
#define ICE_AQC_GET_CGU_OUT_CFG_ESYNC_ABILITY	BIT(2)
	u8 src_sel;
#define ICE_AQC_GET_CGU_OUT_CFG_DPLL_SRC_SEL_SHIFT	0
#define ICE_AQC_GET_CGU_OUT_CFG_DPLL_SRC_SEL \
	ICE_M(0x1F, ICE_AQC_GET_CGU_OUT_CFG_DPLL_SRC_SEL_SHIFT)
#define ICE_AQC_GET_CGU_OUT_CFG_DPLL_MODE_SHIFT		5
#define ICE_AQC_GET_CGU_OUT_CFG_DPLL_MODE \
	ICE_M(0x7, ICE_AQC_GET_CGU_OUT_CFG_DPLL_MODE_SHIFT)
	u8 rsvd;
	__le32 freq;
	__le32 src_freq;
	u8 rsvd2[2];
	__le16 node_handle;
};

/* Get CGU DPLL status (direct 0x0C66) */
struct ice_aqc_get_cgu_dpll_status {
	u8 dpll_num;
	u8 ref_state;
#define ICE_AQC_GET_CGU_DPLL_STATUS_REF_SW_LOS		BIT(0)
#define ICE_AQC_GET_CGU_DPLL_STATUS_REF_SW_SCM		BIT(1)
#define ICE_AQC_GET_CGU_DPLL_STATUS_REF_SW_CFM		BIT(2)
#define ICE_AQC_GET_CGU_DPLL_STATUS_REF_SW_GST		BIT(3)
#define ICE_AQC_GET_CGU_DPLL_STATUS_REF_SW_PFM		BIT(4)
#define ICE_AQC_GET_CGU_DPLL_STATUS_FAST_LOCK_EN	BIT(5)
#define ICE_AQC_GET_CGU_DPLL_STATUS_REF_SW_ESYNC	BIT(6)
	u8 dpll_state;
#define ICE_AQC_GET_CGU_DPLL_STATUS_STATE_LOCK		BIT(0)
#define ICE_AQC_GET_CGU_DPLL_STATUS_STATE_HO		BIT(1)
#define ICE_AQC_GET_CGU_DPLL_STATUS_STATE_HO_READY	BIT(2)
#define ICE_AQC_GET_CGU_DPLL_STATUS_STATE_FLHIT		BIT(5)
#define ICE_AQC_GET_CGU_DPLL_STATUS_STATE_PSLHIT	BIT(7)
	u8 config;
#define ICE_AQC_GET_CGU_DPLL_CONFIG_CLK_REF_SEL		ICE_M(0x1F, 0)
#define ICE_AQC_GET_CGU_DPLL_CONFIG_MODE_SHIFT		5
#define ICE_AQC_GET_CGU_DPLL_CONFIG_MODE		\
	ICE_M(0x7, ICE_AQC_GET_CGU_DPLL_CONFIG_MODE_SHIFT)
#define ICE_AQC_GET_CGU_DPLL_CONFIG_MODE_FREERUN	0
#define ICE_AQC_GET_CGU_DPLL_CONFIG_MODE_AUTOMATIC	\
	ICE_M(0x3, ICE_AQC_GET_CGU_DPLL_CONFIG_MODE_SHIFT)
	__le32 phase_offset_h;
	__le32 phase_offset_l;
	u8 eec_mode;
#define ICE_AQC_GET_CGU_DPLL_STATUS_EEC_MODE_1		0xA
#define ICE_AQC_GET_CGU_DPLL_STATUS_EEC_MODE_2		0xB
#define ICE_AQC_GET_CGU_DPLL_STATUS_EEC_MODE_UNKNOWN	0xF
	u8 rsvd[1];
	__le16 node_handle;
};

/* Set CGU DPLL config (direct 0x0C67) */
struct ice_aqc_set_cgu_dpll_config {
	u8 dpll_num;
	u8 ref_state;
#define ICE_AQC_SET_CGU_DPLL_CONFIG_REF_SW_LOS		BIT(0)
#define ICE_AQC_SET_CGU_DPLL_CONFIG_REF_SW_SCM		BIT(1)
#define ICE_AQC_SET_CGU_DPLL_CONFIG_REF_SW_CFM		BIT(2)
#define ICE_AQC_SET_CGU_DPLL_CONFIG_REF_SW_GST		BIT(3)
#define ICE_AQC_SET_CGU_DPLL_CONFIG_REF_SW_PFM		BIT(4)
#define ICE_AQC_SET_CGU_DPLL_CONFIG_REF_FLOCK_EN	BIT(5)
#define ICE_AQC_SET_CGU_DPLL_CONFIG_REF_SW_ESYNC	BIT(6)
	u8 rsvd;
	u8 config;
#define ICE_AQC_SET_CGU_DPLL_CONFIG_CLK_REF_SEL		ICE_M(0x1F, 0)
#define ICE_AQC_SET_CGU_DPLL_CONFIG_MODE_SHIFT		5
#define ICE_AQC_SET_CGU_DPLL_CONFIG_MODE		\
	ICE_M(0x7, ICE_AQC_SET_CGU_DPLL_CONFIG_MODE_SHIFT)
#define ICE_AQC_SET_CGU_DPLL_CONFIG_MODE_FREERUN	0
#define ICE_AQC_SET_CGU_DPLL_CONFIG_MODE_AUTOMATIC	\
	ICE_M(0x3, ICE_AQC_SET_CGU_DPLL_CONFIG_MODE_SHIFT)
	u8 rsvd2[8];
	u8 eec_mode;
	u8 rsvd3[1];
	__le16 node_handle;
};

/* Set CGU reference priority (direct 0x0C68) */
struct ice_aqc_set_cgu_ref_prio {
	u8 dpll_num;
	u8 ref_idx;
	u8 ref_priority;
	u8 rsvd[11];
	__le16 node_handle;
};

/* Get CGU reference priority (direct 0x0C69) */
struct ice_aqc_get_cgu_ref_prio {
	u8 dpll_num;
	u8 ref_idx;
	u8 ref_priority; /* Valid only in response */
	u8 rsvd[13];
};

/* Get CGU info (direct 0x0C6A) */
struct ice_aqc_get_cgu_info {
	__le32 cgu_id;
	__le32 cgu_cfg_ver;
	__le32 cgu_fw_ver;
	u8 node_part_num;
	u8 dev_rev;
	__le16 node_handle;
};

/* Driver Shared Parameters (direct, 0x0C90) */
struct ice_aqc_driver_shared_params {
	u8 set_or_get_op;
#define ICE_AQC_DRIVER_PARAM_OP_MASK		BIT(0)
#define ICE_AQC_DRIVER_PARAM_SET		0
#define ICE_AQC_DRIVER_PARAM_GET		1
	u8 param_indx;
#define ICE_AQC_DRIVER_PARAM_MAX_IDX		15
	u8 rsvd[2];
	__le32 param_val;
	__le32 addr_high;
	__le32 addr_low;
};

/* Lan Queue Overflow Event (direct, 0x1001) */
struct ice_aqc_event_lan_overflow {
	__le32 prtdcb_ruptq;
	__le32 qtx_ctl;
	u8 reserved[8];
};

enum ice_aqc_fw_logging_mod {
	ICE_AQC_FW_LOG_ID_GENERAL = 0,
	ICE_AQC_FW_LOG_ID_CTRL,
	ICE_AQC_FW_LOG_ID_LINK,
	ICE_AQC_FW_LOG_ID_LINK_TOPO,
	ICE_AQC_FW_LOG_ID_DNL,
	ICE_AQC_FW_LOG_ID_I2C,
	ICE_AQC_FW_LOG_ID_SDP,
	ICE_AQC_FW_LOG_ID_MDIO,
	ICE_AQC_FW_LOG_ID_ADMINQ,
	ICE_AQC_FW_LOG_ID_HDMA,
	ICE_AQC_FW_LOG_ID_LLDP,
	ICE_AQC_FW_LOG_ID_DCBX,
	ICE_AQC_FW_LOG_ID_DCB,
	ICE_AQC_FW_LOG_ID_XLR,
	ICE_AQC_FW_LOG_ID_NVM,
	ICE_AQC_FW_LOG_ID_AUTH,
	ICE_AQC_FW_LOG_ID_VPD,
	ICE_AQC_FW_LOG_ID_IOSF,
	ICE_AQC_FW_LOG_ID_PARSER,
	ICE_AQC_FW_LOG_ID_SW,
	ICE_AQC_FW_LOG_ID_SCHEDULER,
	ICE_AQC_FW_LOG_ID_TXQ,
	ICE_AQC_FW_LOG_ID_RSVD,
	ICE_AQC_FW_LOG_ID_POST,
	ICE_AQC_FW_LOG_ID_WATCHDOG,
	ICE_AQC_FW_LOG_ID_TASK_DISPATCH,
	ICE_AQC_FW_LOG_ID_MNG,
	ICE_AQC_FW_LOG_ID_SYNCE,
	ICE_AQC_FW_LOG_ID_HEALTH,
	ICE_AQC_FW_LOG_ID_TSDRV,
	ICE_AQC_FW_LOG_ID_PFREG,
	ICE_AQC_FW_LOG_ID_MDLVER,
	ICE_AQC_FW_LOG_ID_MAX,
};

/* Set FW Logging configuration (indirect 0xFF30)
 * Register for FW Logging (indirect 0xFF31)
 * Query FW Logging (indirect 0xFF32)
 * FW Log Event (indirect 0xFF33)
 */
struct ice_aqc_fw_log {
	u8 cmd_flags;
#define ICE_AQC_FW_LOG_CONF_UART_EN	BIT(0)
#define ICE_AQC_FW_LOG_CONF_AQ_EN	BIT(1)
#define ICE_AQC_FW_LOG_QUERY_REGISTERED	BIT(2)
#define ICE_AQC_FW_LOG_CONF_SET_VALID	BIT(3)
#define ICE_AQC_FW_LOG_AQ_REGISTER	BIT(0)
#define ICE_AQC_FW_LOG_AQ_QUERY		BIT(2)

	u8 rsp_flag;
	__le16 fw_rt_msb;
	union {
		struct {
			__le32 fw_rt_lsb;
		} sync;
		struct {
			__le16 log_resolution;
#define ICE_AQC_FW_LOG_MIN_RESOLUTION		(1)
#define ICE_AQC_FW_LOG_MAX_RESOLUTION		(128)

			__le16 mdl_cnt;
		} cfg;
	} ops;
	__le32 addr_high;
	__le32 addr_low;
};

/* Response Buffer for:
 *    Set Firmware Logging Configuration (0xFF30)
 *    Query FW Logging (0xFF32)
 */
struct ice_aqc_fw_log_cfg_resp {
	__le16 module_identifier;
	u8 log_level;
	u8 rsvd0;
};

/**
 * struct ice_aq_desc - Admin Queue (AQ) descriptor
 * @flags: ICE_AQ_FLAG_* flags
 * @opcode: AQ command opcode
 * @datalen: length in bytes of indirect/external data buffer
 * @retval: return value from firmware
 * @cookie_high: opaque data high-half
 * @cookie_low: opaque data low-half
 * @params: command-specific parameters
 *
 * Descriptor format for commands the driver posts on the Admin Transmit Queue
 * (ATQ). The firmware writes back onto the command descriptor and returns
 * the result of the command. Asynchronous events that are not an immediate
 * result of the command are written to the Admin Receive Queue (ARQ) using
 * the same descriptor format. Descriptors are in little-endian notation with
 * 32-bit words.
 */
struct ice_aq_desc {
	__le16 flags;
	__le16 opcode;
	__le16 datalen;
	__le16 retval;
	__le32 cookie_high;
	__le32 cookie_low;
	union {
		u8 raw[16];
		struct ice_aqc_generic generic;
		struct ice_aqc_get_ver get_ver;
		struct ice_aqc_driver_ver driver_ver;
		struct ice_aqc_q_shutdown q_shutdown;
		struct ice_aqc_req_res res_owner;
		struct ice_aqc_manage_mac_read mac_read;
		struct ice_aqc_manage_mac_write mac_write;
		struct ice_aqc_clear_pxe clear_pxe;
		struct ice_aqc_list_caps get_cap;
		struct ice_aqc_get_phy_caps get_phy;
		struct ice_aqc_set_phy_cfg set_phy;
		struct ice_aqc_restart_an restart_an;
		struct ice_aqc_set_phy_rec_clk_out set_phy_rec_clk_out;
		struct ice_aqc_get_phy_rec_clk_out get_phy_rec_clk_out;
		struct ice_aqc_get_sensor_reading get_sensor_reading;
		struct ice_aqc_get_sensor_reading_resp get_sensor_reading_resp;
		struct ice_aqc_gpio read_write_gpio;
		struct ice_aqc_sff_eeprom read_write_sff_param;
		struct ice_aqc_set_port_id_led set_port_id_led;
		struct ice_aqc_get_port_options get_port_options;
		struct ice_aqc_set_port_option set_port_option;
		struct ice_aqc_get_sw_cfg get_sw_conf;
		struct ice_aqc_set_port_params set_port_params;
		struct ice_aqc_sw_rules sw_rules;
		struct ice_aqc_add_get_recipe add_get_recipe;
		struct ice_aqc_recipe_to_profile recipe_to_profile;
		struct ice_aqc_get_topo get_topo;
		struct ice_aqc_sched_elem_cmd sched_elem_cmd;
		struct ice_aqc_query_txsched_res query_sched_res;
		struct ice_aqc_query_port_ets port_ets;
		struct ice_aqc_rl_profile rl_profile;
		struct ice_aqc_nvm nvm;
		struct ice_aqc_nvm_checksum nvm_checksum;
		struct ice_aqc_nvm_pkg_data pkg_data;
		struct ice_aqc_nvm_pass_comp_tbl pass_comp_tbl;
		struct ice_aqc_pf_vf_msg virt;
		struct ice_aqc_set_query_pfc_mode set_query_pfc_mode;
		struct ice_aqc_lldp_get_mib lldp_get_mib;
		struct ice_aqc_lldp_set_mib_change lldp_set_event;
		struct ice_aqc_lldp_stop lldp_stop;
		struct ice_aqc_lldp_start lldp_start;
		struct ice_aqc_lldp_set_local_mib lldp_set_mib;
		struct ice_aqc_lldp_stop_start_specific_agent lldp_agent_ctrl;
		struct ice_aqc_lldp_filter_ctrl lldp_filter_ctrl;
		struct ice_aqc_get_set_rss_lut get_set_rss_lut;
		struct ice_aqc_get_set_rss_key get_set_rss_key;
		struct ice_aqc_neigh_dev_req neigh_dev;
		struct ice_aqc_add_txqs add_txqs;
		struct ice_aqc_dis_txqs dis_txqs;
		struct ice_aqc_cfg_txqs cfg_txqs;
		struct ice_aqc_add_rdma_qset add_rdma_qset;
		struct ice_aqc_add_get_update_free_vsi vsi_cmd;
		struct ice_aqc_add_update_free_vsi_resp add_update_free_vsi_res;
		struct ice_aqc_download_pkg download_pkg;
		struct ice_aqc_set_cgu_input_config set_cgu_input_config;
		struct ice_aqc_get_cgu_input_config get_cgu_input_config;
		struct ice_aqc_set_cgu_output_config set_cgu_output_config;
		struct ice_aqc_get_cgu_output_config get_cgu_output_config;
		struct ice_aqc_get_cgu_dpll_status get_cgu_dpll_status;
		struct ice_aqc_set_cgu_dpll_config set_cgu_dpll_config;
		struct ice_aqc_set_cgu_ref_prio set_cgu_ref_prio;
		struct ice_aqc_get_cgu_ref_prio get_cgu_ref_prio;
		struct ice_aqc_get_cgu_info get_cgu_info;
		struct ice_aqc_driver_shared_params drv_shared_params;
		struct ice_aqc_fw_log fw_log;
		struct ice_aqc_set_mac_lb set_mac_lb;
		struct ice_aqc_alloc_free_res_cmd sw_res_ctrl;
		struct ice_aqc_set_mac_cfg set_mac_cfg;
		struct ice_aqc_set_event_mask set_event_mask;
		struct ice_aqc_get_link_status get_link_status;
		struct ice_aqc_event_lan_overflow lan_overflow;
		struct ice_aqc_get_link_topo get_link_topo;
		struct ice_aqc_i2c read_write_i2c;
		struct ice_aqc_read_i2c_resp read_i2c_resp;
		struct ice_aqc_get_set_tx_topo get_set_tx_topo;
	} params;
};

/* FW defined boundary for a large buffer, 4k >= Large buffer > 512 bytes */
#define ICE_AQ_LG_BUF	512

#define ICE_AQ_FLAG_ERR_S	2
#define ICE_AQ_FLAG_LB_S	9
#define ICE_AQ_FLAG_RD_S	10
#define ICE_AQ_FLAG_BUF_S	12
#define ICE_AQ_FLAG_SI_S	13

#define ICE_AQ_FLAG_ERR		BIT(ICE_AQ_FLAG_ERR_S) /* 0x4    */
#define ICE_AQ_FLAG_LB		BIT(ICE_AQ_FLAG_LB_S)  /* 0x200  */
#define ICE_AQ_FLAG_RD		BIT(ICE_AQ_FLAG_RD_S)  /* 0x400  */
#define ICE_AQ_FLAG_BUF		BIT(ICE_AQ_FLAG_BUF_S) /* 0x1000 */
#define ICE_AQ_FLAG_SI		BIT(ICE_AQ_FLAG_SI_S)  /* 0x2000 */

/* error codes */
enum ice_aq_err {
	ICE_AQ_RC_OK		= 0,  /* Success */
	ICE_AQ_RC_EPERM		= 1,  /* Operation not permitted */
	ICE_AQ_RC_ENOENT	= 2,  /* No such element */
	ICE_AQ_RC_ENOMEM	= 9,  /* Out of memory */
	ICE_AQ_RC_EBUSY		= 12, /* Device or resource busy */
	ICE_AQ_RC_EEXIST	= 13, /* Object already exists */
	ICE_AQ_RC_EINVAL	= 14, /* Invalid argument */
	ICE_AQ_RC_ENOSPC	= 16, /* No space left or allocation failure */
	ICE_AQ_RC_ENOSYS	= 17, /* Function not implemented */
	ICE_AQ_RC_EMODE		= 21, /* Op not allowed in current dev mode */
	ICE_AQ_RC_ENOSEC	= 24, /* Missing security manifest */
	ICE_AQ_RC_EBADSIG	= 25, /* Bad RSA signature */
	ICE_AQ_RC_ESVN		= 26, /* SVN number prohibits this package */
	ICE_AQ_RC_EBADMAN	= 27, /* Manifest hash mismatch */
	ICE_AQ_RC_EBADBUF	= 28, /* Buffer hash mismatches manifest */
};

/* Admin Queue command opcodes */
enum ice_adminq_opc {
	/* AQ commands */
	ice_aqc_opc_get_ver				= 0x0001,
	ice_aqc_opc_driver_ver				= 0x0002,
	ice_aqc_opc_q_shutdown				= 0x0003,

	/* resource ownership */
	ice_aqc_opc_req_res				= 0x0008,
	ice_aqc_opc_release_res				= 0x0009,

	/* device/function capabilities */
	ice_aqc_opc_list_func_caps			= 0x000A,
	ice_aqc_opc_list_dev_caps			= 0x000B,

	/* manage MAC address */
	ice_aqc_opc_manage_mac_read			= 0x0107,
	ice_aqc_opc_manage_mac_write			= 0x0108,

	/* PXE */
	ice_aqc_opc_clear_pxe_mode			= 0x0110,

	/* internal switch commands */
	ice_aqc_opc_get_sw_cfg				= 0x0200,
	ice_aqc_opc_set_port_params			= 0x0203,

	/* Alloc/Free/Get Resources */
	ice_aqc_opc_alloc_res				= 0x0208,
	ice_aqc_opc_free_res				= 0x0209,
	ice_aqc_opc_share_res				= 0x020B,
	ice_aqc_opc_set_vlan_mode_parameters		= 0x020C,
	ice_aqc_opc_get_vlan_mode_parameters		= 0x020D,

	/* VSI commands */
	ice_aqc_opc_add_vsi				= 0x0210,
	ice_aqc_opc_update_vsi				= 0x0211,
	ice_aqc_opc_free_vsi				= 0x0213,

	/* recipe commands */
	ice_aqc_opc_add_recipe				= 0x0290,
	ice_aqc_opc_recipe_to_profile			= 0x0291,
	ice_aqc_opc_get_recipe				= 0x0292,
	ice_aqc_opc_get_recipe_to_profile		= 0x0293,

	/* switch rules population commands */
	ice_aqc_opc_add_sw_rules			= 0x02A0,
	ice_aqc_opc_update_sw_rules			= 0x02A1,
	ice_aqc_opc_remove_sw_rules			= 0x02A2,

	ice_aqc_opc_clear_pf_cfg			= 0x02A4,

	/* DCB commands */
	ice_aqc_opc_query_pfc_mode			= 0x0302,
	ice_aqc_opc_set_pfc_mode			= 0x0303,

	/* transmit scheduler commands */
	ice_aqc_opc_get_dflt_topo			= 0x0400,
	ice_aqc_opc_add_sched_elems			= 0x0401,
	ice_aqc_opc_cfg_sched_elems			= 0x0403,
	ice_aqc_opc_get_sched_elems			= 0x0404,
	ice_aqc_opc_move_sched_elems			= 0x0408,
	ice_aqc_opc_suspend_sched_elems			= 0x0409,
	ice_aqc_opc_resume_sched_elems			= 0x040A,
	ice_aqc_opc_query_port_ets			= 0x040E,
	ice_aqc_opc_delete_sched_elems			= 0x040F,
	ice_aqc_opc_add_rl_profiles			= 0x0410,
	ice_aqc_opc_query_sched_res			= 0x0412,
	ice_aqc_opc_remove_rl_profiles			= 0x0415,

	/* tx topology commands */
	ice_aqc_opc_set_tx_topo				= 0x0417,
	ice_aqc_opc_get_tx_topo				= 0x0418,

	/* PHY commands */
	ice_aqc_opc_get_phy_caps			= 0x0600,
	ice_aqc_opc_set_phy_cfg				= 0x0601,
	ice_aqc_opc_set_mac_cfg				= 0x0603,
	ice_aqc_opc_restart_an				= 0x0605,
	ice_aqc_opc_get_link_status			= 0x0607,
	ice_aqc_opc_set_event_mask			= 0x0613,
	ice_aqc_opc_set_mac_lb				= 0x0620,
	ice_aqc_opc_set_phy_rec_clk_out			= 0x0630,
	ice_aqc_opc_get_phy_rec_clk_out			= 0x0631,
	ice_aqc_opc_get_sensor_reading			= 0x0632,
	ice_aqc_opc_get_link_topo			= 0x06E0,
	ice_aqc_opc_read_i2c				= 0x06E2,
	ice_aqc_opc_write_i2c				= 0x06E3,
	ice_aqc_opc_set_port_id_led			= 0x06E9,
	ice_aqc_opc_get_port_options			= 0x06EA,
	ice_aqc_opc_set_port_option			= 0x06EB,
	ice_aqc_opc_set_gpio				= 0x06EC,
	ice_aqc_opc_get_gpio				= 0x06ED,
	ice_aqc_opc_sff_eeprom				= 0x06EE,

	/* NVM commands */
	ice_aqc_opc_nvm_read				= 0x0701,
	ice_aqc_opc_nvm_erase				= 0x0702,
	ice_aqc_opc_nvm_write				= 0x0703,
	ice_aqc_opc_nvm_checksum			= 0x0706,
	ice_aqc_opc_nvm_write_activate			= 0x0707,
	ice_aqc_opc_nvm_update_empr			= 0x0709,
	ice_aqc_opc_nvm_pkg_data			= 0x070A,
	ice_aqc_opc_nvm_pass_component_tbl		= 0x070B,

	/* PF/VF mailbox commands */
	ice_mbx_opc_send_msg_to_pf			= 0x0801,
	ice_mbx_opc_send_msg_to_vf			= 0x0802,
	/* LLDP commands */
	ice_aqc_opc_lldp_get_mib			= 0x0A00,
	ice_aqc_opc_lldp_set_mib_change			= 0x0A01,
	ice_aqc_opc_lldp_stop				= 0x0A05,
	ice_aqc_opc_lldp_start				= 0x0A06,
	ice_aqc_opc_get_cee_dcb_cfg			= 0x0A07,
	ice_aqc_opc_lldp_set_local_mib			= 0x0A08,
	ice_aqc_opc_lldp_stop_start_specific_agent	= 0x0A09,
	ice_aqc_opc_lldp_filter_ctrl			= 0x0A0A,
	ice_aqc_opc_lldp_execute_pending_mib		= 0x0A0B,

	/* RSS commands */
	ice_aqc_opc_set_rss_key				= 0x0B02,
	ice_aqc_opc_set_rss_lut				= 0x0B03,
	ice_aqc_opc_get_rss_key				= 0x0B04,
	ice_aqc_opc_get_rss_lut				= 0x0B05,

	/* Sideband Control Interface commands */
	ice_aqc_opc_neighbour_device_request		= 0x0C00,

	/* Tx queue handling commands/events */
	ice_aqc_opc_add_txqs				= 0x0C30,
	ice_aqc_opc_dis_txqs				= 0x0C31,
	ice_aqc_opc_cfg_txqs				= 0x0C32,
	ice_aqc_opc_add_rdma_qset			= 0x0C33,

	/* package commands */
	ice_aqc_opc_download_pkg			= 0x0C40,
	ice_aqc_opc_upload_section			= 0x0C41,
	ice_aqc_opc_update_pkg				= 0x0C42,
	ice_aqc_opc_get_pkg_info_list			= 0x0C43,

	/* 1588/SyncE commands/events */
	ice_aqc_opc_get_cgu_abilities			= 0x0C61,
	ice_aqc_opc_set_cgu_input_config		= 0x0C62,
	ice_aqc_opc_get_cgu_input_config		= 0x0C63,
	ice_aqc_opc_set_cgu_output_config		= 0x0C64,
	ice_aqc_opc_get_cgu_output_config		= 0x0C65,
	ice_aqc_opc_get_cgu_dpll_status			= 0x0C66,
	ice_aqc_opc_set_cgu_dpll_config			= 0x0C67,
	ice_aqc_opc_set_cgu_ref_prio			= 0x0C68,
	ice_aqc_opc_get_cgu_ref_prio			= 0x0C69,
	ice_aqc_opc_get_cgu_info			= 0x0C6A,

	ice_aqc_opc_driver_shared_params		= 0x0C90,

	/* Standalone Commands/Events */
	ice_aqc_opc_event_lan_overflow			= 0x1001,

	/* FW Logging Commands */
	ice_aqc_opc_fw_logs_config			= 0xFF30,
	ice_aqc_opc_fw_logs_register			= 0xFF31,
	ice_aqc_opc_fw_logs_query			= 0xFF32,
	ice_aqc_opc_fw_logs_event			= 0xFF33,
};

#endif /* _ICE_ADMINQ_CMD_H_ */<|MERGE_RESOLUTION|>--- conflicted
+++ resolved
@@ -121,10 +121,7 @@
 #define ICE_AQC_CAPS_PCIE_RESET_AVOIDANCE		0x0076
 #define ICE_AQC_CAPS_POST_UPDATE_RESET_RESTRICT		0x0077
 #define ICE_AQC_CAPS_NVM_MGMT				0x0080
-<<<<<<< HEAD
-=======
 #define ICE_AQC_CAPS_TX_SCHED_TOPO_COMP_MODE		0x0085
->>>>>>> 0c383648
 #define ICE_AQC_CAPS_FW_LAG_SUPPORT			0x0092
 #define ICE_AQC_BIT_ROCEV2_LAG				0x01
 #define ICE_AQC_BIT_SRIOV_LAG				0x02
