--- conflicted
+++ resolved
@@ -373,12 +373,7 @@
 		return NULL;
 
 	info = dev_iommu_priv_get(dev);
-<<<<<<< HEAD
-	if (unlikely(info == DUMMY_DEVICE_DOMAIN_INFO ||
-		     info == DEFER_DEVICE_DOMAIN_INFO))
-=======
 	if (unlikely(info == DEFER_DEVICE_DOMAIN_INFO))
->>>>>>> 976bc5e2
 		return NULL;
 
 	return info;
@@ -745,14 +740,6 @@
 	return &context[devfn];
 }
 
-<<<<<<< HEAD
-static int iommu_dummy(struct device *dev)
-{
-	return dev_iommu_priv_get(dev) == DUMMY_DEVICE_DOMAIN_INFO;
-}
-
-=======
->>>>>>> 976bc5e2
 static bool attach_deferred(struct device *dev)
 {
 	return dev_iommu_priv_get(dev) == DEFER_DEVICE_DOMAIN_INFO;
@@ -785,8 +772,6 @@
 	return false;
 }
 
-<<<<<<< HEAD
-=======
 static bool quirk_ioat_snb_local_iommu(struct pci_dev *pdev)
 {
 	struct dmar_drhd_unit *drhd;
@@ -834,7 +819,6 @@
 	return false;
 }
 
->>>>>>> 976bc5e2
 struct intel_iommu *device_to_iommu(struct device *dev, u8 *bus, u8 *devfn)
 {
 	struct dmar_drhd_unit *drhd = NULL;
@@ -844,11 +828,7 @@
 	u16 segment = 0;
 	int i;
 
-<<<<<<< HEAD
-	if (!dev || iommu_dummy(dev))
-=======
 	if (!dev)
->>>>>>> 976bc5e2
 		return NULL;
 
 	if (dev_is_pci(dev)) {
@@ -4052,38 +4032,6 @@
 	iova_cache_put();
 }
 
-<<<<<<< HEAD
-static void quirk_ioat_snb_local_iommu(struct pci_dev *pdev)
-{
-	struct dmar_drhd_unit *drhd;
-	u32 vtbar;
-	int rc;
-
-	/* We know that this device on this chipset has its own IOMMU.
-	 * If we find it under a different IOMMU, then the BIOS is lying
-	 * to us. Hope that the IOMMU for this device is actually
-	 * disabled, and it needs no translation...
-	 */
-	rc = pci_bus_read_config_dword(pdev->bus, PCI_DEVFN(0, 0), 0xb0, &vtbar);
-	if (rc) {
-		/* "can't" happen */
-		dev_info(&pdev->dev, "failed to run vt-d quirk\n");
-		return;
-	}
-	vtbar &= 0xffff0000;
-
-	/* we know that the this iommu should be at offset 0xa000 from vtbar */
-	drhd = dmar_find_matched_drhd_unit(pdev);
-	if (!drhd || drhd->reg_base_addr - vtbar != 0xa000) {
-		pr_warn_once(FW_BUG "BIOS assigned incorrect VT-d unit for Intel(R) QuickData Technology device\n");
-		add_taint(TAINT_FIRMWARE_WORKAROUND, LOCKDEP_STILL_OK);
-		dev_iommu_priv_set(&pdev->dev, DUMMY_DEVICE_DOMAIN_INFO);
-	}
-}
-DECLARE_PCI_FIXUP_ENABLE(PCI_VENDOR_ID_INTEL, PCI_DEVICE_ID_INTEL_IOAT_SNB, quirk_ioat_snb_local_iommu);
-
-=======
->>>>>>> 976bc5e2
 static void __init init_no_remapping_devices(void)
 {
 	struct dmar_drhd_unit *drhd;
@@ -4115,17 +4063,8 @@
 		/* This IOMMU has *only* gfx devices. Either bypass it or
 		   set the gfx_mapped flag, as appropriate */
 		drhd->gfx_dedicated = 1;
-<<<<<<< HEAD
-		if (!dmar_map_gfx) {
-			drhd->ignored = 1;
-			for_each_active_dev_scope(drhd->devices,
-						  drhd->devices_cnt, i, dev)
-				dev_iommu_priv_set(dev, DUMMY_DEVICE_DOMAIN_INFO);
-		}
-=======
 		if (!dmar_map_gfx)
 			drhd->ignored = 1;
->>>>>>> 976bc5e2
 	}
 }
 
