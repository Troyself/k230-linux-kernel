// SPDX-License-Identifier: GPL-2.0-only
/*
 * Copyright (C) Fuzhou Rockchip Electronics Co.Ltd
 * Author: Chris Zhong <zyw@rock-chips.com>
 */

#include <linux/clk.h>
#include <linux/component.h>
#include <linux/extcon.h>
#include <linux/firmware.h>
#include <linux/mfd/syscon.h>
#include <linux/phy/phy.h>
#include <linux/regmap.h>
#include <linux/reset.h>

#include <sound/hdmi-codec.h>

#include <drm/display/drm_dp_helper.h>
#include <drm/drm_atomic_helper.h>
#include <drm/drm_edid.h>
#include <drm/drm_of.h>
#include <drm/drm_probe_helper.h>
#include <drm/drm_simple_kms_helper.h>

#include "cdn-dp-core.h"
#include "cdn-dp-reg.h"

static inline struct cdn_dp_device *connector_to_dp(struct drm_connector *connector)
{
	return container_of(connector, struct cdn_dp_device, connector);
}

static inline struct cdn_dp_device *encoder_to_dp(struct drm_encoder *encoder)
{
	struct rockchip_encoder *rkencoder = to_rockchip_encoder(encoder);

	return container_of(rkencoder, struct cdn_dp_device, encoder);
}

#define GRF_SOC_CON9		0x6224
#define DP_SEL_VOP_LIT		BIT(12)
#define GRF_SOC_CON26		0x6268
#define DPTX_HPD_SEL		(3 << 12)
#define DPTX_HPD_DEL		(2 << 12)
#define DPTX_HPD_SEL_MASK	(3 << 28)

#define CDN_FW_TIMEOUT_MS	(64 * 1000)
#define CDN_DPCD_TIMEOUT_MS	5000
#define CDN_DP_FIRMWARE		"rockchip/dptx.bin"
MODULE_FIRMWARE(CDN_DP_FIRMWARE);

struct cdn_dp_data {
	u8 max_phy;
};

static struct cdn_dp_data rk3399_cdn_dp = {
	.max_phy = 2,
};

static const struct of_device_id cdn_dp_dt_ids[] = {
	{ .compatible = "rockchip,rk3399-cdn-dp",
		.data = (void *)&rk3399_cdn_dp },
	{}
};

MODULE_DEVICE_TABLE(of, cdn_dp_dt_ids);

static int cdn_dp_grf_write(struct cdn_dp_device *dp,
			    unsigned int reg, unsigned int val)
{
	int ret;

	ret = clk_prepare_enable(dp->grf_clk);
	if (ret) {
		DRM_DEV_ERROR(dp->dev, "Failed to prepare_enable grf clock\n");
		return ret;
	}

	ret = regmap_write(dp->grf, reg, val);
	if (ret) {
		DRM_DEV_ERROR(dp->dev, "Could not write to GRF: %d\n", ret);
		clk_disable_unprepare(dp->grf_clk);
		return ret;
	}

	clk_disable_unprepare(dp->grf_clk);

	return 0;
}

static int cdn_dp_clk_enable(struct cdn_dp_device *dp)
{
	int ret;
	unsigned long rate;

	ret = clk_prepare_enable(dp->pclk);
	if (ret < 0) {
		DRM_DEV_ERROR(dp->dev, "cannot enable dp pclk %d\n", ret);
		goto err_pclk;
	}

	ret = clk_prepare_enable(dp->core_clk);
	if (ret < 0) {
		DRM_DEV_ERROR(dp->dev, "cannot enable core_clk %d\n", ret);
		goto err_core_clk;
	}

	ret = pm_runtime_get_sync(dp->dev);
	if (ret < 0) {
		DRM_DEV_ERROR(dp->dev, "cannot get pm runtime %d\n", ret);
		goto err_pm_runtime_get;
	}

	reset_control_assert(dp->core_rst);
	reset_control_assert(dp->dptx_rst);
	reset_control_assert(dp->apb_rst);
	reset_control_deassert(dp->core_rst);
	reset_control_deassert(dp->dptx_rst);
	reset_control_deassert(dp->apb_rst);

	rate = clk_get_rate(dp->core_clk);
	if (!rate) {
		DRM_DEV_ERROR(dp->dev, "get clk rate failed\n");
		ret = -EINVAL;
		goto err_set_rate;
	}

	cdn_dp_set_fw_clk(dp, rate);
	cdn_dp_clock_reset(dp);

	return 0;

err_set_rate:
	pm_runtime_put(dp->dev);
err_pm_runtime_get:
	clk_disable_unprepare(dp->core_clk);
err_core_clk:
	clk_disable_unprepare(dp->pclk);
err_pclk:
	return ret;
}

static void cdn_dp_clk_disable(struct cdn_dp_device *dp)
{
	pm_runtime_put_sync(dp->dev);
	clk_disable_unprepare(dp->pclk);
	clk_disable_unprepare(dp->core_clk);
}

static int cdn_dp_get_port_lanes(struct cdn_dp_port *port)
{
	struct extcon_dev *edev = port->extcon;
	union extcon_property_value property;
	int dptx;
	u8 lanes;

	dptx = extcon_get_state(edev, EXTCON_DISP_DP);
	if (dptx > 0) {
		extcon_get_property(edev, EXTCON_DISP_DP,
				    EXTCON_PROP_USB_SS, &property);
		if (property.intval)
			lanes = 2;
		else
			lanes = 4;
	} else {
		lanes = 0;
	}

	return lanes;
}

static int cdn_dp_get_sink_count(struct cdn_dp_device *dp, u8 *sink_count)
{
	int ret;
	u8 value;

	*sink_count = 0;
	ret = cdn_dp_dpcd_read(dp, DP_SINK_COUNT, &value, 1);
	if (ret)
		return ret;

	*sink_count = DP_GET_SINK_COUNT(value);
	return 0;
}

static struct cdn_dp_port *cdn_dp_connected_port(struct cdn_dp_device *dp)
{
	struct cdn_dp_port *port;
	int i, lanes;

	for (i = 0; i < dp->ports; i++) {
		port = dp->port[i];
		lanes = cdn_dp_get_port_lanes(port);
		if (lanes)
			return port;
	}
	return NULL;
}

static bool cdn_dp_check_sink_connection(struct cdn_dp_device *dp)
{
	unsigned long timeout = jiffies + msecs_to_jiffies(CDN_DPCD_TIMEOUT_MS);
	struct cdn_dp_port *port;
	u8 sink_count = 0;

	if (dp->active_port < 0 || dp->active_port >= dp->ports) {
		DRM_DEV_ERROR(dp->dev, "active_port is wrong!\n");
		return false;
	}

	port = dp->port[dp->active_port];

	/*
	 * Attempt to read sink count, retry in case the sink may not be ready.
	 *
	 * Sinks are *supposed* to come up within 1ms from an off state, but
	 * some docks need more time to power up.
	 */
	while (time_before(jiffies, timeout)) {
		if (!extcon_get_state(port->extcon, EXTCON_DISP_DP))
			return false;

		if (!cdn_dp_get_sink_count(dp, &sink_count))
			return sink_count ? true : false;

		usleep_range(5000, 10000);
	}

	DRM_DEV_ERROR(dp->dev, "Get sink capability timed out\n");
	return false;
}

static enum drm_connector_status
cdn_dp_connector_detect(struct drm_connector *connector, bool force)
{
	struct cdn_dp_device *dp = connector_to_dp(connector);
	enum drm_connector_status status = connector_status_disconnected;

	mutex_lock(&dp->lock);
	if (dp->connected)
		status = connector_status_connected;
	mutex_unlock(&dp->lock);

	return status;
}

static void cdn_dp_connector_destroy(struct drm_connector *connector)
{
	drm_connector_unregister(connector);
	drm_connector_cleanup(connector);
}

static const struct drm_connector_funcs cdn_dp_atomic_connector_funcs = {
	.detect = cdn_dp_connector_detect,
	.destroy = cdn_dp_connector_destroy,
	.fill_modes = drm_helper_probe_single_connector_modes,
	.reset = drm_atomic_helper_connector_reset,
	.atomic_duplicate_state = drm_atomic_helper_connector_duplicate_state,
	.atomic_destroy_state = drm_atomic_helper_connector_destroy_state,
};

static int cdn_dp_connector_get_modes(struct drm_connector *connector)
{
	struct cdn_dp_device *dp = connector_to_dp(connector);
	int ret = 0;

	mutex_lock(&dp->lock);

	if (dp->drm_edid) {
		/* FIXME: get rid of drm_edid_raw() */
		const struct edid *edid = drm_edid_raw(dp->drm_edid);

		DRM_DEV_DEBUG_KMS(dp->dev, "got edid: width[%d] x height[%d]\n",
				  edid->width_cm, edid->height_cm);

	}

	ret = drm_edid_connector_add_modes(connector);

	mutex_unlock(&dp->lock);

	return ret;
}

static enum drm_mode_status
cdn_dp_connector_mode_valid(struct drm_connector *connector,
			    struct drm_display_mode *mode)
{
	struct cdn_dp_device *dp = connector_to_dp(connector);
	struct drm_display_info *display_info = &dp->connector.display_info;
	u32 requested, actual, rate, sink_max, source_max = 0;
	u8 lanes, bpc;

	/* If DP is disconnected, every mode is invalid */
	if (!dp->connected)
		return MODE_BAD;

	switch (display_info->bpc) {
	case 10:
		bpc = 10;
		break;
	case 6:
		bpc = 6;
		break;
	default:
		bpc = 8;
		break;
	}

	requested = mode->clock * bpc * 3 / 1000;

	source_max = dp->lanes;
	sink_max = drm_dp_max_lane_count(dp->dpcd);
	lanes = min(source_max, sink_max);

	source_max = drm_dp_bw_code_to_link_rate(CDN_DP_MAX_LINK_RATE);
	sink_max = drm_dp_max_link_rate(dp->dpcd);
	rate = min(source_max, sink_max);

	actual = rate * lanes / 100;

	/* efficiency is about 0.8 */
	actual = actual * 8 / 10;

	if (requested > actual) {
		DRM_DEV_DEBUG_KMS(dp->dev,
				  "requested=%d, actual=%d, clock=%d\n",
				  requested, actual, mode->clock);
		return MODE_CLOCK_HIGH;
	}

	return MODE_OK;
}

static struct drm_connector_helper_funcs cdn_dp_connector_helper_funcs = {
	.get_modes = cdn_dp_connector_get_modes,
	.mode_valid = cdn_dp_connector_mode_valid,
};

static int cdn_dp_firmware_init(struct cdn_dp_device *dp)
{
	int ret;
	const u32 *iram_data, *dram_data;
	const struct firmware *fw = dp->fw;
	const struct cdn_firmware_header *hdr;

	hdr = (struct cdn_firmware_header *)fw->data;
	if (fw->size != le32_to_cpu(hdr->size_bytes)) {
		DRM_DEV_ERROR(dp->dev, "firmware is invalid\n");
		return -EINVAL;
	}

	iram_data = (const u32 *)(fw->data + hdr->header_size);
	dram_data = (const u32 *)(fw->data + hdr->header_size + hdr->iram_size);

	ret = cdn_dp_load_firmware(dp, iram_data, hdr->iram_size,
				   dram_data, hdr->dram_size);
	if (ret)
		return ret;

	ret = cdn_dp_set_firmware_active(dp, true);
	if (ret) {
		DRM_DEV_ERROR(dp->dev, "active ucpu failed: %d\n", ret);
		return ret;
	}

	return cdn_dp_event_config(dp);
}

static int cdn_dp_get_sink_capability(struct cdn_dp_device *dp)
{
	int ret;

	if (!cdn_dp_check_sink_connection(dp))
		return -ENODEV;

	ret = cdn_dp_dpcd_read(dp, DP_DPCD_REV, dp->dpcd,
			       DP_RECEIVER_CAP_SIZE);
	if (ret) {
		DRM_DEV_ERROR(dp->dev, "Failed to get caps %d\n", ret);
		return ret;
	}

	drm_edid_free(dp->drm_edid);
	dp->drm_edid = drm_edid_read_custom(&dp->connector,
					    cdn_dp_get_edid_block, dp);
	drm_edid_connector_update(&dp->connector, dp->drm_edid);

	dp->sink_has_audio = dp->connector.display_info.has_audio;

	return 0;
}

static int cdn_dp_enable_phy(struct cdn_dp_device *dp, struct cdn_dp_port *port)
{
	union extcon_property_value property;
	int ret;

	if (!port->phy_enabled) {
		ret = phy_power_on(port->phy);
		if (ret) {
			DRM_DEV_ERROR(dp->dev, "phy power on failed: %d\n",
				      ret);
			goto err_phy;
		}
		port->phy_enabled = true;
	}

	ret = cdn_dp_grf_write(dp, GRF_SOC_CON26,
			       DPTX_HPD_SEL_MASK | DPTX_HPD_SEL);
	if (ret) {
		DRM_DEV_ERROR(dp->dev, "Failed to write HPD_SEL %d\n", ret);
		goto err_power_on;
	}

	ret = cdn_dp_get_hpd_status(dp);
	if (ret <= 0) {
		if (!ret)
			DRM_DEV_ERROR(dp->dev, "hpd does not exist\n");
		goto err_power_on;
	}

	ret = extcon_get_property(port->extcon, EXTCON_DISP_DP,
				  EXTCON_PROP_USB_TYPEC_POLARITY, &property);
	if (ret) {
		DRM_DEV_ERROR(dp->dev, "get property failed\n");
		goto err_power_on;
	}

	port->lanes = cdn_dp_get_port_lanes(port);
	ret = cdn_dp_set_host_cap(dp, port->lanes, property.intval);
	if (ret) {
		DRM_DEV_ERROR(dp->dev, "set host capabilities failed: %d\n",
			      ret);
		goto err_power_on;
	}

	dp->active_port = port->id;
	return 0;

err_power_on:
	if (phy_power_off(port->phy))
		DRM_DEV_ERROR(dp->dev, "phy power off failed: %d", ret);
	else
		port->phy_enabled = false;

err_phy:
	cdn_dp_grf_write(dp, GRF_SOC_CON26,
			 DPTX_HPD_SEL_MASK | DPTX_HPD_DEL);
	return ret;
}

static int cdn_dp_disable_phy(struct cdn_dp_device *dp,
			      struct cdn_dp_port *port)
{
	int ret;

	if (port->phy_enabled) {
		ret = phy_power_off(port->phy);
		if (ret) {
			DRM_DEV_ERROR(dp->dev, "phy power off failed: %d", ret);
			return ret;
		}
	}

	port->phy_enabled = false;
	port->lanes = 0;
	dp->active_port = -1;
	return 0;
}

static int cdn_dp_disable(struct cdn_dp_device *dp)
{
	int ret, i;

	if (!dp->active)
		return 0;

	for (i = 0; i < dp->ports; i++)
		cdn_dp_disable_phy(dp, dp->port[i]);

	ret = cdn_dp_grf_write(dp, GRF_SOC_CON26,
			       DPTX_HPD_SEL_MASK | DPTX_HPD_DEL);
	if (ret) {
		DRM_DEV_ERROR(dp->dev, "Failed to clear hpd sel %d\n",
			      ret);
		return ret;
	}

	cdn_dp_set_firmware_active(dp, false);
	cdn_dp_clk_disable(dp);
	dp->active = false;
	dp->max_lanes = 0;
	dp->max_rate = 0;
	if (!dp->connected) {
		drm_edid_free(dp->drm_edid);
		dp->drm_edid = NULL;
	}

	return 0;
}

static int cdn_dp_enable(struct cdn_dp_device *dp)
{
	int ret, i, lanes;
	struct cdn_dp_port *port;

	port = cdn_dp_connected_port(dp);
	if (!port) {
		DRM_DEV_ERROR(dp->dev,
			      "Can't enable without connection\n");
		return -ENODEV;
	}

	if (dp->active)
		return 0;

	ret = cdn_dp_clk_enable(dp);
	if (ret)
		return ret;

	ret = cdn_dp_firmware_init(dp);
	if (ret) {
		DRM_DEV_ERROR(dp->dev, "firmware init failed: %d", ret);
		goto err_clk_disable;
	}

	/* only enable the port that connected with downstream device */
	for (i = port->id; i < dp->ports; i++) {
		port = dp->port[i];
		lanes = cdn_dp_get_port_lanes(port);
		if (lanes) {
			ret = cdn_dp_enable_phy(dp, port);
			if (ret)
				continue;

			ret = cdn_dp_get_sink_capability(dp);
			if (ret) {
				cdn_dp_disable_phy(dp, port);
			} else {
				dp->active = true;
				dp->lanes = port->lanes;
				return 0;
			}
		}
	}

err_clk_disable:
	cdn_dp_clk_disable(dp);
	return ret;
}

static void cdn_dp_encoder_mode_set(struct drm_encoder *encoder,
				    struct drm_display_mode *mode,
				    struct drm_display_mode *adjusted)
{
	struct cdn_dp_device *dp = encoder_to_dp(encoder);
	struct drm_display_info *display_info = &dp->connector.display_info;
	struct video_info *video = &dp->video_info;

	switch (display_info->bpc) {
	case 10:
		video->color_depth = 10;
		break;
	case 6:
		video->color_depth = 6;
		break;
	default:
		video->color_depth = 8;
		break;
	}

	video->color_fmt = PXL_RGB;
	video->v_sync_polarity = !!(mode->flags & DRM_MODE_FLAG_NVSYNC);
	video->h_sync_polarity = !!(mode->flags & DRM_MODE_FLAG_NHSYNC);

	drm_mode_copy(&dp->mode, adjusted);
}

static bool cdn_dp_check_link_status(struct cdn_dp_device *dp)
{
	u8 link_status[DP_LINK_STATUS_SIZE];
	struct cdn_dp_port *port = cdn_dp_connected_port(dp);
	u8 sink_lanes = drm_dp_max_lane_count(dp->dpcd);

	if (!port || !dp->max_rate || !dp->max_lanes)
		return false;

	if (cdn_dp_dpcd_read(dp, DP_LANE0_1_STATUS, link_status,
			     DP_LINK_STATUS_SIZE)) {
		DRM_ERROR("Failed to get link status\n");
		return false;
	}

	/* if link training is requested we should perform it always */
	return drm_dp_channel_eq_ok(link_status, min(port->lanes, sink_lanes));
}

static void cdn_dp_audio_handle_plugged_change(struct cdn_dp_device *dp,
					       bool plugged)
{
	if (dp->codec_dev)
		dp->plugged_cb(dp->codec_dev, plugged);
}

static void cdn_dp_encoder_enable(struct drm_encoder *encoder)
{
	struct cdn_dp_device *dp = encoder_to_dp(encoder);
	int ret, val;

	ret = drm_of_encoder_active_endpoint_id(dp->dev->of_node, encoder);
	if (ret < 0) {
		DRM_DEV_ERROR(dp->dev, "Could not get vop id, %d", ret);
		return;
	}

	DRM_DEV_DEBUG_KMS(dp->dev, "vop %s output to cdn-dp\n",
			  (ret) ? "LIT" : "BIG");
	if (ret)
		val = DP_SEL_VOP_LIT | (DP_SEL_VOP_LIT << 16);
	else
		val = DP_SEL_VOP_LIT << 16;

	ret = cdn_dp_grf_write(dp, GRF_SOC_CON9, val);
	if (ret)
		return;

	mutex_lock(&dp->lock);

	ret = cdn_dp_enable(dp);
	if (ret) {
		DRM_DEV_ERROR(dp->dev, "Failed to enable encoder %d\n",
			      ret);
		goto out;
	}
	if (!cdn_dp_check_link_status(dp)) {
		ret = cdn_dp_train_link(dp);
		if (ret) {
			DRM_DEV_ERROR(dp->dev, "Failed link train %d\n", ret);
			goto out;
		}
	}

	ret = cdn_dp_set_video_status(dp, CONTROL_VIDEO_IDLE);
	if (ret) {
		DRM_DEV_ERROR(dp->dev, "Failed to idle video %d\n", ret);
		goto out;
	}

	ret = cdn_dp_config_video(dp);
	if (ret) {
		DRM_DEV_ERROR(dp->dev, "Failed to config video %d\n", ret);
		goto out;
	}

	ret = cdn_dp_set_video_status(dp, CONTROL_VIDEO_VALID);
	if (ret) {
		DRM_DEV_ERROR(dp->dev, "Failed to valid video %d\n", ret);
		goto out;
	}

	cdn_dp_audio_handle_plugged_change(dp, true);

out:
	mutex_unlock(&dp->lock);
}

static void cdn_dp_encoder_disable(struct drm_encoder *encoder)
{
	struct cdn_dp_device *dp = encoder_to_dp(encoder);
	int ret;

	mutex_lock(&dp->lock);
	cdn_dp_audio_handle_plugged_change(dp, false);

	if (dp->active) {
		ret = cdn_dp_disable(dp);
		if (ret) {
			DRM_DEV_ERROR(dp->dev, "Failed to disable encoder %d\n",
				      ret);
		}
	}
	mutex_unlock(&dp->lock);

	/*
	 * In the following 2 cases, we need to run the event_work to re-enable
	 * the DP:
	 * 1. If there is not just one port device is connected, and remove one
	 *    device from a port, the DP will be disabled here, at this case,
	 *    run the event_work to re-open DP for the other port.
	 * 2. If re-training or re-config failed, the DP will be disabled here.
	 *    run the event_work to re-connect it.
	 */
	if (!dp->connected && cdn_dp_connected_port(dp))
		schedule_work(&dp->event_work);
}

static int cdn_dp_encoder_atomic_check(struct drm_encoder *encoder,
				       struct drm_crtc_state *crtc_state,
				       struct drm_connector_state *conn_state)
{
	struct rockchip_crtc_state *s = to_rockchip_crtc_state(crtc_state);

	s->output_mode = ROCKCHIP_OUT_MODE_AAAA;
	s->output_type = DRM_MODE_CONNECTOR_DisplayPort;

	return 0;
}

static const struct drm_encoder_helper_funcs cdn_dp_encoder_helper_funcs = {
	.mode_set = cdn_dp_encoder_mode_set,
	.enable = cdn_dp_encoder_enable,
	.disable = cdn_dp_encoder_disable,
	.atomic_check = cdn_dp_encoder_atomic_check,
};

static int cdn_dp_parse_dt(struct cdn_dp_device *dp)
{
	struct device *dev = dp->dev;
	struct device_node *np = dev->of_node;
	struct platform_device *pdev = to_platform_device(dev);

	dp->grf = syscon_regmap_lookup_by_phandle(np, "rockchip,grf");
	if (IS_ERR(dp->grf)) {
		DRM_DEV_ERROR(dev, "cdn-dp needs rockchip,grf property\n");
		return PTR_ERR(dp->grf);
	}

	dp->regs = devm_platform_ioremap_resource(pdev, 0);
	if (IS_ERR(dp->regs)) {
		DRM_DEV_ERROR(dev, "ioremap reg failed\n");
		return PTR_ERR(dp->regs);
	}

	dp->core_clk = devm_clk_get(dev, "core-clk");
	if (IS_ERR(dp->core_clk)) {
		DRM_DEV_ERROR(dev, "cannot get core_clk_dp\n");
		return PTR_ERR(dp->core_clk);
	}

	dp->pclk = devm_clk_get(dev, "pclk");
	if (IS_ERR(dp->pclk)) {
		DRM_DEV_ERROR(dev, "cannot get pclk\n");
		return PTR_ERR(dp->pclk);
	}

	dp->spdif_clk = devm_clk_get(dev, "spdif");
	if (IS_ERR(dp->spdif_clk)) {
		DRM_DEV_ERROR(dev, "cannot get spdif_clk\n");
		return PTR_ERR(dp->spdif_clk);
	}

	dp->grf_clk = devm_clk_get(dev, "grf");
	if (IS_ERR(dp->grf_clk)) {
		DRM_DEV_ERROR(dev, "cannot get grf clk\n");
		return PTR_ERR(dp->grf_clk);
	}

	dp->spdif_rst = devm_reset_control_get(dev, "spdif");
	if (IS_ERR(dp->spdif_rst)) {
		DRM_DEV_ERROR(dev, "no spdif reset control found\n");
		return PTR_ERR(dp->spdif_rst);
	}

	dp->dptx_rst = devm_reset_control_get(dev, "dptx");
	if (IS_ERR(dp->dptx_rst)) {
		DRM_DEV_ERROR(dev, "no uphy reset control found\n");
		return PTR_ERR(dp->dptx_rst);
	}

	dp->core_rst = devm_reset_control_get(dev, "core");
	if (IS_ERR(dp->core_rst)) {
		DRM_DEV_ERROR(dev, "no core reset control found\n");
		return PTR_ERR(dp->core_rst);
	}

	dp->apb_rst = devm_reset_control_get(dev, "apb");
	if (IS_ERR(dp->apb_rst)) {
		DRM_DEV_ERROR(dev, "no apb reset control found\n");
		return PTR_ERR(dp->apb_rst);
	}

	return 0;
}

static int cdn_dp_audio_hw_params(struct device *dev,  void *data,
				  struct hdmi_codec_daifmt *daifmt,
				  struct hdmi_codec_params *params)
{
	struct cdn_dp_device *dp = dev_get_drvdata(dev);
	struct audio_info audio = {
		.sample_width = params->sample_width,
		.sample_rate = params->sample_rate,
		.channels = params->channels,
	};
	int ret;

	mutex_lock(&dp->lock);
	if (!dp->active) {
		ret = -ENODEV;
		goto out;
	}

	switch (daifmt->fmt) {
	case HDMI_I2S:
		audio.format = AFMT_I2S;
		break;
	case HDMI_SPDIF:
		audio.format = AFMT_SPDIF;
		break;
	default:
		DRM_DEV_ERROR(dev, "Invalid format %d\n", daifmt->fmt);
		ret = -EINVAL;
		goto out;
	}

	ret = cdn_dp_audio_config(dp, &audio);
	if (!ret)
		dp->audio_info = audio;

out:
	mutex_unlock(&dp->lock);
	return ret;
}

static void cdn_dp_audio_shutdown(struct device *dev, void *data)
{
	struct cdn_dp_device *dp = dev_get_drvdata(dev);
	int ret;

	mutex_lock(&dp->lock);
	if (!dp->active)
		goto out;

	ret = cdn_dp_audio_stop(dp, &dp->audio_info);
	if (!ret)
		dp->audio_info.format = AFMT_UNUSED;
out:
	mutex_unlock(&dp->lock);
}

static int cdn_dp_audio_mute_stream(struct device *dev, void *data,
				    bool enable, int direction)
{
	struct cdn_dp_device *dp = dev_get_drvdata(dev);
	int ret;

	mutex_lock(&dp->lock);
	if (!dp->active) {
		ret = -ENODEV;
		goto out;
	}

	ret = cdn_dp_audio_mute(dp, enable);

out:
	mutex_unlock(&dp->lock);
	return ret;
}

static int cdn_dp_audio_get_eld(struct device *dev, void *data,
				u8 *buf, size_t len)
{
	struct cdn_dp_device *dp = dev_get_drvdata(dev);

	memcpy(buf, dp->connector.eld, min(sizeof(dp->connector.eld), len));

	return 0;
}

static int cdn_dp_audio_hook_plugged_cb(struct device *dev, void *data,
					hdmi_codec_plugged_cb fn,
					struct device *codec_dev)
{
	struct cdn_dp_device *dp = dev_get_drvdata(dev);

	mutex_lock(&dp->lock);
	dp->plugged_cb = fn;
	dp->codec_dev = codec_dev;
	cdn_dp_audio_handle_plugged_change(dp, dp->connected);
	mutex_unlock(&dp->lock);

	return 0;
}

static const struct hdmi_codec_ops audio_codec_ops = {
	.hw_params = cdn_dp_audio_hw_params,
	.audio_shutdown = cdn_dp_audio_shutdown,
	.mute_stream = cdn_dp_audio_mute_stream,
	.get_eld = cdn_dp_audio_get_eld,
	.hook_plugged_cb = cdn_dp_audio_hook_plugged_cb,
	.no_capture_mute = 1,
};

static int cdn_dp_audio_codec_init(struct cdn_dp_device *dp,
				   struct device *dev)
{
	struct hdmi_codec_pdata codec_data = {
		.i2s = 1,
		.spdif = 1,
		.ops = &audio_codec_ops,
		.max_i2s_channels = 8,
	};

	dp->audio_pdev = platform_device_register_data(
			 dev, HDMI_CODEC_DRV_NAME, PLATFORM_DEVID_AUTO,
			 &codec_data, sizeof(codec_data));

	return PTR_ERR_OR_ZERO(dp->audio_pdev);
}

static int cdn_dp_request_firmware(struct cdn_dp_device *dp)
{
	int ret;
	unsigned long timeout = jiffies + msecs_to_jiffies(CDN_FW_TIMEOUT_MS);
	unsigned long sleep = 1000;

	WARN_ON(!mutex_is_locked(&dp->lock));

	if (dp->fw_loaded)
		return 0;

	/* Drop the lock before getting the firmware to avoid blocking boot */
	mutex_unlock(&dp->lock);

	while (time_before(jiffies, timeout)) {
		ret = request_firmware(&dp->fw, CDN_DP_FIRMWARE, dp->dev);
		if (ret == -ENOENT) {
			msleep(sleep);
			sleep *= 2;
			continue;
		} else if (ret) {
			DRM_DEV_ERROR(dp->dev,
				      "failed to request firmware: %d\n", ret);
			goto out;
		}

		dp->fw_loaded = true;
		ret = 0;
		goto out;
	}

	DRM_DEV_ERROR(dp->dev, "Timed out trying to load firmware\n");
	ret = -ETIMEDOUT;
out:
	mutex_lock(&dp->lock);
	return ret;
}

static void cdn_dp_pd_event_work(struct work_struct *work)
{
	struct cdn_dp_device *dp = container_of(work, struct cdn_dp_device,
						event_work);
	struct drm_connector *connector = &dp->connector;
	enum drm_connector_status old_status;

	int ret;

	mutex_lock(&dp->lock);

	if (dp->suspended)
		goto out;

	ret = cdn_dp_request_firmware(dp);
	if (ret)
		goto out;

	dp->connected = true;

	/* Not connected, notify userspace to disable the block */
	if (!cdn_dp_connected_port(dp)) {
		DRM_DEV_INFO(dp->dev, "Not connected. Disabling cdn\n");
		dp->connected = false;

	/* Connected but not enabled, enable the block */
	} else if (!dp->active) {
		DRM_DEV_INFO(dp->dev, "Connected, not enabled. Enabling cdn\n");
		ret = cdn_dp_enable(dp);
		if (ret) {
			DRM_DEV_ERROR(dp->dev, "Enable dp failed %d\n", ret);
			dp->connected = false;
		}

	/* Enabled and connected to a dongle without a sink, notify userspace */
	} else if (!cdn_dp_check_sink_connection(dp)) {
		DRM_DEV_INFO(dp->dev, "Connected without sink. Assert hpd\n");
		dp->connected = false;

	/* Enabled and connected with a sink, re-train if requested */
	} else if (!cdn_dp_check_link_status(dp)) {
		unsigned int rate = dp->max_rate;
		unsigned int lanes = dp->max_lanes;
		struct drm_display_mode *mode = &dp->mode;

		DRM_DEV_INFO(dp->dev, "Connected with sink. Re-train link\n");
		ret = cdn_dp_train_link(dp);
		if (ret) {
			dp->connected = false;
			DRM_DEV_ERROR(dp->dev, "Train link failed %d\n", ret);
			goto out;
		}

		/* If training result is changed, update the video config */
		if (mode->clock &&
		    (rate != dp->max_rate || lanes != dp->max_lanes)) {
			ret = cdn_dp_config_video(dp);
			if (ret) {
				dp->connected = false;
				DRM_DEV_ERROR(dp->dev,
					      "Failed to config video %d\n",
					      ret);
			}
		}
	}

out:
	mutex_unlock(&dp->lock);

	old_status = connector->status;
	connector->status = connector->funcs->detect(connector, false);
	if (old_status != connector->status)
		drm_kms_helper_hotplug_event(dp->drm_dev);
}

static int cdn_dp_pd_event(struct notifier_block *nb,
			   unsigned long event, void *priv)
{
	struct cdn_dp_port *port = container_of(nb, struct cdn_dp_port,
						event_nb);
	struct cdn_dp_device *dp = port->dp;

	/*
	 * It would be nice to be able to just do the work inline right here.
	 * However, we need to make a bunch of calls that might sleep in order
	 * to turn on the block/phy, so use a worker instead.
	 */
	schedule_work(&dp->event_work);

	return NOTIFY_DONE;
}

static int cdn_dp_bind(struct device *dev, struct device *master, void *data)
{
	struct cdn_dp_device *dp = dev_get_drvdata(dev);
	struct drm_encoder *encoder;
	struct drm_connector *connector;
	struct cdn_dp_port *port;
	struct drm_device *drm_dev = data;
	int ret, i;

	ret = cdn_dp_parse_dt(dp);
	if (ret < 0)
		return ret;

	dp->drm_dev = drm_dev;
	dp->connected = false;
	dp->active = false;
	dp->active_port = -1;
	dp->fw_loaded = false;

	INIT_WORK(&dp->event_work, cdn_dp_pd_event_work);

	encoder = &dp->encoder.encoder;

	encoder->possible_crtcs = drm_of_find_possible_crtcs(drm_dev,
							     dev->of_node);
	DRM_DEBUG_KMS("possible_crtcs = 0x%x\n", encoder->possible_crtcs);

	ret = drm_simple_encoder_init(drm_dev, encoder,
				      DRM_MODE_ENCODER_TMDS);
	if (ret) {
		DRM_ERROR("failed to initialize encoder with drm\n");
		return ret;
	}

	drm_encoder_helper_add(encoder, &cdn_dp_encoder_helper_funcs);

	connector = &dp->connector;
	connector->polled = DRM_CONNECTOR_POLL_HPD;
	connector->dpms = DRM_MODE_DPMS_OFF;

	ret = drm_connector_init(drm_dev, connector,
				 &cdn_dp_atomic_connector_funcs,
				 DRM_MODE_CONNECTOR_DisplayPort);
	if (ret) {
		DRM_ERROR("failed to initialize connector with drm\n");
		goto err_free_encoder;
	}

	drm_connector_helper_add(connector, &cdn_dp_connector_helper_funcs);

	ret = drm_connector_attach_encoder(connector, encoder);
	if (ret) {
		DRM_ERROR("failed to attach connector and encoder\n");
		goto err_free_connector;
	}

	for (i = 0; i < dp->ports; i++) {
		port = dp->port[i];

		port->event_nb.notifier_call = cdn_dp_pd_event;
		ret = devm_extcon_register_notifier(dp->dev, port->extcon,
						    EXTCON_DISP_DP,
						    &port->event_nb);
		if (ret) {
			DRM_DEV_ERROR(dev,
				      "register EXTCON_DISP_DP notifier err\n");
			goto err_free_connector;
		}
	}

	pm_runtime_enable(dev);

	schedule_work(&dp->event_work);

	return 0;

err_free_connector:
	drm_connector_cleanup(connector);
err_free_encoder:
	drm_encoder_cleanup(encoder);
	return ret;
}

static void cdn_dp_unbind(struct device *dev, struct device *master, void *data)
{
	struct cdn_dp_device *dp = dev_get_drvdata(dev);
	struct drm_encoder *encoder = &dp->encoder.encoder;
	struct drm_connector *connector = &dp->connector;

	cancel_work_sync(&dp->event_work);
	cdn_dp_encoder_disable(encoder);
	encoder->funcs->destroy(encoder);
	connector->funcs->destroy(connector);

	pm_runtime_disable(dev);
	if (dp->fw_loaded)
		release_firmware(dp->fw);
	drm_edid_free(dp->drm_edid);
	dp->drm_edid = NULL;
}

static const struct component_ops cdn_dp_component_ops = {
	.bind = cdn_dp_bind,
	.unbind = cdn_dp_unbind,
};

static int cdn_dp_suspend(struct device *dev)
{
	struct cdn_dp_device *dp = dev_get_drvdata(dev);
	int ret = 0;

	mutex_lock(&dp->lock);
	if (dp->active)
		ret = cdn_dp_disable(dp);
	dp->suspended = true;
	mutex_unlock(&dp->lock);

	return ret;
}

static __maybe_unused int cdn_dp_resume(struct device *dev)
{
	struct cdn_dp_device *dp = dev_get_drvdata(dev);

	mutex_lock(&dp->lock);
	dp->suspended = false;
	if (dp->fw_loaded)
		schedule_work(&dp->event_work);
	mutex_unlock(&dp->lock);

	return 0;
}

static int cdn_dp_probe(struct platform_device *pdev)
{
	struct device *dev = &pdev->dev;
	const struct of_device_id *match;
	struct cdn_dp_data *dp_data;
	struct cdn_dp_port *port;
	struct cdn_dp_device *dp;
	struct extcon_dev *extcon;
	struct phy *phy;
	int ret;
	int i;

	dp = devm_kzalloc(dev, sizeof(*dp), GFP_KERNEL);
	if (!dp)
		return -ENOMEM;
	dp->dev = dev;

	match = of_match_node(cdn_dp_dt_ids, pdev->dev.of_node);
	dp_data = (struct cdn_dp_data *)match->data;

	for (i = 0; i < dp_data->max_phy; i++) {
		extcon = extcon_get_edev_by_phandle(dev, i);
		phy = devm_of_phy_get_by_index(dev, dev->of_node, i);

		if (PTR_ERR(extcon) == -EPROBE_DEFER ||
		    PTR_ERR(phy) == -EPROBE_DEFER)
			return -EPROBE_DEFER;

		if (IS_ERR(extcon) || IS_ERR(phy))
			continue;

		port = devm_kzalloc(dev, sizeof(*port), GFP_KERNEL);
		if (!port)
			return -ENOMEM;

		port->extcon = extcon;
		port->phy = phy;
		port->dp = dp;
		port->id = i;
		dp->port[dp->ports++] = port;
	}

	if (!dp->ports) {
		DRM_DEV_ERROR(dev, "missing extcon or phy\n");
		return -EINVAL;
	}

	mutex_init(&dp->lock);
	dev_set_drvdata(dev, dp);

	ret = cdn_dp_audio_codec_init(dp, dev);
	if (ret)
		return ret;

	ret = component_add(dev, &cdn_dp_component_ops);
	if (ret)
		goto err_audio_deinit;
<<<<<<< HEAD

	return 0;

=======

	return 0;

>>>>>>> 0c383648
err_audio_deinit:
	platform_device_unregister(dp->audio_pdev);
	return ret;
}

static void cdn_dp_remove(struct platform_device *pdev)
{
	struct cdn_dp_device *dp = platform_get_drvdata(pdev);

	platform_device_unregister(dp->audio_pdev);
	cdn_dp_suspend(dp->dev);
	component_del(&pdev->dev, &cdn_dp_component_ops);
}

static void cdn_dp_shutdown(struct platform_device *pdev)
{
	struct cdn_dp_device *dp = platform_get_drvdata(pdev);

	cdn_dp_suspend(dp->dev);
}

static const struct dev_pm_ops cdn_dp_pm_ops = {
	SET_SYSTEM_SLEEP_PM_OPS(cdn_dp_suspend,
				cdn_dp_resume)
};

struct platform_driver cdn_dp_driver = {
	.probe = cdn_dp_probe,
	.remove_new = cdn_dp_remove,
	.shutdown = cdn_dp_shutdown,
	.driver = {
		   .name = "cdn-dp",
<<<<<<< HEAD
		   .owner = THIS_MODULE,
=======
>>>>>>> 0c383648
		   .of_match_table = cdn_dp_dt_ids,
		   .pm = &cdn_dp_pm_ops,
	},
};<|MERGE_RESOLUTION|>--- conflicted
+++ resolved
@@ -1229,15 +1229,9 @@
 	ret = component_add(dev, &cdn_dp_component_ops);
 	if (ret)
 		goto err_audio_deinit;
-<<<<<<< HEAD
-
-	return 0;
-
-=======
-
-	return 0;
-
->>>>>>> 0c383648
+
+	return 0;
+
 err_audio_deinit:
 	platform_device_unregister(dp->audio_pdev);
 	return ret;
@@ -1270,10 +1264,6 @@
 	.shutdown = cdn_dp_shutdown,
 	.driver = {
 		   .name = "cdn-dp",
-<<<<<<< HEAD
-		   .owner = THIS_MODULE,
-=======
->>>>>>> 0c383648
 		   .of_match_table = cdn_dp_dt_ids,
 		   .pm = &cdn_dp_pm_ops,
 	},
