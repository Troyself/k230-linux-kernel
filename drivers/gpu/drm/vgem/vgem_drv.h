--- conflicted
+++ resolved
@@ -43,15 +43,11 @@
 #define to_vgem_bo(x) container_of(x, struct drm_vgem_gem_object, base)
 struct drm_vgem_gem_object {
 	struct drm_gem_object base;
-<<<<<<< HEAD
-	struct page **pages;
-=======
 
 	struct page **pages;
 	unsigned int pages_pin_count;
 	struct mutex pages_lock;
 
->>>>>>> bb176f67
 	struct sg_table *table;
 };
 
