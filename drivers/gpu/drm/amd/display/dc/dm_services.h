--- conflicted
+++ resolved
@@ -62,23 +62,6 @@
 #define dm_read_reg(ctx, address)	\
 		dm_read_reg_func(ctx, address, __func__)
 
-<<<<<<< HEAD
-static inline uint32_t dm_read_reg_func(
-	const struct dc_context *ctx,
-	uint32_t address,
-	const char *func_name)
-{
-	uint32_t value;
-#ifdef DM_CHECK_ADDR_0
-	if (address == 0) {
-		DC_ERR("invalid register read; address = 0\n");
-		return 0;
-	}
-#endif
-	value = cgs_read_register(ctx->cgs_device, address);
-	trace_amdgpu_dc_rreg(&ctx->perf_trace->read_count, address, value);
-=======
->>>>>>> 0ecfebd2
 
 
 #define dm_write_reg(ctx, address, value)	\
