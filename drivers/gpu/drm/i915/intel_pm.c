--- conflicted
+++ resolved
@@ -6347,2484 +6347,7 @@
 
 static void cpt_init_clock_gating(struct drm_i915_private *dev_priv)
 {
-<<<<<<< HEAD
 	enum pipe pipe;
-=======
-	struct intel_uncore *uncore = &i915->uncore;
-	u16 rgvswctl;
-
-	spin_lock_irq(&mchdev_lock);
-
-	rgvswctl = intel_uncore_read16(uncore, MEMSWCTL);
-
-	/* Ack interrupts, disable EFC interrupt */
-	intel_uncore_write(uncore,
-			   MEMINTREN,
-			   intel_uncore_read(uncore, MEMINTREN) &
-			   ~MEMINT_EVAL_CHG_EN);
-	intel_uncore_write(uncore, MEMINTRSTS, MEMINT_EVAL_CHG);
-	intel_uncore_write(uncore,
-			   DEIER,
-			   intel_uncore_read(uncore, DEIER) & ~DE_PCU_EVENT);
-	intel_uncore_write(uncore, DEIIR, DE_PCU_EVENT);
-	intel_uncore_write(uncore,
-			   DEIMR,
-			   intel_uncore_read(uncore, DEIMR) | DE_PCU_EVENT);
-
-	/* Go back to the starting frequency */
-	ironlake_set_drps(i915, i915->ips.fstart);
-	mdelay(1);
-	rgvswctl |= MEMCTL_CMD_STS;
-	intel_uncore_write(uncore, MEMSWCTL, rgvswctl);
-	mdelay(1);
-
-	spin_unlock_irq(&mchdev_lock);
-}
-
-/* There's a funny hw issue where the hw returns all 0 when reading from
- * GEN6_RP_INTERRUPT_LIMITS. Hence we always need to compute the desired value
- * ourselves, instead of doing a rmw cycle (which might result in us clearing
- * all limits and the gpu stuck at whatever frequency it is at atm).
- */
-static u32 intel_rps_limits(struct drm_i915_private *dev_priv, u8 val)
-{
-	struct intel_rps *rps = &dev_priv->gt_pm.rps;
-	u32 limits;
-
-	/* Only set the down limit when we've reached the lowest level to avoid
-	 * getting more interrupts, otherwise leave this clear. This prevents a
-	 * race in the hw when coming out of rc6: There's a tiny window where
-	 * the hw runs at the minimal clock before selecting the desired
-	 * frequency, if the down threshold expires in that window we will not
-	 * receive a down interrupt. */
-	if (INTEL_GEN(dev_priv) >= 9) {
-		limits = (rps->max_freq_softlimit) << 23;
-		if (val <= rps->min_freq_softlimit)
-			limits |= (rps->min_freq_softlimit) << 14;
-	} else {
-		limits = rps->max_freq_softlimit << 24;
-		if (val <= rps->min_freq_softlimit)
-			limits |= rps->min_freq_softlimit << 16;
-	}
-
-	return limits;
-}
-
-static void rps_set_power(struct drm_i915_private *dev_priv, int new_power)
-{
-	struct intel_rps *rps = &dev_priv->gt_pm.rps;
-	u32 threshold_up = 0, threshold_down = 0; /* in % */
-	u32 ei_up = 0, ei_down = 0;
-
-	lockdep_assert_held(&rps->power.mutex);
-
-	if (new_power == rps->power.mode)
-		return;
-
-	/* Note the units here are not exactly 1us, but 1280ns. */
-	switch (new_power) {
-	case LOW_POWER:
-		/* Upclock if more than 95% busy over 16ms */
-		ei_up = 16000;
-		threshold_up = 95;
-
-		/* Downclock if less than 85% busy over 32ms */
-		ei_down = 32000;
-		threshold_down = 85;
-		break;
-
-	case BETWEEN:
-		/* Upclock if more than 90% busy over 13ms */
-		ei_up = 13000;
-		threshold_up = 90;
-
-		/* Downclock if less than 75% busy over 32ms */
-		ei_down = 32000;
-		threshold_down = 75;
-		break;
-
-	case HIGH_POWER:
-		/* Upclock if more than 85% busy over 10ms */
-		ei_up = 10000;
-		threshold_up = 85;
-
-		/* Downclock if less than 60% busy over 32ms */
-		ei_down = 32000;
-		threshold_down = 60;
-		break;
-	}
-
-	/* When byt can survive without system hang with dynamic
-	 * sw freq adjustments, this restriction can be lifted.
-	 */
-	if (IS_VALLEYVIEW(dev_priv))
-		goto skip_hw_write;
-
-	I915_WRITE(GEN6_RP_UP_EI,
-		   GT_INTERVAL_FROM_US(dev_priv, ei_up));
-	I915_WRITE(GEN6_RP_UP_THRESHOLD,
-		   GT_INTERVAL_FROM_US(dev_priv,
-				       ei_up * threshold_up / 100));
-
-	I915_WRITE(GEN6_RP_DOWN_EI,
-		   GT_INTERVAL_FROM_US(dev_priv, ei_down));
-	I915_WRITE(GEN6_RP_DOWN_THRESHOLD,
-		   GT_INTERVAL_FROM_US(dev_priv,
-				       ei_down * threshold_down / 100));
-
-	I915_WRITE(GEN6_RP_CONTROL,
-		   (INTEL_GEN(dev_priv) > 9 ? 0 : GEN6_RP_MEDIA_TURBO) |
-		   GEN6_RP_MEDIA_HW_NORMAL_MODE |
-		   GEN6_RP_MEDIA_IS_GFX |
-		   GEN6_RP_ENABLE |
-		   GEN6_RP_UP_BUSY_AVG |
-		   GEN6_RP_DOWN_IDLE_AVG);
-
-skip_hw_write:
-	rps->power.mode = new_power;
-	rps->power.up_threshold = threshold_up;
-	rps->power.down_threshold = threshold_down;
-}
-
-static void gen6_set_rps_thresholds(struct drm_i915_private *dev_priv, u8 val)
-{
-	struct intel_rps *rps = &dev_priv->gt_pm.rps;
-	int new_power;
-
-	new_power = rps->power.mode;
-	switch (rps->power.mode) {
-	case LOW_POWER:
-		if (val > rps->efficient_freq + 1 &&
-		    val > rps->cur_freq)
-			new_power = BETWEEN;
-		break;
-
-	case BETWEEN:
-		if (val <= rps->efficient_freq &&
-		    val < rps->cur_freq)
-			new_power = LOW_POWER;
-		else if (val >= rps->rp0_freq &&
-			 val > rps->cur_freq)
-			new_power = HIGH_POWER;
-		break;
-
-	case HIGH_POWER:
-		if (val < (rps->rp1_freq + rps->rp0_freq) >> 1 &&
-		    val < rps->cur_freq)
-			new_power = BETWEEN;
-		break;
-	}
-	/* Max/min bins are special */
-	if (val <= rps->min_freq_softlimit)
-		new_power = LOW_POWER;
-	if (val >= rps->max_freq_softlimit)
-		new_power = HIGH_POWER;
-
-	mutex_lock(&rps->power.mutex);
-	if (rps->power.interactive)
-		new_power = HIGH_POWER;
-	rps_set_power(dev_priv, new_power);
-	mutex_unlock(&rps->power.mutex);
-}
-
-void intel_rps_mark_interactive(struct drm_i915_private *i915, bool interactive)
-{
-	struct intel_rps *rps = &i915->gt_pm.rps;
-
-	if (INTEL_GEN(i915) < 6)
-		return;
-
-	mutex_lock(&rps->power.mutex);
-	if (interactive) {
-		if (!rps->power.interactive++ && READ_ONCE(i915->gt.awake))
-			rps_set_power(i915, HIGH_POWER);
-	} else {
-		GEM_BUG_ON(!rps->power.interactive);
-		rps->power.interactive--;
-	}
-	mutex_unlock(&rps->power.mutex);
-}
-
-static u32 gen6_rps_pm_mask(struct drm_i915_private *dev_priv, u8 val)
-{
-	struct intel_rps *rps = &dev_priv->gt_pm.rps;
-	u32 mask = 0;
-
-	/* We use UP_EI_EXPIRED interupts for both up/down in manual mode */
-	if (val > rps->min_freq_softlimit)
-		mask |= GEN6_PM_RP_UP_EI_EXPIRED | GEN6_PM_RP_DOWN_THRESHOLD | GEN6_PM_RP_DOWN_TIMEOUT;
-	if (val < rps->max_freq_softlimit)
-		mask |= GEN6_PM_RP_UP_EI_EXPIRED | GEN6_PM_RP_UP_THRESHOLD;
-
-	mask &= dev_priv->pm_rps_events;
-
-	return gen6_sanitize_rps_pm_mask(dev_priv, ~mask);
-}
-
-/* gen6_set_rps is called to update the frequency request, but should also be
- * called when the range (min_delay and max_delay) is modified so that we can
- * update the GEN6_RP_INTERRUPT_LIMITS register accordingly. */
-static int gen6_set_rps(struct drm_i915_private *dev_priv, u8 val)
-{
-	struct intel_rps *rps = &dev_priv->gt_pm.rps;
-
-	/* min/max delay may still have been modified so be sure to
-	 * write the limits value.
-	 */
-	if (val != rps->cur_freq) {
-		gen6_set_rps_thresholds(dev_priv, val);
-
-		if (INTEL_GEN(dev_priv) >= 9)
-			I915_WRITE(GEN6_RPNSWREQ,
-				   GEN9_FREQUENCY(val));
-		else if (IS_HASWELL(dev_priv) || IS_BROADWELL(dev_priv))
-			I915_WRITE(GEN6_RPNSWREQ,
-				   HSW_FREQUENCY(val));
-		else
-			I915_WRITE(GEN6_RPNSWREQ,
-				   GEN6_FREQUENCY(val) |
-				   GEN6_OFFSET(0) |
-				   GEN6_AGGRESSIVE_TURBO);
-	}
-
-	/* Make sure we continue to get interrupts
-	 * until we hit the minimum or maximum frequencies.
-	 */
-	I915_WRITE(GEN6_RP_INTERRUPT_LIMITS, intel_rps_limits(dev_priv, val));
-	I915_WRITE(GEN6_PMINTRMSK, gen6_rps_pm_mask(dev_priv, val));
-
-	rps->cur_freq = val;
-	trace_intel_gpu_freq_change(intel_gpu_freq(dev_priv, val));
-
-	return 0;
-}
-
-static int valleyview_set_rps(struct drm_i915_private *dev_priv, u8 val)
-{
-	int err;
-
-	if (WARN_ONCE(IS_CHERRYVIEW(dev_priv) && (val & 1),
-		      "Odd GPU freq value\n"))
-		val &= ~1;
-
-	I915_WRITE(GEN6_PMINTRMSK, gen6_rps_pm_mask(dev_priv, val));
-
-	if (val != dev_priv->gt_pm.rps.cur_freq) {
-		vlv_punit_get(dev_priv);
-		err = vlv_punit_write(dev_priv, PUNIT_REG_GPU_FREQ_REQ, val);
-		vlv_punit_put(dev_priv);
-		if (err)
-			return err;
-
-		gen6_set_rps_thresholds(dev_priv, val);
-	}
-
-	dev_priv->gt_pm.rps.cur_freq = val;
-	trace_intel_gpu_freq_change(intel_gpu_freq(dev_priv, val));
-
-	return 0;
-}
-
-/* vlv_set_rps_idle: Set the frequency to idle, if Gfx clocks are down
- *
- * * If Gfx is Idle, then
- * 1. Forcewake Media well.
- * 2. Request idle freq.
- * 3. Release Forcewake of Media well.
-*/
-static void vlv_set_rps_idle(struct drm_i915_private *dev_priv)
-{
-	struct intel_rps *rps = &dev_priv->gt_pm.rps;
-	u32 val = rps->idle_freq;
-	int err;
-
-	if (rps->cur_freq <= val)
-		return;
-
-	/* The punit delays the write of the frequency and voltage until it
-	 * determines the GPU is awake. During normal usage we don't want to
-	 * waste power changing the frequency if the GPU is sleeping (rc6).
-	 * However, the GPU and driver is now idle and we do not want to delay
-	 * switching to minimum voltage (reducing power whilst idle) as we do
-	 * not expect to be woken in the near future and so must flush the
-	 * change by waking the device.
-	 *
-	 * We choose to take the media powerwell (either would do to trick the
-	 * punit into committing the voltage change) as that takes a lot less
-	 * power than the render powerwell.
-	 */
-	intel_uncore_forcewake_get(&dev_priv->uncore, FORCEWAKE_MEDIA);
-	err = valleyview_set_rps(dev_priv, val);
-	intel_uncore_forcewake_put(&dev_priv->uncore, FORCEWAKE_MEDIA);
-
-	if (err)
-		DRM_ERROR("Failed to set RPS for idle\n");
-}
-
-void gen6_rps_busy(struct drm_i915_private *dev_priv)
-{
-	struct intel_rps *rps = &dev_priv->gt_pm.rps;
-
-	mutex_lock(&rps->lock);
-	if (rps->enabled) {
-		u8 freq;
-
-		if (dev_priv->pm_rps_events & GEN6_PM_RP_UP_EI_EXPIRED)
-			gen6_rps_reset_ei(dev_priv);
-		I915_WRITE(GEN6_PMINTRMSK,
-			   gen6_rps_pm_mask(dev_priv, rps->cur_freq));
-
-		gen6_enable_rps_interrupts(dev_priv);
-
-		/* Use the user's desired frequency as a guide, but for better
-		 * performance, jump directly to RPe as our starting frequency.
-		 */
-		freq = max(rps->cur_freq,
-			   rps->efficient_freq);
-
-		if (intel_set_rps(dev_priv,
-				  clamp(freq,
-					rps->min_freq_softlimit,
-					rps->max_freq_softlimit)))
-			DRM_DEBUG_DRIVER("Failed to set idle frequency\n");
-	}
-	mutex_unlock(&rps->lock);
-}
-
-void gen6_rps_idle(struct drm_i915_private *dev_priv)
-{
-	struct intel_rps *rps = &dev_priv->gt_pm.rps;
-
-	/* Flush our bottom-half so that it does not race with us
-	 * setting the idle frequency and so that it is bounded by
-	 * our rpm wakeref. And then disable the interrupts to stop any
-	 * futher RPS reclocking whilst we are asleep.
-	 */
-	gen6_disable_rps_interrupts(dev_priv);
-
-	mutex_lock(&rps->lock);
-	if (rps->enabled) {
-		if (IS_VALLEYVIEW(dev_priv) || IS_CHERRYVIEW(dev_priv))
-			vlv_set_rps_idle(dev_priv);
-		else
-			gen6_set_rps(dev_priv, rps->idle_freq);
-		rps->last_adj = 0;
-		I915_WRITE(GEN6_PMINTRMSK,
-			   gen6_sanitize_rps_pm_mask(dev_priv, ~0));
-	}
-	mutex_unlock(&rps->lock);
-}
-
-void gen6_rps_boost(struct i915_request *rq)
-{
-	struct intel_rps *rps = &rq->i915->gt_pm.rps;
-	unsigned long flags;
-	bool boost;
-
-	/* This is intentionally racy! We peek at the state here, then
-	 * validate inside the RPS worker.
-	 */
-	if (!rps->enabled)
-		return;
-
-	if (i915_request_signaled(rq))
-		return;
-
-	/* Serializes with i915_request_retire() */
-	boost = false;
-	spin_lock_irqsave(&rq->lock, flags);
-	if (!i915_request_has_waitboost(rq) &&
-	    !dma_fence_is_signaled_locked(&rq->fence)) {
-		boost = !atomic_fetch_inc(&rps->num_waiters);
-		rq->flags |= I915_REQUEST_WAITBOOST;
-	}
-	spin_unlock_irqrestore(&rq->lock, flags);
-	if (!boost)
-		return;
-
-	if (READ_ONCE(rps->cur_freq) < rps->boost_freq)
-		schedule_work(&rps->work);
-
-	atomic_inc(&rps->boosts);
-}
-
-int intel_set_rps(struct drm_i915_private *dev_priv, u8 val)
-{
-	struct intel_rps *rps = &dev_priv->gt_pm.rps;
-	int err;
-
-	lockdep_assert_held(&rps->lock);
-	GEM_BUG_ON(val > rps->max_freq);
-	GEM_BUG_ON(val < rps->min_freq);
-
-	if (!rps->enabled) {
-		rps->cur_freq = val;
-		return 0;
-	}
-
-	if (IS_VALLEYVIEW(dev_priv) || IS_CHERRYVIEW(dev_priv))
-		err = valleyview_set_rps(dev_priv, val);
-	else
-		err = gen6_set_rps(dev_priv, val);
-
-	return err;
-}
-
-static void gen9_disable_rc6(struct drm_i915_private *dev_priv)
-{
-	I915_WRITE(GEN6_RC_CONTROL, 0);
-	I915_WRITE(GEN9_PG_ENABLE, 0);
-}
-
-static void gen9_disable_rps(struct drm_i915_private *dev_priv)
-{
-	I915_WRITE(GEN6_RP_CONTROL, 0);
-}
-
-static void gen6_disable_rc6(struct drm_i915_private *dev_priv)
-{
-	I915_WRITE(GEN6_RC_CONTROL, 0);
-}
-
-static void gen6_disable_rps(struct drm_i915_private *dev_priv)
-{
-	I915_WRITE(GEN6_RPNSWREQ, 1 << 31);
-	I915_WRITE(GEN6_RP_CONTROL, 0);
-}
-
-static void cherryview_disable_rc6(struct drm_i915_private *dev_priv)
-{
-	I915_WRITE(GEN6_RC_CONTROL, 0);
-}
-
-static void cherryview_disable_rps(struct drm_i915_private *dev_priv)
-{
-	I915_WRITE(GEN6_RP_CONTROL, 0);
-}
-
-static void valleyview_disable_rc6(struct drm_i915_private *dev_priv)
-{
-	/* We're doing forcewake before Disabling RC6,
-	 * This what the BIOS expects when going into suspend */
-	intel_uncore_forcewake_get(&dev_priv->uncore, FORCEWAKE_ALL);
-
-	I915_WRITE(GEN6_RC_CONTROL, 0);
-
-	intel_uncore_forcewake_put(&dev_priv->uncore, FORCEWAKE_ALL);
-}
-
-static void valleyview_disable_rps(struct drm_i915_private *dev_priv)
-{
-	I915_WRITE(GEN6_RP_CONTROL, 0);
-}
-
-static bool bxt_check_bios_rc6_setup(struct drm_i915_private *dev_priv)
-{
-	bool enable_rc6 = true;
-	unsigned long rc6_ctx_base;
-	u32 rc_ctl;
-	int rc_sw_target;
-
-	rc_ctl = I915_READ(GEN6_RC_CONTROL);
-	rc_sw_target = (I915_READ(GEN6_RC_STATE) & RC_SW_TARGET_STATE_MASK) >>
-		       RC_SW_TARGET_STATE_SHIFT;
-	DRM_DEBUG_DRIVER("BIOS enabled RC states: "
-			 "HW_CTRL %s HW_RC6 %s SW_TARGET_STATE %x\n",
-			 onoff(rc_ctl & GEN6_RC_CTL_HW_ENABLE),
-			 onoff(rc_ctl & GEN6_RC_CTL_RC6_ENABLE),
-			 rc_sw_target);
-
-	if (!(I915_READ(RC6_LOCATION) & RC6_CTX_IN_DRAM)) {
-		DRM_DEBUG_DRIVER("RC6 Base location not set properly.\n");
-		enable_rc6 = false;
-	}
-
-	/*
-	 * The exact context size is not known for BXT, so assume a page size
-	 * for this check.
-	 */
-	rc6_ctx_base = I915_READ(RC6_CTX_BASE) & RC6_CTX_BASE_MASK;
-	if (!((rc6_ctx_base >= dev_priv->dsm_reserved.start) &&
-	      (rc6_ctx_base + PAGE_SIZE < dev_priv->dsm_reserved.end))) {
-		DRM_DEBUG_DRIVER("RC6 Base address not as expected.\n");
-		enable_rc6 = false;
-	}
-
-	if (!(((I915_READ(PWRCTX_MAXCNT_RCSUNIT) & IDLE_TIME_MASK) > 1) &&
-	      ((I915_READ(PWRCTX_MAXCNT_VCSUNIT0) & IDLE_TIME_MASK) > 1) &&
-	      ((I915_READ(PWRCTX_MAXCNT_BCSUNIT) & IDLE_TIME_MASK) > 1) &&
-	      ((I915_READ(PWRCTX_MAXCNT_VECSUNIT) & IDLE_TIME_MASK) > 1))) {
-		DRM_DEBUG_DRIVER("Engine Idle wait time not set properly.\n");
-		enable_rc6 = false;
-	}
-
-	if (!I915_READ(GEN8_PUSHBUS_CONTROL) ||
-	    !I915_READ(GEN8_PUSHBUS_ENABLE) ||
-	    !I915_READ(GEN8_PUSHBUS_SHIFT)) {
-		DRM_DEBUG_DRIVER("Pushbus not setup properly.\n");
-		enable_rc6 = false;
-	}
-
-	if (!I915_READ(GEN6_GFXPAUSE)) {
-		DRM_DEBUG_DRIVER("GFX pause not setup properly.\n");
-		enable_rc6 = false;
-	}
-
-	if (!I915_READ(GEN8_MISC_CTRL0)) {
-		DRM_DEBUG_DRIVER("GPM control not setup properly.\n");
-		enable_rc6 = false;
-	}
-
-	return enable_rc6;
-}
-
-static bool sanitize_rc6(struct drm_i915_private *i915)
-{
-	struct intel_device_info *info = mkwrite_device_info(i915);
-
-	/* Powersaving is controlled by the host when inside a VM */
-	if (intel_vgpu_active(i915)) {
-		info->has_rc6 = 0;
-		info->has_rps = false;
-	}
-
-	if (info->has_rc6 &&
-	    IS_GEN9_LP(i915) && !bxt_check_bios_rc6_setup(i915)) {
-		DRM_INFO("RC6 disabled by BIOS\n");
-		info->has_rc6 = 0;
-	}
-
-	/*
-	 * We assume that we do not have any deep rc6 levels if we don't have
-	 * have the previous rc6 level supported, i.e. we use HAS_RC6()
-	 * as the initial coarse check for rc6 in general, moving on to
-	 * progressively finer/deeper levels.
-	 */
-	if (!info->has_rc6 && info->has_rc6p)
-		info->has_rc6p = 0;
-
-	return info->has_rc6;
-}
-
-static void gen6_init_rps_frequencies(struct drm_i915_private *dev_priv)
-{
-	struct intel_rps *rps = &dev_priv->gt_pm.rps;
-
-	/* All of these values are in units of 50MHz */
-
-	/* static values from HW: RP0 > RP1 > RPn (min_freq) */
-	if (IS_GEN9_LP(dev_priv)) {
-		u32 rp_state_cap = I915_READ(BXT_RP_STATE_CAP);
-		rps->rp0_freq = (rp_state_cap >> 16) & 0xff;
-		rps->rp1_freq = (rp_state_cap >>  8) & 0xff;
-		rps->min_freq = (rp_state_cap >>  0) & 0xff;
-	} else {
-		u32 rp_state_cap = I915_READ(GEN6_RP_STATE_CAP);
-		rps->rp0_freq = (rp_state_cap >>  0) & 0xff;
-		rps->rp1_freq = (rp_state_cap >>  8) & 0xff;
-		rps->min_freq = (rp_state_cap >> 16) & 0xff;
-	}
-	/* hw_max = RP0 until we check for overclocking */
-	rps->max_freq = rps->rp0_freq;
-
-	rps->efficient_freq = rps->rp1_freq;
-	if (IS_HASWELL(dev_priv) || IS_BROADWELL(dev_priv) ||
-	    IS_GEN9_BC(dev_priv) || INTEL_GEN(dev_priv) >= 10) {
-		u32 ddcc_status = 0;
-
-		if (sandybridge_pcode_read(dev_priv,
-					   HSW_PCODE_DYNAMIC_DUTY_CYCLE_CONTROL,
-					   &ddcc_status, NULL) == 0)
-			rps->efficient_freq =
-				clamp_t(u8,
-					((ddcc_status >> 8) & 0xff),
-					rps->min_freq,
-					rps->max_freq);
-	}
-
-	if (IS_GEN9_BC(dev_priv) || INTEL_GEN(dev_priv) >= 10) {
-		/* Store the frequency values in 16.66 MHZ units, which is
-		 * the natural hardware unit for SKL
-		 */
-		rps->rp0_freq *= GEN9_FREQ_SCALER;
-		rps->rp1_freq *= GEN9_FREQ_SCALER;
-		rps->min_freq *= GEN9_FREQ_SCALER;
-		rps->max_freq *= GEN9_FREQ_SCALER;
-		rps->efficient_freq *= GEN9_FREQ_SCALER;
-	}
-}
-
-static void reset_rps(struct drm_i915_private *dev_priv,
-		      int (*set)(struct drm_i915_private *, u8))
-{
-	struct intel_rps *rps = &dev_priv->gt_pm.rps;
-	u8 freq = rps->cur_freq;
-
-	/* force a reset */
-	rps->power.mode = -1;
-	rps->cur_freq = -1;
-
-	if (set(dev_priv, freq))
-		DRM_ERROR("Failed to reset RPS to initial values\n");
-}
-
-/* See the Gen9_GT_PM_Programming_Guide doc for the below */
-static void gen9_enable_rps(struct drm_i915_private *dev_priv)
-{
-	intel_uncore_forcewake_get(&dev_priv->uncore, FORCEWAKE_ALL);
-
-	/* Program defaults and thresholds for RPS */
-	if (IS_GEN(dev_priv, 9))
-		I915_WRITE(GEN6_RC_VIDEO_FREQ,
-			GEN9_FREQUENCY(dev_priv->gt_pm.rps.rp1_freq));
-
-	/* 1 second timeout*/
-	I915_WRITE(GEN6_RP_DOWN_TIMEOUT,
-		GT_INTERVAL_FROM_US(dev_priv, 1000000));
-
-	I915_WRITE(GEN6_RP_IDLE_HYSTERSIS, 0xa);
-
-	/* Leaning on the below call to gen6_set_rps to program/setup the
-	 * Up/Down EI & threshold registers, as well as the RP_CONTROL,
-	 * RP_INTERRUPT_LIMITS & RPNSWREQ registers */
-	reset_rps(dev_priv, gen6_set_rps);
-
-	intel_uncore_forcewake_put(&dev_priv->uncore, FORCEWAKE_ALL);
-}
-
-static void gen11_enable_rc6(struct drm_i915_private *dev_priv)
-{
-	struct intel_engine_cs *engine;
-	enum intel_engine_id id;
-
-	/* 1a: Software RC state - RC0 */
-	I915_WRITE(GEN6_RC_STATE, 0);
-
-	/*
-	 * 1b: Get forcewake during program sequence. Although the driver
-	 * hasn't enabled a state yet where we need forcewake, BIOS may have.
-	 */
-	intel_uncore_forcewake_get(&dev_priv->uncore, FORCEWAKE_ALL);
-
-	/* 2a: Disable RC states. */
-	I915_WRITE(GEN6_RC_CONTROL, 0);
-
-	/* 2b: Program RC6 thresholds.*/
-	I915_WRITE(GEN6_RC6_WAKE_RATE_LIMIT, 54 << 16 | 85);
-	I915_WRITE(GEN10_MEDIA_WAKE_RATE_LIMIT, 150);
-
-	I915_WRITE(GEN6_RC_EVALUATION_INTERVAL, 125000); /* 12500 * 1280ns */
-	I915_WRITE(GEN6_RC_IDLE_HYSTERSIS, 25); /* 25 * 1280ns */
-	for_each_engine(engine, dev_priv, id)
-		I915_WRITE(RING_MAX_IDLE(engine->mmio_base), 10);
-
-	if (HAS_GT_UC(dev_priv))
-		I915_WRITE(GUC_MAX_IDLE_COUNT, 0xA);
-
-	I915_WRITE(GEN6_RC_SLEEP, 0);
-
-	I915_WRITE(GEN6_RC6_THRESHOLD, 50000); /* 50/125ms per EI */
-
-	/*
-	 * 2c: Program Coarse Power Gating Policies.
-	 *
-	 * Bspec's guidance is to use 25us (really 25 * 1280ns) here. What we
-	 * use instead is a more conservative estimate for the maximum time
-	 * it takes us to service a CS interrupt and submit a new ELSP - that
-	 * is the time which the GPU is idle waiting for the CPU to select the
-	 * next request to execute. If the idle hysteresis is less than that
-	 * interrupt service latency, the hardware will automatically gate
-	 * the power well and we will then incur the wake up cost on top of
-	 * the service latency. A similar guide from plane_state is that we
-	 * do not want the enable hysteresis to less than the wakeup latency.
-	 *
-	 * igt/gem_exec_nop/sequential provides a rough estimate for the
-	 * service latency, and puts it around 10us for Broadwell (and other
-	 * big core) and around 40us for Broxton (and other low power cores).
-	 * [Note that for legacy ringbuffer submission, this is less than 1us!]
-	 * However, the wakeup latency on Broxton is closer to 100us. To be
-	 * conservative, we have to factor in a context switch on top (due
-	 * to ksoftirqd).
-	 */
-	I915_WRITE(GEN9_MEDIA_PG_IDLE_HYSTERESIS, 250);
-	I915_WRITE(GEN9_RENDER_PG_IDLE_HYSTERESIS, 250);
-
-	/* 3a: Enable RC6 */
-	I915_WRITE(GEN6_RC_CONTROL,
-		   GEN6_RC_CTL_HW_ENABLE |
-		   GEN6_RC_CTL_RC6_ENABLE |
-		   GEN6_RC_CTL_EI_MODE(1));
-
-	/* 3b: Enable Coarse Power Gating only when RC6 is enabled. */
-	I915_WRITE(GEN9_PG_ENABLE,
-		   GEN9_RENDER_PG_ENABLE |
-		   GEN9_MEDIA_PG_ENABLE |
-		   GEN11_MEDIA_SAMPLER_PG_ENABLE);
-
-	intel_uncore_forcewake_put(&dev_priv->uncore, FORCEWAKE_ALL);
-}
-
-static void gen9_enable_rc6(struct drm_i915_private *dev_priv)
-{
-	struct intel_engine_cs *engine;
-	enum intel_engine_id id;
-	u32 rc6_mode;
-
-	/* 1a: Software RC state - RC0 */
-	I915_WRITE(GEN6_RC_STATE, 0);
-
-	/* 1b: Get forcewake during program sequence. Although the driver
-	 * hasn't enabled a state yet where we need forcewake, BIOS may have.*/
-	intel_uncore_forcewake_get(&dev_priv->uncore, FORCEWAKE_ALL);
-
-	/* 2a: Disable RC states. */
-	I915_WRITE(GEN6_RC_CONTROL, 0);
-
-	/* 2b: Program RC6 thresholds.*/
-	if (INTEL_GEN(dev_priv) >= 10) {
-		I915_WRITE(GEN6_RC6_WAKE_RATE_LIMIT, 54 << 16 | 85);
-		I915_WRITE(GEN10_MEDIA_WAKE_RATE_LIMIT, 150);
-	} else if (IS_SKYLAKE(dev_priv)) {
-		/*
-		 * WaRsDoubleRc6WrlWithCoarsePowerGating:skl Doubling WRL only
-		 * when CPG is enabled
-		 */
-		I915_WRITE(GEN6_RC6_WAKE_RATE_LIMIT, 108 << 16);
-	} else {
-		I915_WRITE(GEN6_RC6_WAKE_RATE_LIMIT, 54 << 16);
-	}
-
-	I915_WRITE(GEN6_RC_EVALUATION_INTERVAL, 125000); /* 12500 * 1280ns */
-	I915_WRITE(GEN6_RC_IDLE_HYSTERSIS, 25); /* 25 * 1280ns */
-	for_each_engine(engine, dev_priv, id)
-		I915_WRITE(RING_MAX_IDLE(engine->mmio_base), 10);
-
-	if (HAS_GT_UC(dev_priv))
-		I915_WRITE(GUC_MAX_IDLE_COUNT, 0xA);
-
-	I915_WRITE(GEN6_RC_SLEEP, 0);
-
-	/*
-	 * 2c: Program Coarse Power Gating Policies.
-	 *
-	 * Bspec's guidance is to use 25us (really 25 * 1280ns) here. What we
-	 * use instead is a more conservative estimate for the maximum time
-	 * it takes us to service a CS interrupt and submit a new ELSP - that
-	 * is the time which the GPU is idle waiting for the CPU to select the
-	 * next request to execute. If the idle hysteresis is less than that
-	 * interrupt service latency, the hardware will automatically gate
-	 * the power well and we will then incur the wake up cost on top of
-	 * the service latency. A similar guide from plane_state is that we
-	 * do not want the enable hysteresis to less than the wakeup latency.
-	 *
-	 * igt/gem_exec_nop/sequential provides a rough estimate for the
-	 * service latency, and puts it around 10us for Broadwell (and other
-	 * big core) and around 40us for Broxton (and other low power cores).
-	 * [Note that for legacy ringbuffer submission, this is less than 1us!]
-	 * However, the wakeup latency on Broxton is closer to 100us. To be
-	 * conservative, we have to factor in a context switch on top (due
-	 * to ksoftirqd).
-	 */
-	I915_WRITE(GEN9_MEDIA_PG_IDLE_HYSTERESIS, 250);
-	I915_WRITE(GEN9_RENDER_PG_IDLE_HYSTERESIS, 250);
-
-	/* 3a: Enable RC6 */
-	I915_WRITE(GEN6_RC6_THRESHOLD, 37500); /* 37.5/125ms per EI */
-
-	/* WaRsUseTimeoutMode:cnl (pre-prod) */
-	if (IS_CNL_REVID(dev_priv, CNL_REVID_A0, CNL_REVID_C0))
-		rc6_mode = GEN7_RC_CTL_TO_MODE;
-	else
-		rc6_mode = GEN6_RC_CTL_EI_MODE(1);
-
-	I915_WRITE(GEN6_RC_CONTROL,
-		   GEN6_RC_CTL_HW_ENABLE |
-		   GEN6_RC_CTL_RC6_ENABLE |
-		   rc6_mode);
-
-	/*
-	 * 3b: Enable Coarse Power Gating only when RC6 is enabled.
-	 * WaRsDisableCoarsePowerGating:skl,cnl - Render/Media PG need to be disabled with RC6.
-	 */
-	if (NEEDS_WaRsDisableCoarsePowerGating(dev_priv))
-		I915_WRITE(GEN9_PG_ENABLE, 0);
-	else
-		I915_WRITE(GEN9_PG_ENABLE,
-			   GEN9_RENDER_PG_ENABLE | GEN9_MEDIA_PG_ENABLE);
-
-	intel_uncore_forcewake_put(&dev_priv->uncore, FORCEWAKE_ALL);
-}
-
-static void gen8_enable_rc6(struct drm_i915_private *dev_priv)
-{
-	struct intel_engine_cs *engine;
-	enum intel_engine_id id;
-
-	/* 1a: Software RC state - RC0 */
-	I915_WRITE(GEN6_RC_STATE, 0);
-
-	/* 1b: Get forcewake during program sequence. Although the driver
-	 * hasn't enabled a state yet where we need forcewake, BIOS may have.*/
-	intel_uncore_forcewake_get(&dev_priv->uncore, FORCEWAKE_ALL);
-
-	/* 2a: Disable RC states. */
-	I915_WRITE(GEN6_RC_CONTROL, 0);
-
-	/* 2b: Program RC6 thresholds.*/
-	I915_WRITE(GEN6_RC6_WAKE_RATE_LIMIT, 40 << 16);
-	I915_WRITE(GEN6_RC_EVALUATION_INTERVAL, 125000); /* 12500 * 1280ns */
-	I915_WRITE(GEN6_RC_IDLE_HYSTERSIS, 25); /* 25 * 1280ns */
-	for_each_engine(engine, dev_priv, id)
-		I915_WRITE(RING_MAX_IDLE(engine->mmio_base), 10);
-	I915_WRITE(GEN6_RC_SLEEP, 0);
-	I915_WRITE(GEN6_RC6_THRESHOLD, 625); /* 800us/1.28 for TO */
-
-	/* 3: Enable RC6 */
-
-	I915_WRITE(GEN6_RC_CONTROL,
-		   GEN6_RC_CTL_HW_ENABLE |
-		   GEN7_RC_CTL_TO_MODE |
-		   GEN6_RC_CTL_RC6_ENABLE);
-
-	intel_uncore_forcewake_put(&dev_priv->uncore, FORCEWAKE_ALL);
-}
-
-static void gen8_enable_rps(struct drm_i915_private *dev_priv)
-{
-	struct intel_rps *rps = &dev_priv->gt_pm.rps;
-
-	intel_uncore_forcewake_get(&dev_priv->uncore, FORCEWAKE_ALL);
-
-	/* 1 Program defaults and thresholds for RPS*/
-	I915_WRITE(GEN6_RPNSWREQ,
-		   HSW_FREQUENCY(rps->rp1_freq));
-	I915_WRITE(GEN6_RC_VIDEO_FREQ,
-		   HSW_FREQUENCY(rps->rp1_freq));
-	/* NB: Docs say 1s, and 1000000 - which aren't equivalent */
-	I915_WRITE(GEN6_RP_DOWN_TIMEOUT, 100000000 / 128); /* 1 second timeout */
-
-	/* Docs recommend 900MHz, and 300 MHz respectively */
-	I915_WRITE(GEN6_RP_INTERRUPT_LIMITS,
-		   rps->max_freq_softlimit << 24 |
-		   rps->min_freq_softlimit << 16);
-
-	I915_WRITE(GEN6_RP_UP_THRESHOLD, 7600000 / 128); /* 76ms busyness per EI, 90% */
-	I915_WRITE(GEN6_RP_DOWN_THRESHOLD, 31300000 / 128); /* 313ms busyness per EI, 70%*/
-	I915_WRITE(GEN6_RP_UP_EI, 66000); /* 84.48ms, XXX: random? */
-	I915_WRITE(GEN6_RP_DOWN_EI, 350000); /* 448ms, XXX: random? */
-
-	I915_WRITE(GEN6_RP_IDLE_HYSTERSIS, 10);
-
-	/* 2: Enable RPS */
-	I915_WRITE(GEN6_RP_CONTROL,
-		   GEN6_RP_MEDIA_TURBO |
-		   GEN6_RP_MEDIA_HW_NORMAL_MODE |
-		   GEN6_RP_MEDIA_IS_GFX |
-		   GEN6_RP_ENABLE |
-		   GEN6_RP_UP_BUSY_AVG |
-		   GEN6_RP_DOWN_IDLE_AVG);
-
-	reset_rps(dev_priv, gen6_set_rps);
-
-	intel_uncore_forcewake_put(&dev_priv->uncore, FORCEWAKE_ALL);
-}
-
-static void gen6_enable_rc6(struct drm_i915_private *dev_priv)
-{
-	struct intel_engine_cs *engine;
-	enum intel_engine_id id;
-	u32 rc6vids, rc6_mask;
-	u32 gtfifodbg;
-	int ret;
-
-	I915_WRITE(GEN6_RC_STATE, 0);
-
-	/* Clear the DBG now so we don't confuse earlier errors */
-	gtfifodbg = I915_READ(GTFIFODBG);
-	if (gtfifodbg) {
-		DRM_ERROR("GT fifo had a previous error %x\n", gtfifodbg);
-		I915_WRITE(GTFIFODBG, gtfifodbg);
-	}
-
-	intel_uncore_forcewake_get(&dev_priv->uncore, FORCEWAKE_ALL);
-
-	/* disable the counters and set deterministic thresholds */
-	I915_WRITE(GEN6_RC_CONTROL, 0);
-
-	I915_WRITE(GEN6_RC1_WAKE_RATE_LIMIT, 1000 << 16);
-	I915_WRITE(GEN6_RC6_WAKE_RATE_LIMIT, 40 << 16 | 30);
-	I915_WRITE(GEN6_RC6pp_WAKE_RATE_LIMIT, 30);
-	I915_WRITE(GEN6_RC_EVALUATION_INTERVAL, 125000);
-	I915_WRITE(GEN6_RC_IDLE_HYSTERSIS, 25);
-
-	for_each_engine(engine, dev_priv, id)
-		I915_WRITE(RING_MAX_IDLE(engine->mmio_base), 10);
-
-	I915_WRITE(GEN6_RC_SLEEP, 0);
-	I915_WRITE(GEN6_RC1e_THRESHOLD, 1000);
-	if (IS_IVYBRIDGE(dev_priv))
-		I915_WRITE(GEN6_RC6_THRESHOLD, 125000);
-	else
-		I915_WRITE(GEN6_RC6_THRESHOLD, 50000);
-	I915_WRITE(GEN6_RC6p_THRESHOLD, 150000);
-	I915_WRITE(GEN6_RC6pp_THRESHOLD, 64000); /* unused */
-
-	/* We don't use those on Haswell */
-	rc6_mask = GEN6_RC_CTL_RC6_ENABLE;
-	if (HAS_RC6p(dev_priv))
-		rc6_mask |= GEN6_RC_CTL_RC6p_ENABLE;
-	if (HAS_RC6pp(dev_priv))
-		rc6_mask |= GEN6_RC_CTL_RC6pp_ENABLE;
-	I915_WRITE(GEN6_RC_CONTROL,
-		   rc6_mask |
-		   GEN6_RC_CTL_EI_MODE(1) |
-		   GEN6_RC_CTL_HW_ENABLE);
-
-	rc6vids = 0;
-	ret = sandybridge_pcode_read(dev_priv, GEN6_PCODE_READ_RC6VIDS,
-				     &rc6vids, NULL);
-	if (IS_GEN(dev_priv, 6) && ret) {
-		DRM_DEBUG_DRIVER("Couldn't check for BIOS workaround\n");
-	} else if (IS_GEN(dev_priv, 6) && (GEN6_DECODE_RC6_VID(rc6vids & 0xff) < 450)) {
-		DRM_DEBUG_DRIVER("You should update your BIOS. Correcting minimum rc6 voltage (%dmV->%dmV)\n",
-			  GEN6_DECODE_RC6_VID(rc6vids & 0xff), 450);
-		rc6vids &= 0xffff00;
-		rc6vids |= GEN6_ENCODE_RC6_VID(450);
-		ret = sandybridge_pcode_write(dev_priv, GEN6_PCODE_WRITE_RC6VIDS, rc6vids);
-		if (ret)
-			DRM_ERROR("Couldn't fix incorrect rc6 voltage\n");
-	}
-
-	intel_uncore_forcewake_put(&dev_priv->uncore, FORCEWAKE_ALL);
-}
-
-static void gen6_enable_rps(struct drm_i915_private *dev_priv)
-{
-	/* Here begins a magic sequence of register writes to enable
-	 * auto-downclocking.
-	 *
-	 * Perhaps there might be some value in exposing these to
-	 * userspace...
-	 */
-	intel_uncore_forcewake_get(&dev_priv->uncore, FORCEWAKE_ALL);
-
-	/* Power down if completely idle for over 50ms */
-	I915_WRITE(GEN6_RP_DOWN_TIMEOUT, 50000);
-	I915_WRITE(GEN6_RP_IDLE_HYSTERSIS, 10);
-
-	reset_rps(dev_priv, gen6_set_rps);
-
-	intel_uncore_forcewake_put(&dev_priv->uncore, FORCEWAKE_ALL);
-}
-
-static void gen6_update_ring_freq(struct drm_i915_private *dev_priv)
-{
-	struct intel_rps *rps = &dev_priv->gt_pm.rps;
-	const int min_freq = 15;
-	const int scaling_factor = 180;
-	unsigned int gpu_freq;
-	unsigned int max_ia_freq, min_ring_freq;
-	unsigned int max_gpu_freq, min_gpu_freq;
-	struct cpufreq_policy *policy;
-
-	lockdep_assert_held(&rps->lock);
-
-	if (rps->max_freq <= rps->min_freq)
-		return;
-
-	policy = cpufreq_cpu_get(0);
-	if (policy) {
-		max_ia_freq = policy->cpuinfo.max_freq;
-		cpufreq_cpu_put(policy);
-	} else {
-		/*
-		 * Default to measured freq if none found, PCU will ensure we
-		 * don't go over
-		 */
-		max_ia_freq = tsc_khz;
-	}
-
-	/* Convert from kHz to MHz */
-	max_ia_freq /= 1000;
-
-	min_ring_freq = I915_READ(DCLK) & 0xf;
-	/* convert DDR frequency from units of 266.6MHz to bandwidth */
-	min_ring_freq = mult_frac(min_ring_freq, 8, 3);
-
-	min_gpu_freq = rps->min_freq;
-	max_gpu_freq = rps->max_freq;
-	if (IS_GEN9_BC(dev_priv) || INTEL_GEN(dev_priv) >= 10) {
-		/* Convert GT frequency to 50 HZ units */
-		min_gpu_freq /= GEN9_FREQ_SCALER;
-		max_gpu_freq /= GEN9_FREQ_SCALER;
-	}
-
-	/*
-	 * For each potential GPU frequency, load a ring frequency we'd like
-	 * to use for memory access.  We do this by specifying the IA frequency
-	 * the PCU should use as a reference to determine the ring frequency.
-	 */
-	for (gpu_freq = max_gpu_freq; gpu_freq >= min_gpu_freq; gpu_freq--) {
-		const int diff = max_gpu_freq - gpu_freq;
-		unsigned int ia_freq = 0, ring_freq = 0;
-
-		if (IS_GEN9_BC(dev_priv) || INTEL_GEN(dev_priv) >= 10) {
-			/*
-			 * ring_freq = 2 * GT. ring_freq is in 100MHz units
-			 * No floor required for ring frequency on SKL.
-			 */
-			ring_freq = gpu_freq;
-		} else if (INTEL_GEN(dev_priv) >= 8) {
-			/* max(2 * GT, DDR). NB: GT is 50MHz units */
-			ring_freq = max(min_ring_freq, gpu_freq);
-		} else if (IS_HASWELL(dev_priv)) {
-			ring_freq = mult_frac(gpu_freq, 5, 4);
-			ring_freq = max(min_ring_freq, ring_freq);
-			/* leave ia_freq as the default, chosen by cpufreq */
-		} else {
-			/* On older processors, there is no separate ring
-			 * clock domain, so in order to boost the bandwidth
-			 * of the ring, we need to upclock the CPU (ia_freq).
-			 *
-			 * For GPU frequencies less than 750MHz,
-			 * just use the lowest ring freq.
-			 */
-			if (gpu_freq < min_freq)
-				ia_freq = 800;
-			else
-				ia_freq = max_ia_freq - ((diff * scaling_factor) / 2);
-			ia_freq = DIV_ROUND_CLOSEST(ia_freq, 100);
-		}
-
-		sandybridge_pcode_write(dev_priv,
-					GEN6_PCODE_WRITE_MIN_FREQ_TABLE,
-					ia_freq << GEN6_PCODE_FREQ_IA_RATIO_SHIFT |
-					ring_freq << GEN6_PCODE_FREQ_RING_RATIO_SHIFT |
-					gpu_freq);
-	}
-}
-
-static int cherryview_rps_max_freq(struct drm_i915_private *dev_priv)
-{
-	u32 val, rp0;
-
-	val = vlv_punit_read(dev_priv, FB_GFX_FMAX_AT_VMAX_FUSE);
-
-	switch (RUNTIME_INFO(dev_priv)->sseu.eu_total) {
-	case 8:
-		/* (2 * 4) config */
-		rp0 = (val >> FB_GFX_FMAX_AT_VMAX_2SS4EU_FUSE_SHIFT);
-		break;
-	case 12:
-		/* (2 * 6) config */
-		rp0 = (val >> FB_GFX_FMAX_AT_VMAX_2SS6EU_FUSE_SHIFT);
-		break;
-	case 16:
-		/* (2 * 8) config */
-	default:
-		/* Setting (2 * 8) Min RP0 for any other combination */
-		rp0 = (val >> FB_GFX_FMAX_AT_VMAX_2SS8EU_FUSE_SHIFT);
-		break;
-	}
-
-	rp0 = (rp0 & FB_GFX_FREQ_FUSE_MASK);
-
-	return rp0;
-}
-
-static int cherryview_rps_rpe_freq(struct drm_i915_private *dev_priv)
-{
-	u32 val, rpe;
-
-	val = vlv_punit_read(dev_priv, PUNIT_GPU_DUTYCYCLE_REG);
-	rpe = (val >> PUNIT_GPU_DUTYCYCLE_RPE_FREQ_SHIFT) & PUNIT_GPU_DUTYCYCLE_RPE_FREQ_MASK;
-
-	return rpe;
-}
-
-static int cherryview_rps_guar_freq(struct drm_i915_private *dev_priv)
-{
-	u32 val, rp1;
-
-	val = vlv_punit_read(dev_priv, FB_GFX_FMAX_AT_VMAX_FUSE);
-	rp1 = (val & FB_GFX_FREQ_FUSE_MASK);
-
-	return rp1;
-}
-
-static u32 cherryview_rps_min_freq(struct drm_i915_private *dev_priv)
-{
-	u32 val, rpn;
-
-	val = vlv_punit_read(dev_priv, FB_GFX_FMIN_AT_VMIN_FUSE);
-	rpn = ((val >> FB_GFX_FMIN_AT_VMIN_FUSE_SHIFT) &
-		       FB_GFX_FREQ_FUSE_MASK);
-
-	return rpn;
-}
-
-static int valleyview_rps_guar_freq(struct drm_i915_private *dev_priv)
-{
-	u32 val, rp1;
-
-	val = vlv_nc_read(dev_priv, IOSF_NC_FB_GFX_FREQ_FUSE);
-
-	rp1 = (val & FB_GFX_FGUARANTEED_FREQ_FUSE_MASK) >> FB_GFX_FGUARANTEED_FREQ_FUSE_SHIFT;
-
-	return rp1;
-}
-
-static int valleyview_rps_max_freq(struct drm_i915_private *dev_priv)
-{
-	u32 val, rp0;
-
-	val = vlv_nc_read(dev_priv, IOSF_NC_FB_GFX_FREQ_FUSE);
-
-	rp0 = (val & FB_GFX_MAX_FREQ_FUSE_MASK) >> FB_GFX_MAX_FREQ_FUSE_SHIFT;
-	/* Clamp to max */
-	rp0 = min_t(u32, rp0, 0xea);
-
-	return rp0;
-}
-
-static int valleyview_rps_rpe_freq(struct drm_i915_private *dev_priv)
-{
-	u32 val, rpe;
-
-	val = vlv_nc_read(dev_priv, IOSF_NC_FB_GFX_FMAX_FUSE_LO);
-	rpe = (val & FB_FMAX_VMIN_FREQ_LO_MASK) >> FB_FMAX_VMIN_FREQ_LO_SHIFT;
-	val = vlv_nc_read(dev_priv, IOSF_NC_FB_GFX_FMAX_FUSE_HI);
-	rpe |= (val & FB_FMAX_VMIN_FREQ_HI_MASK) << 5;
-
-	return rpe;
-}
-
-static int valleyview_rps_min_freq(struct drm_i915_private *dev_priv)
-{
-	u32 val;
-
-	val = vlv_punit_read(dev_priv, PUNIT_REG_GPU_LFM) & 0xff;
-	/*
-	 * According to the BYT Punit GPU turbo HAS 1.1.6.3 the minimum value
-	 * for the minimum frequency in GPLL mode is 0xc1. Contrary to this on
-	 * a BYT-M B0 the above register contains 0xbf. Moreover when setting
-	 * a frequency Punit will not allow values below 0xc0. Clamp it 0xc0
-	 * to make sure it matches what Punit accepts.
-	 */
-	return max_t(u32, val, 0xc0);
-}
-
-/* Check that the pctx buffer wasn't move under us. */
-static void valleyview_check_pctx(struct drm_i915_private *dev_priv)
-{
-	unsigned long pctx_addr = I915_READ(VLV_PCBR) & ~4095;
-
-	WARN_ON(pctx_addr != dev_priv->dsm.start +
-			     dev_priv->vlv_pctx->stolen->start);
-}
-
-
-/* Check that the pcbr address is not empty. */
-static void cherryview_check_pctx(struct drm_i915_private *dev_priv)
-{
-	unsigned long pctx_addr = I915_READ(VLV_PCBR) & ~4095;
-
-	WARN_ON((pctx_addr >> VLV_PCBR_ADDR_SHIFT) == 0);
-}
-
-static void cherryview_setup_pctx(struct drm_i915_private *dev_priv)
-{
-	resource_size_t pctx_paddr, paddr;
-	resource_size_t pctx_size = 32*1024;
-	u32 pcbr;
-
-	pcbr = I915_READ(VLV_PCBR);
-	if ((pcbr >> VLV_PCBR_ADDR_SHIFT) == 0) {
-		DRM_DEBUG_DRIVER("BIOS didn't set up PCBR, fixing up\n");
-		paddr = dev_priv->dsm.end + 1 - pctx_size;
-		GEM_BUG_ON(paddr > U32_MAX);
-
-		pctx_paddr = (paddr & (~4095));
-		I915_WRITE(VLV_PCBR, pctx_paddr);
-	}
-
-	DRM_DEBUG_DRIVER("PCBR: 0x%08x\n", I915_READ(VLV_PCBR));
-}
-
-static void valleyview_setup_pctx(struct drm_i915_private *dev_priv)
-{
-	struct drm_i915_gem_object *pctx;
-	resource_size_t pctx_paddr;
-	resource_size_t pctx_size = 24*1024;
-	u32 pcbr;
-
-	pcbr = I915_READ(VLV_PCBR);
-	if (pcbr) {
-		/* BIOS set it up already, grab the pre-alloc'd space */
-		resource_size_t pcbr_offset;
-
-		pcbr_offset = (pcbr & (~4095)) - dev_priv->dsm.start;
-		pctx = i915_gem_object_create_stolen_for_preallocated(dev_priv,
-								      pcbr_offset,
-								      I915_GTT_OFFSET_NONE,
-								      pctx_size);
-		goto out;
-	}
-
-	DRM_DEBUG_DRIVER("BIOS didn't set up PCBR, fixing up\n");
-
-	/*
-	 * From the Gunit register HAS:
-	 * The Gfx driver is expected to program this register and ensure
-	 * proper allocation within Gfx stolen memory.  For example, this
-	 * register should be programmed such than the PCBR range does not
-	 * overlap with other ranges, such as the frame buffer, protected
-	 * memory, or any other relevant ranges.
-	 */
-	pctx = i915_gem_object_create_stolen(dev_priv, pctx_size);
-	if (!pctx) {
-		DRM_DEBUG("not enough stolen space for PCTX, disabling\n");
-		goto out;
-	}
-
-	GEM_BUG_ON(range_overflows_t(u64,
-				     dev_priv->dsm.start,
-				     pctx->stolen->start,
-				     U32_MAX));
-	pctx_paddr = dev_priv->dsm.start + pctx->stolen->start;
-	I915_WRITE(VLV_PCBR, pctx_paddr);
-
-out:
-	DRM_DEBUG_DRIVER("PCBR: 0x%08x\n", I915_READ(VLV_PCBR));
-	dev_priv->vlv_pctx = pctx;
-}
-
-static void valleyview_cleanup_pctx(struct drm_i915_private *dev_priv)
-{
-	struct drm_i915_gem_object *pctx;
-
-	pctx = fetch_and_zero(&dev_priv->vlv_pctx);
-	if (pctx)
-		i915_gem_object_put(pctx);
-}
-
-static void vlv_init_gpll_ref_freq(struct drm_i915_private *dev_priv)
-{
-	dev_priv->gt_pm.rps.gpll_ref_freq =
-		vlv_get_cck_clock(dev_priv, "GPLL ref",
-				  CCK_GPLL_CLOCK_CONTROL,
-				  dev_priv->czclk_freq);
-
-	DRM_DEBUG_DRIVER("GPLL reference freq: %d kHz\n",
-			 dev_priv->gt_pm.rps.gpll_ref_freq);
-}
-
-static void valleyview_init_gt_powersave(struct drm_i915_private *dev_priv)
-{
-	struct intel_rps *rps = &dev_priv->gt_pm.rps;
-	u32 val;
-
-	valleyview_setup_pctx(dev_priv);
-
-	vlv_iosf_sb_get(dev_priv,
-			BIT(VLV_IOSF_SB_PUNIT) |
-			BIT(VLV_IOSF_SB_NC) |
-			BIT(VLV_IOSF_SB_CCK));
-
-	vlv_init_gpll_ref_freq(dev_priv);
-
-	val = vlv_punit_read(dev_priv, PUNIT_REG_GPU_FREQ_STS);
-	switch ((val >> 6) & 3) {
-	case 0:
-	case 1:
-		dev_priv->mem_freq = 800;
-		break;
-	case 2:
-		dev_priv->mem_freq = 1066;
-		break;
-	case 3:
-		dev_priv->mem_freq = 1333;
-		break;
-	}
-	DRM_DEBUG_DRIVER("DDR speed: %d MHz\n", dev_priv->mem_freq);
-
-	rps->max_freq = valleyview_rps_max_freq(dev_priv);
-	rps->rp0_freq = rps->max_freq;
-	DRM_DEBUG_DRIVER("max GPU freq: %d MHz (%u)\n",
-			 intel_gpu_freq(dev_priv, rps->max_freq),
-			 rps->max_freq);
-
-	rps->efficient_freq = valleyview_rps_rpe_freq(dev_priv);
-	DRM_DEBUG_DRIVER("RPe GPU freq: %d MHz (%u)\n",
-			 intel_gpu_freq(dev_priv, rps->efficient_freq),
-			 rps->efficient_freq);
-
-	rps->rp1_freq = valleyview_rps_guar_freq(dev_priv);
-	DRM_DEBUG_DRIVER("RP1(Guar Freq) GPU freq: %d MHz (%u)\n",
-			 intel_gpu_freq(dev_priv, rps->rp1_freq),
-			 rps->rp1_freq);
-
-	rps->min_freq = valleyview_rps_min_freq(dev_priv);
-	DRM_DEBUG_DRIVER("min GPU freq: %d MHz (%u)\n",
-			 intel_gpu_freq(dev_priv, rps->min_freq),
-			 rps->min_freq);
-
-	vlv_iosf_sb_put(dev_priv,
-			BIT(VLV_IOSF_SB_PUNIT) |
-			BIT(VLV_IOSF_SB_NC) |
-			BIT(VLV_IOSF_SB_CCK));
-}
-
-static void cherryview_init_gt_powersave(struct drm_i915_private *dev_priv)
-{
-	struct intel_rps *rps = &dev_priv->gt_pm.rps;
-	u32 val;
-
-	cherryview_setup_pctx(dev_priv);
-
-	vlv_iosf_sb_get(dev_priv,
-			BIT(VLV_IOSF_SB_PUNIT) |
-			BIT(VLV_IOSF_SB_NC) |
-			BIT(VLV_IOSF_SB_CCK));
-
-	vlv_init_gpll_ref_freq(dev_priv);
-
-	val = vlv_cck_read(dev_priv, CCK_FUSE_REG);
-
-	switch ((val >> 2) & 0x7) {
-	case 3:
-		dev_priv->mem_freq = 2000;
-		break;
-	default:
-		dev_priv->mem_freq = 1600;
-		break;
-	}
-	DRM_DEBUG_DRIVER("DDR speed: %d MHz\n", dev_priv->mem_freq);
-
-	rps->max_freq = cherryview_rps_max_freq(dev_priv);
-	rps->rp0_freq = rps->max_freq;
-	DRM_DEBUG_DRIVER("max GPU freq: %d MHz (%u)\n",
-			 intel_gpu_freq(dev_priv, rps->max_freq),
-			 rps->max_freq);
-
-	rps->efficient_freq = cherryview_rps_rpe_freq(dev_priv);
-	DRM_DEBUG_DRIVER("RPe GPU freq: %d MHz (%u)\n",
-			 intel_gpu_freq(dev_priv, rps->efficient_freq),
-			 rps->efficient_freq);
-
-	rps->rp1_freq = cherryview_rps_guar_freq(dev_priv);
-	DRM_DEBUG_DRIVER("RP1(Guar) GPU freq: %d MHz (%u)\n",
-			 intel_gpu_freq(dev_priv, rps->rp1_freq),
-			 rps->rp1_freq);
-
-	rps->min_freq = cherryview_rps_min_freq(dev_priv);
-	DRM_DEBUG_DRIVER("min GPU freq: %d MHz (%u)\n",
-			 intel_gpu_freq(dev_priv, rps->min_freq),
-			 rps->min_freq);
-
-	vlv_iosf_sb_put(dev_priv,
-			BIT(VLV_IOSF_SB_PUNIT) |
-			BIT(VLV_IOSF_SB_NC) |
-			BIT(VLV_IOSF_SB_CCK));
-
-	WARN_ONCE((rps->max_freq | rps->efficient_freq | rps->rp1_freq |
-		   rps->min_freq) & 1,
-		  "Odd GPU freq values\n");
-}
-
-static void valleyview_cleanup_gt_powersave(struct drm_i915_private *dev_priv)
-{
-	valleyview_cleanup_pctx(dev_priv);
-}
-
-static void cherryview_enable_rc6(struct drm_i915_private *dev_priv)
-{
-	struct intel_engine_cs *engine;
-	enum intel_engine_id id;
-	u32 gtfifodbg, rc6_mode, pcbr;
-
-	gtfifodbg = I915_READ(GTFIFODBG) & ~(GT_FIFO_SBDEDICATE_FREE_ENTRY_CHV |
-					     GT_FIFO_FREE_ENTRIES_CHV);
-	if (gtfifodbg) {
-		DRM_DEBUG_DRIVER("GT fifo had a previous error %x\n",
-				 gtfifodbg);
-		I915_WRITE(GTFIFODBG, gtfifodbg);
-	}
-
-	cherryview_check_pctx(dev_priv);
-
-	/* 1a & 1b: Get forcewake during program sequence. Although the driver
-	 * hasn't enabled a state yet where we need forcewake, BIOS may have.*/
-	intel_uncore_forcewake_get(&dev_priv->uncore, FORCEWAKE_ALL);
-
-	/*  Disable RC states. */
-	I915_WRITE(GEN6_RC_CONTROL, 0);
-
-	/* 2a: Program RC6 thresholds.*/
-	I915_WRITE(GEN6_RC6_WAKE_RATE_LIMIT, 40 << 16);
-	I915_WRITE(GEN6_RC_EVALUATION_INTERVAL, 125000); /* 12500 * 1280ns */
-	I915_WRITE(GEN6_RC_IDLE_HYSTERSIS, 25); /* 25 * 1280ns */
-
-	for_each_engine(engine, dev_priv, id)
-		I915_WRITE(RING_MAX_IDLE(engine->mmio_base), 10);
-	I915_WRITE(GEN6_RC_SLEEP, 0);
-
-	/* TO threshold set to 500 us ( 0x186 * 1.28 us) */
-	I915_WRITE(GEN6_RC6_THRESHOLD, 0x186);
-
-	/* Allows RC6 residency counter to work */
-	I915_WRITE(VLV_COUNTER_CONTROL,
-		   _MASKED_BIT_ENABLE(VLV_COUNT_RANGE_HIGH |
-				      VLV_MEDIA_RC6_COUNT_EN |
-				      VLV_RENDER_RC6_COUNT_EN));
-
-	/* For now we assume BIOS is allocating and populating the PCBR  */
-	pcbr = I915_READ(VLV_PCBR);
-
-	/* 3: Enable RC6 */
-	rc6_mode = 0;
-	if (pcbr >> VLV_PCBR_ADDR_SHIFT)
-		rc6_mode = GEN7_RC_CTL_TO_MODE;
-	I915_WRITE(GEN6_RC_CONTROL, rc6_mode);
-
-	intel_uncore_forcewake_put(&dev_priv->uncore, FORCEWAKE_ALL);
-}
-
-static void cherryview_enable_rps(struct drm_i915_private *dev_priv)
-{
-	u32 val;
-
-	intel_uncore_forcewake_get(&dev_priv->uncore, FORCEWAKE_ALL);
-
-	/* 1: Program defaults and thresholds for RPS*/
-	I915_WRITE(GEN6_RP_DOWN_TIMEOUT, 1000000);
-	I915_WRITE(GEN6_RP_UP_THRESHOLD, 59400);
-	I915_WRITE(GEN6_RP_DOWN_THRESHOLD, 245000);
-	I915_WRITE(GEN6_RP_UP_EI, 66000);
-	I915_WRITE(GEN6_RP_DOWN_EI, 350000);
-
-	I915_WRITE(GEN6_RP_IDLE_HYSTERSIS, 10);
-
-	/* 2: Enable RPS */
-	I915_WRITE(GEN6_RP_CONTROL,
-		   GEN6_RP_MEDIA_HW_NORMAL_MODE |
-		   GEN6_RP_MEDIA_IS_GFX |
-		   GEN6_RP_ENABLE |
-		   GEN6_RP_UP_BUSY_AVG |
-		   GEN6_RP_DOWN_IDLE_AVG);
-
-	/* Setting Fixed Bias */
-	vlv_punit_get(dev_priv);
-
-	val = VLV_OVERRIDE_EN | VLV_SOC_TDP_EN | CHV_BIAS_CPU_50_SOC_50;
-	vlv_punit_write(dev_priv, VLV_TURBO_SOC_OVERRIDE, val);
-
-	val = vlv_punit_read(dev_priv, PUNIT_REG_GPU_FREQ_STS);
-
-	vlv_punit_put(dev_priv);
-
-	/* RPS code assumes GPLL is used */
-	WARN_ONCE((val & GPLLENABLE) == 0, "GPLL not enabled\n");
-
-	DRM_DEBUG_DRIVER("GPLL enabled? %s\n", yesno(val & GPLLENABLE));
-	DRM_DEBUG_DRIVER("GPU status: 0x%08x\n", val);
-
-	reset_rps(dev_priv, valleyview_set_rps);
-
-	intel_uncore_forcewake_put(&dev_priv->uncore, FORCEWAKE_ALL);
-}
-
-static void valleyview_enable_rc6(struct drm_i915_private *dev_priv)
-{
-	struct intel_engine_cs *engine;
-	enum intel_engine_id id;
-	u32 gtfifodbg;
-
-	valleyview_check_pctx(dev_priv);
-
-	gtfifodbg = I915_READ(GTFIFODBG);
-	if (gtfifodbg) {
-		DRM_DEBUG_DRIVER("GT fifo had a previous error %x\n",
-				 gtfifodbg);
-		I915_WRITE(GTFIFODBG, gtfifodbg);
-	}
-
-	intel_uncore_forcewake_get(&dev_priv->uncore, FORCEWAKE_ALL);
-
-	/*  Disable RC states. */
-	I915_WRITE(GEN6_RC_CONTROL, 0);
-
-	I915_WRITE(GEN6_RC6_WAKE_RATE_LIMIT, 0x00280000);
-	I915_WRITE(GEN6_RC_EVALUATION_INTERVAL, 125000);
-	I915_WRITE(GEN6_RC_IDLE_HYSTERSIS, 25);
-
-	for_each_engine(engine, dev_priv, id)
-		I915_WRITE(RING_MAX_IDLE(engine->mmio_base), 10);
-
-	I915_WRITE(GEN6_RC6_THRESHOLD, 0x557);
-
-	/* Allows RC6 residency counter to work */
-	I915_WRITE(VLV_COUNTER_CONTROL,
-		   _MASKED_BIT_ENABLE(VLV_COUNT_RANGE_HIGH |
-				      VLV_MEDIA_RC0_COUNT_EN |
-				      VLV_RENDER_RC0_COUNT_EN |
-				      VLV_MEDIA_RC6_COUNT_EN |
-				      VLV_RENDER_RC6_COUNT_EN));
-
-	I915_WRITE(GEN6_RC_CONTROL,
-		   GEN7_RC_CTL_TO_MODE | VLV_RC_CTL_CTX_RST_PARALLEL);
-
-	intel_uncore_forcewake_put(&dev_priv->uncore, FORCEWAKE_ALL);
-}
-
-static void valleyview_enable_rps(struct drm_i915_private *dev_priv)
-{
-	u32 val;
-
-	intel_uncore_forcewake_get(&dev_priv->uncore, FORCEWAKE_ALL);
-
-	I915_WRITE(GEN6_RP_DOWN_TIMEOUT, 1000000);
-	I915_WRITE(GEN6_RP_UP_THRESHOLD, 59400);
-	I915_WRITE(GEN6_RP_DOWN_THRESHOLD, 245000);
-	I915_WRITE(GEN6_RP_UP_EI, 66000);
-	I915_WRITE(GEN6_RP_DOWN_EI, 350000);
-
-	I915_WRITE(GEN6_RP_IDLE_HYSTERSIS, 10);
-
-	I915_WRITE(GEN6_RP_CONTROL,
-		   GEN6_RP_MEDIA_TURBO |
-		   GEN6_RP_MEDIA_HW_NORMAL_MODE |
-		   GEN6_RP_MEDIA_IS_GFX |
-		   GEN6_RP_ENABLE |
-		   GEN6_RP_UP_BUSY_AVG |
-		   GEN6_RP_DOWN_IDLE_CONT);
-
-	vlv_punit_get(dev_priv);
-
-	/* Setting Fixed Bias */
-	val = VLV_OVERRIDE_EN | VLV_SOC_TDP_EN | VLV_BIAS_CPU_125_SOC_875;
-	vlv_punit_write(dev_priv, VLV_TURBO_SOC_OVERRIDE, val);
-
-	val = vlv_punit_read(dev_priv, PUNIT_REG_GPU_FREQ_STS);
-
-	vlv_punit_put(dev_priv);
-
-	/* RPS code assumes GPLL is used */
-	WARN_ONCE((val & GPLLENABLE) == 0, "GPLL not enabled\n");
-
-	DRM_DEBUG_DRIVER("GPLL enabled? %s\n", yesno(val & GPLLENABLE));
-	DRM_DEBUG_DRIVER("GPU status: 0x%08x\n", val);
-
-	reset_rps(dev_priv, valleyview_set_rps);
-
-	intel_uncore_forcewake_put(&dev_priv->uncore, FORCEWAKE_ALL);
-}
-
-static unsigned long intel_pxfreq(u32 vidfreq)
-{
-	unsigned long freq;
-	int div = (vidfreq & 0x3f0000) >> 16;
-	int post = (vidfreq & 0x3000) >> 12;
-	int pre = (vidfreq & 0x7);
-
-	if (!pre)
-		return 0;
-
-	freq = ((div * 133333) / ((1<<post) * pre));
-
-	return freq;
-}
-
-static const struct cparams {
-	u16 i;
-	u16 t;
-	u16 m;
-	u16 c;
-} cparams[] = {
-	{ 1, 1333, 301, 28664 },
-	{ 1, 1066, 294, 24460 },
-	{ 1, 800, 294, 25192 },
-	{ 0, 1333, 276, 27605 },
-	{ 0, 1066, 276, 27605 },
-	{ 0, 800, 231, 23784 },
-};
-
-static unsigned long __i915_chipset_val(struct drm_i915_private *dev_priv)
-{
-	u64 total_count, diff, ret;
-	u32 count1, count2, count3, m = 0, c = 0;
-	unsigned long now = jiffies_to_msecs(jiffies), diff1;
-	int i;
-
-	lockdep_assert_held(&mchdev_lock);
-
-	diff1 = now - dev_priv->ips.last_time1;
-
-	/* Prevent division-by-zero if we are asking too fast.
-	 * Also, we don't get interesting results if we are polling
-	 * faster than once in 10ms, so just return the saved value
-	 * in such cases.
-	 */
-	if (diff1 <= 10)
-		return dev_priv->ips.chipset_power;
-
-	count1 = I915_READ(DMIEC);
-	count2 = I915_READ(DDREC);
-	count3 = I915_READ(CSIEC);
-
-	total_count = count1 + count2 + count3;
-
-	/* FIXME: handle per-counter overflow */
-	if (total_count < dev_priv->ips.last_count1) {
-		diff = ~0UL - dev_priv->ips.last_count1;
-		diff += total_count;
-	} else {
-		diff = total_count - dev_priv->ips.last_count1;
-	}
-
-	for (i = 0; i < ARRAY_SIZE(cparams); i++) {
-		if (cparams[i].i == dev_priv->ips.c_m &&
-		    cparams[i].t == dev_priv->ips.r_t) {
-			m = cparams[i].m;
-			c = cparams[i].c;
-			break;
-		}
-	}
-
-	diff = div_u64(diff, diff1);
-	ret = ((m * diff) + c);
-	ret = div_u64(ret, 10);
-
-	dev_priv->ips.last_count1 = total_count;
-	dev_priv->ips.last_time1 = now;
-
-	dev_priv->ips.chipset_power = ret;
-
-	return ret;
-}
-
-unsigned long i915_chipset_val(struct drm_i915_private *dev_priv)
-{
-	intel_wakeref_t wakeref;
-	unsigned long val = 0;
-
-	if (!IS_GEN(dev_priv, 5))
-		return 0;
-
-	with_intel_runtime_pm(&dev_priv->runtime_pm, wakeref) {
-		spin_lock_irq(&mchdev_lock);
-		val = __i915_chipset_val(dev_priv);
-		spin_unlock_irq(&mchdev_lock);
-	}
-
-	return val;
-}
-
-unsigned long i915_mch_val(struct drm_i915_private *i915)
-{
-	unsigned long m, x, b;
-	u32 tsfs;
-
-	tsfs = intel_uncore_read(&i915->uncore, TSFS);
-
-	m = ((tsfs & TSFS_SLOPE_MASK) >> TSFS_SLOPE_SHIFT);
-	x = intel_uncore_read8(&i915->uncore, TR1);
-
-	b = tsfs & TSFS_INTR_MASK;
-
-	return ((m * x) / 127) - b;
-}
-
-static int _pxvid_to_vd(u8 pxvid)
-{
-	if (pxvid == 0)
-		return 0;
-
-	if (pxvid >= 8 && pxvid < 31)
-		pxvid = 31;
-
-	return (pxvid + 2) * 125;
-}
-
-static u32 pvid_to_extvid(struct drm_i915_private *dev_priv, u8 pxvid)
-{
-	const int vd = _pxvid_to_vd(pxvid);
-	const int vm = vd - 1125;
-
-	if (INTEL_INFO(dev_priv)->is_mobile)
-		return vm > 0 ? vm : 0;
-
-	return vd;
-}
-
-static void __i915_update_gfx_val(struct drm_i915_private *dev_priv)
-{
-	u64 now, diff, diffms;
-	u32 count;
-
-	lockdep_assert_held(&mchdev_lock);
-
-	now = ktime_get_raw_ns();
-	diffms = now - dev_priv->ips.last_time2;
-	do_div(diffms, NSEC_PER_MSEC);
-
-	/* Don't divide by 0 */
-	if (!diffms)
-		return;
-
-	count = I915_READ(GFXEC);
-
-	if (count < dev_priv->ips.last_count2) {
-		diff = ~0UL - dev_priv->ips.last_count2;
-		diff += count;
-	} else {
-		diff = count - dev_priv->ips.last_count2;
-	}
-
-	dev_priv->ips.last_count2 = count;
-	dev_priv->ips.last_time2 = now;
-
-	/* More magic constants... */
-	diff = diff * 1181;
-	diff = div_u64(diff, diffms * 10);
-	dev_priv->ips.gfx_power = diff;
-}
-
-void i915_update_gfx_val(struct drm_i915_private *dev_priv)
-{
-	intel_wakeref_t wakeref;
-
-	if (!IS_GEN(dev_priv, 5))
-		return;
-
-	with_intel_runtime_pm(&dev_priv->runtime_pm, wakeref) {
-		spin_lock_irq(&mchdev_lock);
-		__i915_update_gfx_val(dev_priv);
-		spin_unlock_irq(&mchdev_lock);
-	}
-}
-
-static unsigned long __i915_gfx_val(struct drm_i915_private *dev_priv)
-{
-	unsigned long t, corr, state1, corr2, state2;
-	u32 pxvid, ext_v;
-
-	lockdep_assert_held(&mchdev_lock);
-
-	pxvid = I915_READ(PXVFREQ(dev_priv->gt_pm.rps.cur_freq));
-	pxvid = (pxvid >> 24) & 0x7f;
-	ext_v = pvid_to_extvid(dev_priv, pxvid);
-
-	state1 = ext_v;
-
-	t = i915_mch_val(dev_priv);
-
-	/* Revel in the empirically derived constants */
-
-	/* Correction factor in 1/100000 units */
-	if (t > 80)
-		corr = ((t * 2349) + 135940);
-	else if (t >= 50)
-		corr = ((t * 964) + 29317);
-	else /* < 50 */
-		corr = ((t * 301) + 1004);
-
-	corr = corr * ((150142 * state1) / 10000 - 78642);
-	corr /= 100000;
-	corr2 = (corr * dev_priv->ips.corr);
-
-	state2 = (corr2 * state1) / 10000;
-	state2 /= 100; /* convert to mW */
-
-	__i915_update_gfx_val(dev_priv);
-
-	return dev_priv->ips.gfx_power + state2;
-}
-
-unsigned long i915_gfx_val(struct drm_i915_private *dev_priv)
-{
-	intel_wakeref_t wakeref;
-	unsigned long val = 0;
-
-	if (!IS_GEN(dev_priv, 5))
-		return 0;
-
-	with_intel_runtime_pm(&dev_priv->runtime_pm, wakeref) {
-		spin_lock_irq(&mchdev_lock);
-		val = __i915_gfx_val(dev_priv);
-		spin_unlock_irq(&mchdev_lock);
-	}
-
-	return val;
-}
-
-static struct drm_i915_private __rcu *i915_mch_dev;
-
-static struct drm_i915_private *mchdev_get(void)
-{
-	struct drm_i915_private *i915;
-
-	rcu_read_lock();
-	i915 = rcu_dereference(i915_mch_dev);
-	if (!kref_get_unless_zero(&i915->drm.ref))
-		i915 = NULL;
-	rcu_read_unlock();
-
-	return i915;
-}
-
-/**
- * i915_read_mch_val - return value for IPS use
- *
- * Calculate and return a value for the IPS driver to use when deciding whether
- * we have thermal and power headroom to increase CPU or GPU power budget.
- */
-unsigned long i915_read_mch_val(void)
-{
-	struct drm_i915_private *i915;
-	unsigned long chipset_val = 0;
-	unsigned long graphics_val = 0;
-	intel_wakeref_t wakeref;
-
-	i915 = mchdev_get();
-	if (!i915)
-		return 0;
-
-	with_intel_runtime_pm(&i915->runtime_pm, wakeref) {
-		spin_lock_irq(&mchdev_lock);
-		chipset_val = __i915_chipset_val(i915);
-		graphics_val = __i915_gfx_val(i915);
-		spin_unlock_irq(&mchdev_lock);
-	}
-
-	drm_dev_put(&i915->drm);
-	return chipset_val + graphics_val;
-}
-EXPORT_SYMBOL_GPL(i915_read_mch_val);
-
-/**
- * i915_gpu_raise - raise GPU frequency limit
- *
- * Raise the limit; IPS indicates we have thermal headroom.
- */
-bool i915_gpu_raise(void)
-{
-	struct drm_i915_private *i915;
-
-	i915 = mchdev_get();
-	if (!i915)
-		return false;
-
-	spin_lock_irq(&mchdev_lock);
-	if (i915->ips.max_delay > i915->ips.fmax)
-		i915->ips.max_delay--;
-	spin_unlock_irq(&mchdev_lock);
-
-	drm_dev_put(&i915->drm);
-	return true;
-}
-EXPORT_SYMBOL_GPL(i915_gpu_raise);
-
-/**
- * i915_gpu_lower - lower GPU frequency limit
- *
- * IPS indicates we're close to a thermal limit, so throttle back the GPU
- * frequency maximum.
- */
-bool i915_gpu_lower(void)
-{
-	struct drm_i915_private *i915;
-
-	i915 = mchdev_get();
-	if (!i915)
-		return false;
-
-	spin_lock_irq(&mchdev_lock);
-	if (i915->ips.max_delay < i915->ips.min_delay)
-		i915->ips.max_delay++;
-	spin_unlock_irq(&mchdev_lock);
-
-	drm_dev_put(&i915->drm);
-	return true;
-}
-EXPORT_SYMBOL_GPL(i915_gpu_lower);
-
-/**
- * i915_gpu_busy - indicate GPU business to IPS
- *
- * Tell the IPS driver whether or not the GPU is busy.
- */
-bool i915_gpu_busy(void)
-{
-	struct drm_i915_private *i915;
-	bool ret;
-
-	i915 = mchdev_get();
-	if (!i915)
-		return false;
-
-	ret = i915->gt.awake;
-
-	drm_dev_put(&i915->drm);
-	return ret;
-}
-EXPORT_SYMBOL_GPL(i915_gpu_busy);
-
-/**
- * i915_gpu_turbo_disable - disable graphics turbo
- *
- * Disable graphics turbo by resetting the max frequency and setting the
- * current frequency to the default.
- */
-bool i915_gpu_turbo_disable(void)
-{
-	struct drm_i915_private *i915;
-	bool ret;
-
-	i915 = mchdev_get();
-	if (!i915)
-		return false;
-
-	spin_lock_irq(&mchdev_lock);
-	i915->ips.max_delay = i915->ips.fstart;
-	ret = ironlake_set_drps(i915, i915->ips.fstart);
-	spin_unlock_irq(&mchdev_lock);
-
-	drm_dev_put(&i915->drm);
-	return ret;
-}
-EXPORT_SYMBOL_GPL(i915_gpu_turbo_disable);
-
-/**
- * Tells the intel_ips driver that the i915 driver is now loaded, if
- * IPS got loaded first.
- *
- * This awkward dance is so that neither module has to depend on the
- * other in order for IPS to do the appropriate communication of
- * GPU turbo limits to i915.
- */
-static void
-ips_ping_for_i915_load(void)
-{
-	void (*link)(void);
-
-	link = symbol_get(ips_link_to_i915_driver);
-	if (link) {
-		link();
-		symbol_put(ips_link_to_i915_driver);
-	}
-}
-
-void intel_gpu_ips_init(struct drm_i915_private *dev_priv)
-{
-	/* We only register the i915 ips part with intel-ips once everything is
-	 * set up, to avoid intel-ips sneaking in and reading bogus values. */
-	rcu_assign_pointer(i915_mch_dev, dev_priv);
-
-	ips_ping_for_i915_load();
-}
-
-void intel_gpu_ips_teardown(void)
-{
-	rcu_assign_pointer(i915_mch_dev, NULL);
-}
-
-static void intel_init_emon(struct drm_i915_private *dev_priv)
-{
-	u32 lcfuse;
-	u8 pxw[16];
-	int i;
-
-	/* Disable to program */
-	I915_WRITE(ECR, 0);
-	POSTING_READ(ECR);
-
-	/* Program energy weights for various events */
-	I915_WRITE(SDEW, 0x15040d00);
-	I915_WRITE(CSIEW0, 0x007f0000);
-	I915_WRITE(CSIEW1, 0x1e220004);
-	I915_WRITE(CSIEW2, 0x04000004);
-
-	for (i = 0; i < 5; i++)
-		I915_WRITE(PEW(i), 0);
-	for (i = 0; i < 3; i++)
-		I915_WRITE(DEW(i), 0);
-
-	/* Program P-state weights to account for frequency power adjustment */
-	for (i = 0; i < 16; i++) {
-		u32 pxvidfreq = I915_READ(PXVFREQ(i));
-		unsigned long freq = intel_pxfreq(pxvidfreq);
-		unsigned long vid = (pxvidfreq & PXVFREQ_PX_MASK) >>
-			PXVFREQ_PX_SHIFT;
-		unsigned long val;
-
-		val = vid * vid;
-		val *= (freq / 1000);
-		val *= 255;
-		val /= (127*127*900);
-		if (val > 0xff)
-			DRM_ERROR("bad pxval: %ld\n", val);
-		pxw[i] = val;
-	}
-	/* Render standby states get 0 weight */
-	pxw[14] = 0;
-	pxw[15] = 0;
-
-	for (i = 0; i < 4; i++) {
-		u32 val = (pxw[i*4] << 24) | (pxw[(i*4)+1] << 16) |
-			(pxw[(i*4)+2] << 8) | (pxw[(i*4)+3]);
-		I915_WRITE(PXW(i), val);
-	}
-
-	/* Adjust magic regs to magic values (more experimental results) */
-	I915_WRITE(OGW0, 0);
-	I915_WRITE(OGW1, 0);
-	I915_WRITE(EG0, 0x00007f00);
-	I915_WRITE(EG1, 0x0000000e);
-	I915_WRITE(EG2, 0x000e0000);
-	I915_WRITE(EG3, 0x68000300);
-	I915_WRITE(EG4, 0x42000000);
-	I915_WRITE(EG5, 0x00140031);
-	I915_WRITE(EG6, 0);
-	I915_WRITE(EG7, 0);
-
-	for (i = 0; i < 8; i++)
-		I915_WRITE(PXWL(i), 0);
-
-	/* Enable PMON + select events */
-	I915_WRITE(ECR, 0x80000019);
-
-	lcfuse = I915_READ(LCFUSE02);
-
-	dev_priv->ips.corr = (lcfuse & LCFUSE_HIV_MASK);
-}
-
-static bool i915_rc6_ctx_corrupted(struct drm_i915_private *dev_priv)
-{
-	return !I915_READ(GEN8_RC6_CTX_INFO);
-}
-
-static void i915_rc6_ctx_wa_init(struct drm_i915_private *i915)
-{
-	if (!NEEDS_RC6_CTX_CORRUPTION_WA(i915))
-		return;
-
-	if (i915_rc6_ctx_corrupted(i915)) {
-		DRM_INFO("RC6 context corrupted, disabling runtime power management\n");
-		i915->gt_pm.rc6.ctx_corrupted = true;
-		i915->gt_pm.rc6.ctx_corrupted_wakeref =
-			intel_runtime_pm_get(&i915->runtime_pm);
-	}
-}
-
-static void i915_rc6_ctx_wa_cleanup(struct drm_i915_private *i915)
-{
-	if (i915->gt_pm.rc6.ctx_corrupted) {
-		intel_runtime_pm_put(&i915->runtime_pm,
-				     i915->gt_pm.rc6.ctx_corrupted_wakeref);
-		i915->gt_pm.rc6.ctx_corrupted = false;
-	}
-}
-
-/**
- * i915_rc6_ctx_wa_suspend - system suspend sequence for the RC6 CTX WA
- * @i915: i915 device
- *
- * Perform any steps needed to clean up the RC6 CTX WA before system suspend.
- */
-void i915_rc6_ctx_wa_suspend(struct drm_i915_private *i915)
-{
-	if (i915->gt_pm.rc6.ctx_corrupted)
-		intel_runtime_pm_put(&i915->runtime_pm,
-				     i915->gt_pm.rc6.ctx_corrupted_wakeref);
-}
-
-/**
- * i915_rc6_ctx_wa_resume - system resume sequence for the RC6 CTX WA
- * @i915: i915 device
- *
- * Perform any steps needed to re-init the RC6 CTX WA after system resume.
- */
-void i915_rc6_ctx_wa_resume(struct drm_i915_private *i915)
-{
-	if (!i915->gt_pm.rc6.ctx_corrupted)
-		return;
-
-	if (i915_rc6_ctx_corrupted(i915)) {
-		i915->gt_pm.rc6.ctx_corrupted_wakeref =
-			intel_runtime_pm_get(&i915->runtime_pm);
-		return;
-	}
-
-	DRM_INFO("RC6 context restored, re-enabling runtime power management\n");
-	i915->gt_pm.rc6.ctx_corrupted = false;
-}
-
-static void intel_disable_rc6(struct drm_i915_private *dev_priv);
-
-/**
- * i915_rc6_ctx_wa_check - check for a new RC6 CTX corruption
- * @i915: i915 device
- *
- * Check if an RC6 CTX corruption has happened since the last check and if so
- * disable RC6 and runtime power management.
- *
- * Return false if no context corruption has happened since the last call of
- * this function, true otherwise.
-*/
-bool i915_rc6_ctx_wa_check(struct drm_i915_private *i915)
-{
-	if (!NEEDS_RC6_CTX_CORRUPTION_WA(i915))
-		return false;
-
-	if (i915->gt_pm.rc6.ctx_corrupted)
-		return false;
-
-	if (!i915_rc6_ctx_corrupted(i915))
-		return false;
-
-	DRM_NOTE("RC6 context corruption, disabling runtime power management\n");
-
-	intel_disable_rc6(i915);
-	i915->gt_pm.rc6.ctx_corrupted = true;
-	i915->gt_pm.rc6.ctx_corrupted_wakeref =
-		intel_runtime_pm_get_noresume(&i915->runtime_pm);
-
-	return true;
-}
-
-void intel_init_gt_powersave(struct drm_i915_private *dev_priv)
-{
-	struct intel_rps *rps = &dev_priv->gt_pm.rps;
-
-	/*
-	 * RPM depends on RC6 to save restore the GT HW context, so make RC6 a
-	 * requirement.
-	 */
-	if (!sanitize_rc6(dev_priv)) {
-		DRM_INFO("RC6 disabled, disabling runtime PM support\n");
-		pm_runtime_get(&dev_priv->drm.pdev->dev);
-	}
-
-	i915_rc6_ctx_wa_init(dev_priv);
-
-	/* Initialize RPS limits (for userspace) */
-	if (IS_CHERRYVIEW(dev_priv))
-		cherryview_init_gt_powersave(dev_priv);
-	else if (IS_VALLEYVIEW(dev_priv))
-		valleyview_init_gt_powersave(dev_priv);
-	else if (INTEL_GEN(dev_priv) >= 6)
-		gen6_init_rps_frequencies(dev_priv);
-
-	/* Derive initial user preferences/limits from the hardware limits */
-	rps->max_freq_softlimit = rps->max_freq;
-	rps->min_freq_softlimit = rps->min_freq;
-
-	/* After setting max-softlimit, find the overclock max freq */
-	if (IS_GEN(dev_priv, 6) ||
-	    IS_IVYBRIDGE(dev_priv) || IS_HASWELL(dev_priv)) {
-		u32 params = 0;
-
-		sandybridge_pcode_read(dev_priv, GEN6_READ_OC_PARAMS,
-				       &params, NULL);
-		if (params & BIT(31)) { /* OC supported */
-			DRM_DEBUG_DRIVER("Overclocking supported, max: %dMHz, overclock: %dMHz\n",
-					 (rps->max_freq & 0xff) * 50,
-					 (params & 0xff) * 50);
-			rps->max_freq = params & 0xff;
-		}
-	}
-
-	/* Finally allow us to boost to max by default */
-	rps->boost_freq = rps->max_freq;
-	rps->idle_freq = rps->min_freq;
-	rps->cur_freq = rps->idle_freq;
-}
-
-void intel_cleanup_gt_powersave(struct drm_i915_private *dev_priv)
-{
-	if (IS_VALLEYVIEW(dev_priv))
-		valleyview_cleanup_gt_powersave(dev_priv);
-
-	i915_rc6_ctx_wa_cleanup(dev_priv);
-
-	if (!HAS_RC6(dev_priv))
-		pm_runtime_put(&dev_priv->drm.pdev->dev);
-}
-
-void intel_sanitize_gt_powersave(struct drm_i915_private *dev_priv)
-{
-	dev_priv->gt_pm.rps.enabled = true; /* force RPS disabling */
-	dev_priv->gt_pm.rc6.enabled = true; /* force RC6 disabling */
-	intel_disable_gt_powersave(dev_priv);
-
-	if (INTEL_GEN(dev_priv) >= 11)
-		gen11_reset_rps_interrupts(dev_priv);
-	else if (INTEL_GEN(dev_priv) >= 6)
-		gen6_reset_rps_interrupts(dev_priv);
-}
-
-static inline void intel_disable_llc_pstate(struct drm_i915_private *i915)
-{
-	lockdep_assert_held(&i915->gt_pm.rps.lock);
-
-	if (!i915->gt_pm.llc_pstate.enabled)
-		return;
-
-	/* Currently there is no HW configuration to be done to disable. */
-
-	i915->gt_pm.llc_pstate.enabled = false;
-}
-
-static void __intel_disable_rc6(struct drm_i915_private *dev_priv)
-{
-	lockdep_assert_held(&dev_priv->gt_pm.rps.lock);
-
-	if (!dev_priv->gt_pm.rc6.enabled)
-		return;
-
-	if (INTEL_GEN(dev_priv) >= 9)
-		gen9_disable_rc6(dev_priv);
-	else if (IS_CHERRYVIEW(dev_priv))
-		cherryview_disable_rc6(dev_priv);
-	else if (IS_VALLEYVIEW(dev_priv))
-		valleyview_disable_rc6(dev_priv);
-	else if (INTEL_GEN(dev_priv) >= 6)
-		gen6_disable_rc6(dev_priv);
-
-	dev_priv->gt_pm.rc6.enabled = false;
-}
-
-static void intel_disable_rc6(struct drm_i915_private *dev_priv)
-{
-	struct intel_rps *rps = &dev_priv->gt_pm.rps;
-
-	mutex_lock(&rps->lock);
-	__intel_disable_rc6(dev_priv);
-	mutex_unlock(&rps->lock);
-}
-
-static void intel_disable_rps(struct drm_i915_private *dev_priv)
-{
-	lockdep_assert_held(&dev_priv->gt_pm.rps.lock);
-
-	if (!dev_priv->gt_pm.rps.enabled)
-		return;
-
-	if (INTEL_GEN(dev_priv) >= 9)
-		gen9_disable_rps(dev_priv);
-	else if (IS_CHERRYVIEW(dev_priv))
-		cherryview_disable_rps(dev_priv);
-	else if (IS_VALLEYVIEW(dev_priv))
-		valleyview_disable_rps(dev_priv);
-	else if (INTEL_GEN(dev_priv) >= 6)
-		gen6_disable_rps(dev_priv);
-	else if (IS_IRONLAKE_M(dev_priv))
-		ironlake_disable_drps(dev_priv);
-
-	dev_priv->gt_pm.rps.enabled = false;
-}
-
-void intel_disable_gt_powersave(struct drm_i915_private *dev_priv)
-{
-	mutex_lock(&dev_priv->gt_pm.rps.lock);
-
-	__intel_disable_rc6(dev_priv);
-	intel_disable_rps(dev_priv);
-	if (HAS_LLC(dev_priv))
-		intel_disable_llc_pstate(dev_priv);
-
-	mutex_unlock(&dev_priv->gt_pm.rps.lock);
-}
-
-static inline void intel_enable_llc_pstate(struct drm_i915_private *i915)
-{
-	lockdep_assert_held(&i915->gt_pm.rps.lock);
-
-	if (i915->gt_pm.llc_pstate.enabled)
-		return;
-
-	gen6_update_ring_freq(i915);
-
-	i915->gt_pm.llc_pstate.enabled = true;
-}
-
-static void intel_enable_rc6(struct drm_i915_private *dev_priv)
-{
-	lockdep_assert_held(&dev_priv->gt_pm.rps.lock);
-
-	if (dev_priv->gt_pm.rc6.enabled)
-		return;
-
-	if (dev_priv->gt_pm.rc6.ctx_corrupted)
-		return;
-
-	if (IS_CHERRYVIEW(dev_priv))
-		cherryview_enable_rc6(dev_priv);
-	else if (IS_VALLEYVIEW(dev_priv))
-		valleyview_enable_rc6(dev_priv);
-	else if (INTEL_GEN(dev_priv) >= 11)
-		gen11_enable_rc6(dev_priv);
-	else if (INTEL_GEN(dev_priv) >= 9)
-		gen9_enable_rc6(dev_priv);
-	else if (IS_BROADWELL(dev_priv))
-		gen8_enable_rc6(dev_priv);
-	else if (INTEL_GEN(dev_priv) >= 6)
-		gen6_enable_rc6(dev_priv);
-
-	dev_priv->gt_pm.rc6.enabled = true;
-}
-
-static void intel_enable_rps(struct drm_i915_private *dev_priv)
-{
-	struct intel_rps *rps = &dev_priv->gt_pm.rps;
-
-	lockdep_assert_held(&rps->lock);
-
-	if (rps->enabled)
-		return;
-
-	if (IS_CHERRYVIEW(dev_priv)) {
-		cherryview_enable_rps(dev_priv);
-	} else if (IS_VALLEYVIEW(dev_priv)) {
-		valleyview_enable_rps(dev_priv);
-	} else if (INTEL_GEN(dev_priv) >= 9) {
-		gen9_enable_rps(dev_priv);
-	} else if (IS_BROADWELL(dev_priv)) {
-		gen8_enable_rps(dev_priv);
-	} else if (INTEL_GEN(dev_priv) >= 6) {
-		gen6_enable_rps(dev_priv);
-	} else if (IS_IRONLAKE_M(dev_priv)) {
-		ironlake_enable_drps(dev_priv);
-		intel_init_emon(dev_priv);
-	}
-
-	WARN_ON(rps->max_freq < rps->min_freq);
-	WARN_ON(rps->idle_freq > rps->max_freq);
-
-	WARN_ON(rps->efficient_freq < rps->min_freq);
-	WARN_ON(rps->efficient_freq > rps->max_freq);
-
-	rps->enabled = true;
-}
-
-void intel_enable_gt_powersave(struct drm_i915_private *dev_priv)
-{
-	/* Powersaving is controlled by the host when inside a VM */
-	if (intel_vgpu_active(dev_priv))
-		return;
-
-	mutex_lock(&dev_priv->gt_pm.rps.lock);
-
-	if (HAS_RC6(dev_priv))
-		intel_enable_rc6(dev_priv);
-	if (HAS_RPS(dev_priv))
-		intel_enable_rps(dev_priv);
-	if (HAS_LLC(dev_priv))
-		intel_enable_llc_pstate(dev_priv);
-
-	mutex_unlock(&dev_priv->gt_pm.rps.lock);
-}
-
-static void ibx_init_clock_gating(struct drm_i915_private *dev_priv)
-{
-	/*
-	 * On Ibex Peak and Cougar Point, we need to disable clock
-	 * gating for the panel power sequencer or it will fail to
-	 * start up when no ports are active.
-	 */
-	I915_WRITE(SOUTH_DSPCLK_GATE_D, PCH_DPLSUNIT_CLOCK_GATE_DISABLE);
-}
-
-static void g4x_disable_trickle_feed(struct drm_i915_private *dev_priv)
-{
-	enum pipe pipe;
-
-	for_each_pipe(dev_priv, pipe) {
-		I915_WRITE(DSPCNTR(pipe),
-			   I915_READ(DSPCNTR(pipe)) |
-			   DISPPLANE_TRICKLE_FEED_DISABLE);
-
-		I915_WRITE(DSPSURF(pipe), I915_READ(DSPSURF(pipe)));
-		POSTING_READ(DSPSURF(pipe));
-	}
-}
-
-static void ilk_init_clock_gating(struct drm_i915_private *dev_priv)
-{
-	u32 dspclk_gate = ILK_VRHUNIT_CLOCK_GATE_DISABLE;
-
-	/*
-	 * Required for FBC
-	 * WaFbcDisableDpfcClockGating:ilk
-	 */
-	dspclk_gate |= ILK_DPFCRUNIT_CLOCK_GATE_DISABLE |
-		   ILK_DPFCUNIT_CLOCK_GATE_DISABLE |
-		   ILK_DPFDUNIT_CLOCK_GATE_ENABLE;
-
-	I915_WRITE(PCH_3DCGDIS0,
-		   MARIUNIT_CLOCK_GATE_DISABLE |
-		   SVSMUNIT_CLOCK_GATE_DISABLE);
-	I915_WRITE(PCH_3DCGDIS1,
-		   VFMUNIT_CLOCK_GATE_DISABLE);
-
-	/*
-	 * According to the spec the following bits should be set in
-	 * order to enable memory self-refresh
-	 * The bit 22/21 of 0x42004
-	 * The bit 5 of 0x42020
-	 * The bit 15 of 0x45000
-	 */
-	I915_WRITE(ILK_DISPLAY_CHICKEN2,
-		   (I915_READ(ILK_DISPLAY_CHICKEN2) |
-		    ILK_DPARB_GATE | ILK_VSDPFD_FULL));
-	dspclk_gate |= ILK_DPARBUNIT_CLOCK_GATE_ENABLE;
-	I915_WRITE(DISP_ARB_CTL,
-		   (I915_READ(DISP_ARB_CTL) |
-		    DISP_FBC_WM_DIS));
-
-	/*
-	 * Based on the document from hardware guys the following bits
-	 * should be set unconditionally in order to enable FBC.
-	 * The bit 22 of 0x42000
-	 * The bit 22 of 0x42004
-	 * The bit 7,8,9 of 0x42020.
-	 */
-	if (IS_IRONLAKE_M(dev_priv)) {
-		/* WaFbcAsynchFlipDisableFbcQueue:ilk */
-		I915_WRITE(ILK_DISPLAY_CHICKEN1,
-			   I915_READ(ILK_DISPLAY_CHICKEN1) |
-			   ILK_FBCQ_DIS);
-		I915_WRITE(ILK_DISPLAY_CHICKEN2,
-			   I915_READ(ILK_DISPLAY_CHICKEN2) |
-			   ILK_DPARB_GATE);
-	}
-
-	I915_WRITE(ILK_DSPCLK_GATE_D, dspclk_gate);
-
-	I915_WRITE(ILK_DISPLAY_CHICKEN2,
-		   I915_READ(ILK_DISPLAY_CHICKEN2) |
-		   ILK_ELPIN_409_SELECT);
-	I915_WRITE(_3D_CHICKEN2,
-		   _3D_CHICKEN2_WM_READ_PIPELINED << 16 |
-		   _3D_CHICKEN2_WM_READ_PIPELINED);
-
-	/* WaDisableRenderCachePipelinedFlush:ilk */
-	I915_WRITE(CACHE_MODE_0,
-		   _MASKED_BIT_ENABLE(CM0_PIPELINED_RENDER_FLUSH_DISABLE));
-
-	/* WaDisable_RenderCache_OperationalFlush:ilk */
-	I915_WRITE(CACHE_MODE_0, _MASKED_BIT_DISABLE(RC_OP_FLUSH_ENABLE));
-
-	g4x_disable_trickle_feed(dev_priv);
-
-	ibx_init_clock_gating(dev_priv);
-}
-
-static void cpt_init_clock_gating(struct drm_i915_private *dev_priv)
-{
-	int pipe;
->>>>>>> ea0b163b
 	u32 val;
 
 	/*
