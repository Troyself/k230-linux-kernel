/*
 * SPDX-License-Identifier: MIT
 *
 * Copyright © 2012-2014 Intel Corporation
 *
  * Based on amdgpu_mn, which bears the following notice:
 *
 * Copyright 2014 Advanced Micro Devices, Inc.
 * All Rights Reserved.
 *
 * Permission is hereby granted, free of charge, to any person obtaining a
 * copy of this software and associated documentation files (the
 * "Software"), to deal in the Software without restriction, including
 * without limitation the rights to use, copy, modify, merge, publish,
 * distribute, sub license, and/or sell copies of the Software, and to
 * permit persons to whom the Software is furnished to do so, subject to
 * the following conditions:
 *
 * THE SOFTWARE IS PROVIDED "AS IS", WITHOUT WARRANTY OF ANY KIND, EXPRESS OR
 * IMPLIED, INCLUDING BUT NOT LIMITED TO THE WARRANTIES OF MERCHANTABILITY,
 * FITNESS FOR A PARTICULAR PURPOSE AND NON-INFRINGEMENT. IN NO EVENT SHALL
 * THE COPYRIGHT HOLDERS, AUTHORS AND/OR ITS SUPPLIERS BE LIABLE FOR ANY CLAIM,
 * DAMAGES OR OTHER LIABILITY, WHETHER IN AN ACTION OF CONTRACT, TORT OR
 * OTHERWISE, ARISING FROM, OUT OF OR IN CONNECTION WITH THE SOFTWARE OR THE
 * USE OR OTHER DEALINGS IN THE SOFTWARE.
 *
 * The above copyright notice and this permission notice (including the
 * next paragraph) shall be included in all copies or substantial portions
 * of the Software.
 *
 */
/*
 * Authors:
 *    Christian König <christian.koenig@amd.com>
 */

#include <linux/mmu_context.h>
#include <linux/mempolicy.h>
#include <linux/swap.h>
#include <linux/sched/mm.h>

#include "i915_drv.h"
#include "i915_gem_ioctls.h"
#include "i915_gem_object.h"
#include "i915_scatterlist.h"

#ifdef CONFIG_MMU_NOTIFIER

/**
 * i915_gem_userptr_invalidate - callback to notify about mm change
 *
 * @mni: the range (mm) is about to update
 * @range: details on the invalidation
 * @cur_seq: Value to pass to mmu_interval_set_seq()
 *
 * Block for operations on BOs to finish and mark pages as accessed and
 * potentially dirty.
 */
static bool i915_gem_userptr_invalidate(struct mmu_interval_notifier *mni,
					const struct mmu_notifier_range *range,
					unsigned long cur_seq)
{
	struct drm_i915_gem_object *obj = container_of(mni, struct drm_i915_gem_object, userptr.notifier);
	struct drm_i915_private *i915 = to_i915(obj->base.dev);
	long r;

	if (!mmu_notifier_range_blockable(range))
		return false;

	write_lock(&i915->mm.notifier_lock);

	mmu_interval_set_seq(mni, cur_seq);

	write_unlock(&i915->mm.notifier_lock);

	/*
	 * We don't wait when the process is exiting. This is valid
	 * because the object will be cleaned up anyway.
	 *
	 * This is also temporarily required as a hack, because we
	 * cannot currently force non-consistent batch buffers to preempt
	 * and reschedule by waiting on it, hanging processes on exit.
	 */
	if (current->flags & PF_EXITING)
		return true;

	/* we will unbind on next submission, still have userptr pins */
	r = dma_resv_wait_timeout(obj->base.resv, true, false,
				  MAX_SCHEDULE_TIMEOUT);
	if (r <= 0)
		drm_err(&i915->drm, "(%ld) failed to wait for idle\n", r);

	return true;
}

static const struct mmu_interval_notifier_ops i915_gem_userptr_notifier_ops = {
	.invalidate = i915_gem_userptr_invalidate,
};

static int
i915_gem_userptr_init__mmu_notifier(struct drm_i915_gem_object *obj)
{
	return mmu_interval_notifier_insert(&obj->userptr.notifier, current->mm,
					    obj->userptr.ptr, obj->base.size,
					    &i915_gem_userptr_notifier_ops);
}

static void i915_gem_object_userptr_drop_ref(struct drm_i915_gem_object *obj)
{
	struct page **pvec = NULL;

	assert_object_held_shared(obj);

	if (!--obj->userptr.page_ref) {
		pvec = obj->userptr.pvec;
		obj->userptr.pvec = NULL;
	}
	GEM_BUG_ON(obj->userptr.page_ref < 0);

	if (pvec) {
		const unsigned long num_pages = obj->base.size >> PAGE_SHIFT;

		unpin_user_pages(pvec, num_pages);
		kvfree(pvec);
	}
}

static int i915_gem_userptr_get_pages(struct drm_i915_gem_object *obj)
{
	const unsigned long num_pages = obj->base.size >> PAGE_SHIFT;
	unsigned int max_segment = i915_sg_segment_size();
	struct sg_table *st;
	unsigned int sg_page_sizes;
	struct page **pvec;
	int ret;

	st = kmalloc(sizeof(*st), GFP_KERNEL);
	if (!st)
		return -ENOMEM;

	if (!obj->userptr.page_ref) {
		ret = -EAGAIN;
		goto err_free;
	}

	obj->userptr.page_ref++;
	pvec = obj->userptr.pvec;

alloc_table:
	ret = sg_alloc_table_from_pages_segment(st, pvec, num_pages, 0,
						num_pages << PAGE_SHIFT,
						max_segment, GFP_KERNEL);
	if (ret)
		goto err;

	ret = i915_gem_gtt_prepare_pages(obj, st);
	if (ret) {
		sg_free_table(st);

		if (max_segment > PAGE_SIZE) {
			max_segment = PAGE_SIZE;
			goto alloc_table;
		}

		goto err;
	}

<<<<<<< HEAD
	sg_page_sizes = i915_sg_dma_sizes(st->sgl);
=======
	WARN_ON_ONCE(!(obj->cache_coherent & I915_BO_CACHE_COHERENT_FOR_WRITE));
	if (i915_gem_object_can_bypass_llc(obj))
		obj->cache_dirty = true;
>>>>>>> df0cc57e

	sg_page_sizes = i915_sg_dma_sizes(st->sgl);
	__i915_gem_object_set_pages(obj, st, sg_page_sizes);

	return 0;

err:
	i915_gem_object_userptr_drop_ref(obj);
err_free:
	kfree(st);
	return ret;
}

static void
i915_gem_userptr_put_pages(struct drm_i915_gem_object *obj,
			   struct sg_table *pages)
{
	struct sgt_iter sgt_iter;
	struct page *page;

	if (!pages)
		return;

	__i915_gem_object_release_shmem(obj, pages, true);
	i915_gem_gtt_finish_pages(obj, pages);

	/*
	 * We always mark objects as dirty when they are used by the GPU,
	 * just in case. However, if we set the vma as being read-only we know
	 * that the object will never have been written to.
	 */
	if (i915_gem_object_is_readonly(obj))
		obj->mm.dirty = false;

	for_each_sgt_page(page, sgt_iter, pages) {
		if (obj->mm.dirty && trylock_page(page)) {
			/*
			 * As this may not be anonymous memory (e.g. shmem)
			 * but exist on a real mapping, we have to lock
			 * the page in order to dirty it -- holding
			 * the page reference is not sufficient to
			 * prevent the inode from being truncated.
			 * Play safe and take the lock.
			 *
			 * However...!
			 *
			 * The mmu-notifier can be invalidated for a
			 * migrate_page, that is alreadying holding the lock
			 * on the page. Such a try_to_unmap() will result
			 * in us calling put_pages() and so recursively try
			 * to lock the page. We avoid that deadlock with
			 * a trylock_page() and in exchange we risk missing
			 * some page dirtying.
			 */
			set_page_dirty(page);
			unlock_page(page);
		}

		mark_page_accessed(page);
	}
	obj->mm.dirty = false;

	sg_free_table(pages);
	kfree(pages);

	i915_gem_object_userptr_drop_ref(obj);
}

static int i915_gem_object_userptr_unbind(struct drm_i915_gem_object *obj)
{
	struct sg_table *pages;
	int err;

	err = i915_gem_object_unbind(obj, I915_GEM_OBJECT_UNBIND_ACTIVE);
	if (err)
		return err;

	if (GEM_WARN_ON(i915_gem_object_has_pinned_pages(obj)))
		return -EBUSY;

	assert_object_held(obj);

	pages = __i915_gem_object_unset_pages(obj);
	if (!IS_ERR_OR_NULL(pages))
		i915_gem_userptr_put_pages(obj, pages);

	return err;
}

int i915_gem_object_userptr_submit_init(struct drm_i915_gem_object *obj)
{
	const unsigned long num_pages = obj->base.size >> PAGE_SHIFT;
	struct page **pvec;
	unsigned int gup_flags = 0;
	unsigned long notifier_seq;
	int pinned, ret;

	if (obj->userptr.notifier.mm != current->mm)
		return -EFAULT;

	notifier_seq = mmu_interval_read_begin(&obj->userptr.notifier);

	ret = i915_gem_object_lock_interruptible(obj, NULL);
	if (ret)
		return ret;

	if (notifier_seq == obj->userptr.notifier_seq && obj->userptr.pvec) {
		i915_gem_object_unlock(obj);
		return 0;
	}

	ret = i915_gem_object_userptr_unbind(obj);
	i915_gem_object_unlock(obj);
	if (ret)
		return ret;

	pvec = kvmalloc_array(num_pages, sizeof(struct page *), GFP_KERNEL);
	if (!pvec)
		return -ENOMEM;

	if (!i915_gem_object_is_readonly(obj))
		gup_flags |= FOLL_WRITE;

	pinned = ret = 0;
	while (pinned < num_pages) {
		ret = pin_user_pages_fast(obj->userptr.ptr + pinned * PAGE_SIZE,
					  num_pages - pinned, gup_flags,
					  &pvec[pinned]);
		if (ret < 0)
			goto out;

		pinned += ret;
	}
	ret = 0;

	ret = i915_gem_object_lock_interruptible(obj, NULL);
	if (ret)
		goto out;

	if (mmu_interval_read_retry(&obj->userptr.notifier,
		!obj->userptr.page_ref ? notifier_seq :
		obj->userptr.notifier_seq)) {
		ret = -EAGAIN;
		goto out_unlock;
	}

	if (!obj->userptr.page_ref++) {
		obj->userptr.pvec = pvec;
		obj->userptr.notifier_seq = notifier_seq;
		pvec = NULL;
		ret = ____i915_gem_object_get_pages(obj);
	}

	obj->userptr.page_ref--;

out_unlock:
	i915_gem_object_unlock(obj);

out:
	if (pvec) {
		unpin_user_pages(pvec, pinned);
		kvfree(pvec);
	}

	return ret;
}

int i915_gem_object_userptr_submit_done(struct drm_i915_gem_object *obj)
{
	if (mmu_interval_read_retry(&obj->userptr.notifier,
				    obj->userptr.notifier_seq)) {
		/* We collided with the mmu notifier, need to retry */

		return -EAGAIN;
	}

	return 0;
}

int i915_gem_object_userptr_validate(struct drm_i915_gem_object *obj)
{
	int err;

	err = i915_gem_object_userptr_submit_init(obj);
	if (err)
		return err;

	err = i915_gem_object_lock_interruptible(obj, NULL);
	if (!err) {
		/*
		 * Since we only check validity, not use the pages,
		 * it doesn't matter if we collide with the mmu notifier,
		 * and -EAGAIN handling is not required.
		 */
		err = i915_gem_object_pin_pages(obj);
		if (!err)
			i915_gem_object_unpin_pages(obj);

		i915_gem_object_unlock(obj);
	}

	return err;
}

static void
i915_gem_userptr_release(struct drm_i915_gem_object *obj)
{
	GEM_WARN_ON(obj->userptr.page_ref);

	mmu_interval_notifier_remove(&obj->userptr.notifier);
	obj->userptr.notifier.mm = NULL;
}

static int
i915_gem_userptr_dmabuf_export(struct drm_i915_gem_object *obj)
{
	drm_dbg(obj->base.dev, "Exporting userptr no longer allowed\n");

	return -EINVAL;
}

static int
i915_gem_userptr_pwrite(struct drm_i915_gem_object *obj,
			const struct drm_i915_gem_pwrite *args)
{
	drm_dbg(obj->base.dev, "pwrite to userptr no longer allowed\n");

	return -EINVAL;
}

static int
i915_gem_userptr_pread(struct drm_i915_gem_object *obj,
		       const struct drm_i915_gem_pread *args)
{
	drm_dbg(obj->base.dev, "pread from userptr no longer allowed\n");

	return -EINVAL;
}

static const struct drm_i915_gem_object_ops i915_gem_userptr_ops = {
	.name = "i915_gem_object_userptr",
	.flags = I915_GEM_OBJECT_IS_SHRINKABLE |
		 I915_GEM_OBJECT_NO_MMAP |
		 I915_GEM_OBJECT_IS_PROXY,
	.get_pages = i915_gem_userptr_get_pages,
	.put_pages = i915_gem_userptr_put_pages,
	.dmabuf_export = i915_gem_userptr_dmabuf_export,
	.pwrite = i915_gem_userptr_pwrite,
	.pread = i915_gem_userptr_pread,
	.release = i915_gem_userptr_release,
};

#endif

static int
probe_range(struct mm_struct *mm, unsigned long addr, unsigned long len)
{
	const unsigned long end = addr + len;
	struct vm_area_struct *vma;
	int ret = -EFAULT;

	mmap_read_lock(mm);
	for (vma = find_vma(mm, addr); vma; vma = vma->vm_next) {
		/* Check for holes, note that we also update the addr below */
		if (vma->vm_start > addr)
			break;

		if (vma->vm_flags & (VM_PFNMAP | VM_MIXEDMAP))
			break;

		if (vma->vm_end >= end) {
			ret = 0;
			break;
		}

		addr = vma->vm_end;
	}
	mmap_read_unlock(mm);

	return ret;
}

/*
 * Creates a new mm object that wraps some normal memory from the process
 * context - user memory.
 *
 * We impose several restrictions upon the memory being mapped
 * into the GPU.
 * 1. It must be page aligned (both start/end addresses, i.e ptr and size).
 * 2. It must be normal system memory, not a pointer into another map of IO
 *    space (e.g. it must not be a GTT mmapping of another object).
 * 3. We only allow a bo as large as we could in theory map into the GTT,
 *    that is we limit the size to the total size of the GTT.
 * 4. The bo is marked as being snoopable. The backing pages are left
 *    accessible directly by the CPU, but reads and writes by the GPU may
 *    incur the cost of a snoop (unless you have an LLC architecture).
 *
 * Synchronisation between multiple users and the GPU is left to userspace
 * through the normal set-domain-ioctl. The kernel will enforce that the
 * GPU relinquishes the VMA before it is returned back to the system
 * i.e. upon free(), munmap() or process termination. However, the userspace
 * malloc() library may not immediately relinquish the VMA after free() and
 * instead reuse it whilst the GPU is still reading and writing to the VMA.
 * Caveat emptor.
 *
 * Also note, that the object created here is not currently a "first class"
 * object, in that several ioctls are banned. These are the CPU access
 * ioctls: mmap(), pwrite and pread. In practice, you are expected to use
 * direct access via your pointer rather than use those ioctls. Another
 * restriction is that we do not allow userptr surfaces to be pinned to the
 * hardware and so we reject any attempt to create a framebuffer out of a
 * userptr.
 *
 * If you think this is a good interface to use to pass GPU memory between
 * drivers, please use dma-buf instead. In fact, wherever possible use
 * dma-buf instead.
 */
int
i915_gem_userptr_ioctl(struct drm_device *dev,
		       void *data,
		       struct drm_file *file)
{
	static struct lock_class_key __maybe_unused lock_class;
	struct drm_i915_private *dev_priv = to_i915(dev);
	struct drm_i915_gem_userptr *args = data;
	struct drm_i915_gem_object __maybe_unused *obj;
	int __maybe_unused ret;
	u32 __maybe_unused handle;

	if (!HAS_LLC(dev_priv) && !HAS_SNOOP(dev_priv)) {
		/* We cannot support coherent userptr objects on hw without
		 * LLC and broken snooping.
		 */
		return -ENODEV;
	}

	if (args->flags & ~(I915_USERPTR_READ_ONLY |
			    I915_USERPTR_UNSYNCHRONIZED |
			    I915_USERPTR_PROBE))
		return -EINVAL;

	if (i915_gem_object_size_2big(args->user_size))
		return -E2BIG;

	if (!args->user_size)
		return -EINVAL;

	if (offset_in_page(args->user_ptr | args->user_size))
		return -EINVAL;

	if (!access_ok((char __user *)(unsigned long)args->user_ptr, args->user_size))
		return -EFAULT;

	if (args->flags & I915_USERPTR_UNSYNCHRONIZED)
		return -ENODEV;

	if (args->flags & I915_USERPTR_READ_ONLY) {
		/*
		 * On almost all of the older hw, we cannot tell the GPU that
		 * a page is readonly.
		 */
		if (!dev_priv->gt.vm->has_read_only)
			return -ENODEV;
	}

	if (args->flags & I915_USERPTR_PROBE) {
		/*
		 * Check that the range pointed to represents real struct
		 * pages and not iomappings (at this moment in time!)
		 */
		ret = probe_range(current->mm, args->user_ptr, args->user_size);
		if (ret)
			return ret;
	}

#ifdef CONFIG_MMU_NOTIFIER
	obj = i915_gem_object_alloc();
	if (obj == NULL)
		return -ENOMEM;

	drm_gem_private_object_init(dev, &obj->base, args->user_size);
<<<<<<< HEAD
	i915_gem_object_init(obj, &i915_gem_userptr_ops, &lock_class, 0);
=======
	i915_gem_object_init(obj, &i915_gem_userptr_ops, &lock_class,
			     I915_BO_ALLOC_USER);
>>>>>>> df0cc57e
	obj->mem_flags = I915_BO_FLAG_STRUCT_PAGE;
	obj->read_domains = I915_GEM_DOMAIN_CPU;
	obj->write_domain = I915_GEM_DOMAIN_CPU;
	i915_gem_object_set_cache_coherency(obj, I915_CACHE_LLC);

	obj->userptr.ptr = args->user_ptr;
	obj->userptr.notifier_seq = ULONG_MAX;
	if (args->flags & I915_USERPTR_READ_ONLY)
		i915_gem_object_set_readonly(obj);

	/* And keep a pointer to the current->mm for resolving the user pages
	 * at binding. This means that we need to hook into the mmu_notifier
	 * in order to detect if the mmu is destroyed.
	 */
	ret = i915_gem_userptr_init__mmu_notifier(obj);
	if (ret == 0)
		ret = drm_gem_handle_create(file, &obj->base, &handle);

	/* drop reference from allocate - handle holds it now */
	i915_gem_object_put(obj);
	if (ret)
		return ret;

	args->handle = handle;
	return 0;
#else
	return -ENODEV;
#endif
}

int i915_gem_init_userptr(struct drm_i915_private *dev_priv)
{
#ifdef CONFIG_MMU_NOTIFIER
	rwlock_init(&dev_priv->mm.notifier_lock);
#endif

	return 0;
}

void i915_gem_cleanup_userptr(struct drm_i915_private *dev_priv)
{
}<|MERGE_RESOLUTION|>--- conflicted
+++ resolved
@@ -165,13 +165,9 @@
 		goto err;
 	}
 
-<<<<<<< HEAD
-	sg_page_sizes = i915_sg_dma_sizes(st->sgl);
-=======
 	WARN_ON_ONCE(!(obj->cache_coherent & I915_BO_CACHE_COHERENT_FOR_WRITE));
 	if (i915_gem_object_can_bypass_llc(obj))
 		obj->cache_dirty = true;
->>>>>>> df0cc57e
 
 	sg_page_sizes = i915_sg_dma_sizes(st->sgl);
 	__i915_gem_object_set_pages(obj, st, sg_page_sizes);
@@ -553,12 +549,8 @@
 		return -ENOMEM;
 
 	drm_gem_private_object_init(dev, &obj->base, args->user_size);
-<<<<<<< HEAD
-	i915_gem_object_init(obj, &i915_gem_userptr_ops, &lock_class, 0);
-=======
 	i915_gem_object_init(obj, &i915_gem_userptr_ops, &lock_class,
 			     I915_BO_ALLOC_USER);
->>>>>>> df0cc57e
 	obj->mem_flags = I915_BO_FLAG_STRUCT_PAGE;
 	obj->read_domains = I915_GEM_DOMAIN_CPU;
 	obj->write_domain = I915_GEM_DOMAIN_CPU;
