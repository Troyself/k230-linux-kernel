// SPDX-License-Identifier: GPL-2.0
/*
 *  thermal_helpers.c - helper functions to handle thermal devices
 *
 *  Copyright (C) 2016 Eduardo Valentin <edubezval@gmail.com>
 *
 *  Highly based on original thermal_core.c
 *  Copyright (C) 2008 Intel Corp
 *  Copyright (C) 2008 Zhang Rui <rui.zhang@intel.com>
 *  Copyright (C) 2008 Sujith Thomas <sujith.thomas@intel.com>
 */

#define pr_fmt(fmt) KBUILD_MODNAME ": " fmt

#include <linux/device.h>
#include <linux/err.h>
#include <linux/export.h>
#include <linux/slab.h>
#include <linux/string.h>
#include <linux/sysfs.h>

#include "thermal_core.h"
#include "thermal_trace.h"

int get_tz_trend(struct thermal_zone_device *tz, const struct thermal_trip *trip)
{
	enum thermal_trend trend;

	if (tz->emul_temperature || !tz->ops.get_trend ||
	    tz->ops.get_trend(tz, trip, &trend)) {
		if (tz->temperature > tz->last_temperature)
			trend = THERMAL_TREND_RAISING;
		else if (tz->temperature < tz->last_temperature)
			trend = THERMAL_TREND_DROPPING;
		else
			trend = THERMAL_TREND_STABLE;
	}

	return trend;
}

struct thermal_instance *
get_thermal_instance(struct thermal_zone_device *tz,
		     struct thermal_cooling_device *cdev, int trip_index)
{
	struct thermal_instance *pos = NULL;
	struct thermal_instance *target_instance = NULL;
	const struct thermal_trip *trip;

	mutex_lock(&tz->lock);
	mutex_lock(&cdev->lock);

<<<<<<< HEAD
	trip = &tz->trips[trip_index];
=======
	trip = &tz->trips[trip_index].trip;
>>>>>>> 0c383648

	list_for_each_entry(pos, &tz->thermal_instances, tz_node) {
		if (pos->tz == tz && pos->trip == trip && pos->cdev == cdev) {
			target_instance = pos;
			break;
		}
	}

	mutex_unlock(&cdev->lock);
	mutex_unlock(&tz->lock);

	return target_instance;
}
EXPORT_SYMBOL(get_thermal_instance);

/**
 * __thermal_zone_get_temp() - returns the temperature of a thermal zone
 * @tz: a valid pointer to a struct thermal_zone_device
 * @temp: a valid pointer to where to store the resulting temperature.
 *
 * When a valid thermal zone reference is passed, it will fetch its
 * temperature and fill @temp.
 *
 * Both tz and tz->ops must be valid pointers when calling this function,
 * and the tz->ops.get_temp callback must be provided.
 * The function must be called under tz->lock.
 *
 * Return: On success returns 0, an error code otherwise
 */
int __thermal_zone_get_temp(struct thermal_zone_device *tz, int *temp)
{
<<<<<<< HEAD
	const struct thermal_trip *trip;
=======
	const struct thermal_trip_desc *td;
>>>>>>> 0c383648
	int crit_temp = INT_MAX;
	int ret = -EINVAL;

	lockdep_assert_held(&tz->lock);

	ret = tz->ops.get_temp(tz, temp);

	if (IS_ENABLED(CONFIG_THERMAL_EMULATION) && tz->emul_temperature) {
<<<<<<< HEAD
		for_each_trip(tz, trip) {
=======
		for_each_trip_desc(tz, td) {
			const struct thermal_trip *trip = &td->trip;

>>>>>>> 0c383648
			if (trip->type == THERMAL_TRIP_CRITICAL) {
				crit_temp = trip->temperature;
				break;
			}
		}

		/*
		 * Only allow emulating a temperature when the real temperature
		 * is below the critical temperature so that the emulation code
		 * cannot hide critical conditions.
		 */
		if (!ret && *temp < crit_temp)
			*temp = tz->emul_temperature;
	}

	if (ret)
		dev_dbg(&tz->device, "Failed to get temperature: %d\n", ret);

	return ret;
}

/**
 * thermal_zone_get_temp() - returns the temperature of a thermal zone
 * @tz: a valid pointer to a struct thermal_zone_device
 * @temp: a valid pointer to where to store the resulting temperature.
 *
 * When a valid thermal zone reference is passed, it will fetch its
 * temperature and fill @temp.
 *
 * Return: On success returns 0, an error code otherwise
 */
int thermal_zone_get_temp(struct thermal_zone_device *tz, int *temp)
{
	int ret;

	if (IS_ERR_OR_NULL(tz))
		return -EINVAL;

	mutex_lock(&tz->lock);

	if (!tz->ops.get_temp) {
		ret = -EINVAL;
		goto unlock;
	}

	ret = __thermal_zone_get_temp(tz, temp);

unlock:
	mutex_unlock(&tz->lock);

	return ret;
}
EXPORT_SYMBOL_GPL(thermal_zone_get_temp);

static int thermal_cdev_set_cur_state(struct thermal_cooling_device *cdev, int state)
{
	int ret;

	/*
	 * No check is needed for the ops->set_cur_state as the
	 * registering function checked the ops are correctly set
	 */
	ret = cdev->ops->set_cur_state(cdev, state);
	if (ret)
		return ret;

	thermal_notify_cdev_state_update(cdev, state);
	thermal_cooling_device_stats_update(cdev, state);
	thermal_debug_cdev_state_update(cdev, state);

	return 0;
}

void __thermal_cdev_update(struct thermal_cooling_device *cdev)
{
	struct thermal_instance *instance;
	unsigned long target = 0;

	/* Make sure cdev enters the deepest cooling state */
	list_for_each_entry(instance, &cdev->thermal_instances, cdev_node) {
		dev_dbg(&cdev->device, "zone%d->target=%lu\n",
			instance->tz->id, instance->target);
		if (instance->target == THERMAL_NO_TARGET)
			continue;
		if (instance->target > target)
			target = instance->target;
	}

	thermal_cdev_set_cur_state(cdev, target);

	trace_cdev_update(cdev, target);
	dev_dbg(&cdev->device, "set to state %lu\n", target);
}

/**
 * thermal_cdev_update - update cooling device state if needed
 * @cdev:	pointer to struct thermal_cooling_device
 *
 * Update the cooling device state if there is a need.
 */
void thermal_cdev_update(struct thermal_cooling_device *cdev)
{
	mutex_lock(&cdev->lock);
	if (!cdev->updated) {
		__thermal_cdev_update(cdev);
		cdev->updated = true;
	}
	mutex_unlock(&cdev->lock);
}

/**
 * thermal_zone_get_slope - return the slope attribute of the thermal zone
 * @tz: thermal zone device with the slope attribute
 *
 * Return: If the thermal zone device has a slope attribute, return it, else
 * return 1.
 */
int thermal_zone_get_slope(struct thermal_zone_device *tz)
{
	if (tz && tz->tzp)
		return tz->tzp->slope;
	return 1;
}
EXPORT_SYMBOL_GPL(thermal_zone_get_slope);

/**
 * thermal_zone_get_offset - return the offset attribute of the thermal zone
 * @tz: thermal zone device with the offset attribute
 *
 * Return: If the thermal zone device has a offset attribute, return it, else
 * return 0.
 */
int thermal_zone_get_offset(struct thermal_zone_device *tz)
{
	if (tz && tz->tzp)
		return tz->tzp->offset;
	return 0;
}
EXPORT_SYMBOL_GPL(thermal_zone_get_offset);<|MERGE_RESOLUTION|>--- conflicted
+++ resolved
@@ -50,11 +50,7 @@
 	mutex_lock(&tz->lock);
 	mutex_lock(&cdev->lock);
 
-<<<<<<< HEAD
-	trip = &tz->trips[trip_index];
-=======
 	trip = &tz->trips[trip_index].trip;
->>>>>>> 0c383648
 
 	list_for_each_entry(pos, &tz->thermal_instances, tz_node) {
 		if (pos->tz == tz && pos->trip == trip && pos->cdev == cdev) {
@@ -86,11 +82,7 @@
  */
 int __thermal_zone_get_temp(struct thermal_zone_device *tz, int *temp)
 {
-<<<<<<< HEAD
-	const struct thermal_trip *trip;
-=======
 	const struct thermal_trip_desc *td;
->>>>>>> 0c383648
 	int crit_temp = INT_MAX;
 	int ret = -EINVAL;
 
@@ -99,13 +91,9 @@
 	ret = tz->ops.get_temp(tz, temp);
 
 	if (IS_ENABLED(CONFIG_THERMAL_EMULATION) && tz->emul_temperature) {
-<<<<<<< HEAD
-		for_each_trip(tz, trip) {
-=======
 		for_each_trip_desc(tz, td) {
 			const struct thermal_trip *trip = &td->trip;
 
->>>>>>> 0c383648
 			if (trip->type == THERMAL_TRIP_CRITICAL) {
 				crit_temp = trip->temperature;
 				break;
