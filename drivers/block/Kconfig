--- conflicted
+++ resolved
@@ -404,21 +404,6 @@
 	  and will prevent RAM block device backing store memory from being
 	  allocated from highmem (only a problem for highmem systems).
 
-<<<<<<< HEAD
-config BLK_DEV_PMEM
-	tristate "Persistent memory block device support"
-	depends on HAS_IOMEM
-	help
-	  Saying Y here will allow you to use a contiguous range of reserved
-	  memory as one or more persistent block devices.
-
-	  To compile this driver as a module, choose M here: the module will be
-	  called 'pmem'.
-
-	  If unsure, say N.
-
-=======
->>>>>>> 61031952
 config CDROM_PKTCDVD
 	tristate "Packet writing on CD/DVD media"
 	depends on !UML
