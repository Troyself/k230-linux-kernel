--- conflicted
+++ resolved
@@ -173,15 +173,9 @@
 /*
  * check if the corresponding access on the specified guest page is tracked.
  */
-<<<<<<< HEAD
-bool kvm_slot_page_track_is_active(struct kvm_vcpu *vcpu,
-				   struct kvm_memory_slot *slot, gfn_t gfn,
-				   enum kvm_page_track_mode mode)
-=======
 bool kvm_slot_page_track_is_active(struct kvm *kvm,
 				   const struct kvm_memory_slot *slot,
 				   gfn_t gfn, enum kvm_page_track_mode mode)
->>>>>>> 754e0b0e
 {
 	int index;
 
@@ -192,11 +186,7 @@
 		return false;
 
 	if (mode == KVM_PAGE_TRACK_WRITE &&
-<<<<<<< HEAD
-	    !kvm_page_track_write_tracking_enabled(vcpu->kvm))
-=======
 	    !kvm_page_track_write_tracking_enabled(kvm))
->>>>>>> 754e0b0e
 		return false;
 
 	index = gfn_to_index(gfn, slot->base_gfn, PG_LEVEL_4K);
