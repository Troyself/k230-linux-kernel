--- conflicted
+++ resolved
@@ -1479,9 +1479,6 @@
 	}
 }
 
-<<<<<<< HEAD
-int kvm_arch_vm_ioctl(struct file *filp, unsigned int ioctl, unsigned long arg)
-=======
 static int kvm_vm_has_attr(struct kvm *kvm, struct kvm_device_attr *attr)
 {
 	switch (attr->group) {
@@ -1502,9 +1499,7 @@
 	}
 }
 
-long kvm_arch_vm_ioctl(struct file *filp,
-		       unsigned int ioctl, unsigned long arg)
->>>>>>> 36fe1b29
+int kvm_arch_vm_ioctl(struct file *filp, unsigned int ioctl, unsigned long arg)
 {
 	struct kvm *kvm = filp->private_data;
 	void __user *argp = (void __user *)arg;
