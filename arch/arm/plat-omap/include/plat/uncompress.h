/*
 * arch/arm/plat-omap/include/mach/uncompress.h
 *
 * Serial port stubs for kernel decompress status messages
 *
 * Initially based on:
 * linux-2.4.15-rmk1-dsplinux1.6/arch/arm/plat-omap/include/mach1510/uncompress.h
 * Copyright (C) 2000 RidgeRun, Inc.
 * Author: Greg Lonnon <glonnon@ridgerun.com>
 *
 * Rewritten by:
 * Author: <source@mvista.com>
 * 2004 (c) MontaVista Software, Inc.
 *
 * This file is licensed under the terms of the GNU General Public License
 * version 2. This program is licensed "as is" without any warranty of any
 * kind, whether express or implied.
 */

#include <linux/types.h>
#include <linux/serial_reg.h>

#include <asm/memory.h>
#include <asm/mach-types.h>

#include <plat/serial.h>

#define MDR1_MODE_MASK			0x07

volatile u8 *uart_base;
int uart_shift;

/*
 * Store the DEBUG_LL uart number into memory.
 * See also debug-macro.S, and serial.c for related code.
 */
static void set_omap_uart_info(unsigned char port)
{
	/*
	 * Get address of some.bss variable and round it down
	 * a la CONFIG_AUTO_ZRELADDR.
	 */
	u32 ram_start = (u32)&uart_shift & 0xf8000000;
	u32 *uart_info = (u32 *)(ram_start + OMAP_UART_INFO_OFS);
	*uart_info = port;
}

static void putc(int c)
{
	if (!uart_base)
		return;

	/* Check for UART 16x mode */
	if ((uart_base[UART_OMAP_MDR1 << uart_shift] & MDR1_MODE_MASK) != 0)
		return;

	while (!(uart_base[UART_LSR << uart_shift] & UART_LSR_THRE))
		barrier();
	uart_base[UART_TX << uart_shift] = c;
}

static inline void flush(void)
{
}

/*
 * Macros to configure UART1 and debug UART
 */
#define _DEBUG_LL_ENTRY(mach, dbg_uart, dbg_shft, dbg_id)		\
	if (machine_is_##mach()) {					\
		uart_base = (volatile u8 *)(dbg_uart);			\
		uart_shift = (dbg_shft);				\
		port = (dbg_id);					\
		set_omap_uart_info(port);				\
		break;							\
	}

#define DEBUG_LL_OMAP7XX(p, mach)					\
	_DEBUG_LL_ENTRY(mach, OMAP1_UART##p##_BASE, OMAP7XX_PORT_SHIFT,	\
		OMAP1UART##p)

#define DEBUG_LL_OMAP1(p, mach)						\
	_DEBUG_LL_ENTRY(mach, OMAP1_UART##p##_BASE, OMAP_PORT_SHIFT,	\
		OMAP1UART##p)

#define DEBUG_LL_OMAP2(p, mach)						\
	_DEBUG_LL_ENTRY(mach, OMAP2_UART##p##_BASE, OMAP_PORT_SHIFT,	\
		OMAP2UART##p)

#define DEBUG_LL_OMAP3(p, mach)						\
	_DEBUG_LL_ENTRY(mach, OMAP3_UART##p##_BASE, OMAP_PORT_SHIFT,	\
		OMAP3UART##p)

#define DEBUG_LL_OMAP4(p, mach)						\
	_DEBUG_LL_ENTRY(mach, OMAP4_UART##p##_BASE, OMAP_PORT_SHIFT,	\
		OMAP4UART##p)

#define DEBUG_LL_OMAP5(p, mach)						\
	_DEBUG_LL_ENTRY(mach, OMAP5_UART##p##_BASE, OMAP_PORT_SHIFT,	\
		OMAP5UART##p)
/* Zoom2/3 shift is different for UART1 and external port */
#define DEBUG_LL_ZOOM(mach)						\
	_DEBUG_LL_ENTRY(mach, ZOOM_UART_BASE, ZOOM_PORT_SHIFT, ZOOM_UART)

#define DEBUG_LL_TI81XX(p, mach)					\
	_DEBUG_LL_ENTRY(mach, TI81XX_UART##p##_BASE, OMAP_PORT_SHIFT,	\
		TI81XXUART##p)

#define DEBUG_LL_AM33XX(p, mach)					\
	_DEBUG_LL_ENTRY(mach, AM33XX_UART##p##_BASE, OMAP_PORT_SHIFT,	\
		AM33XXUART##p)

<<<<<<< HEAD
static inline void __arch_decomp_setup(unsigned long arch_id)
=======
static inline void arch_decomp_setup(void)
>>>>>>> 9450d57e
{
	int port = 0;

	/*
	 * Initialize the port based on the machine ID from the bootloader.
	 * Note that we're using macros here instead of switch statement
	 * as machine_is functions are optimized out for the boards that
	 * are not selected.
	 */
	do {
		/* omap7xx/8xx based boards using UART1 with shift 0 */
		DEBUG_LL_OMAP7XX(1, herald);
		DEBUG_LL_OMAP7XX(1, omap_perseus2);

		/* omap15xx/16xx based boards using UART1 */
		DEBUG_LL_OMAP1(1, ams_delta);
		DEBUG_LL_OMAP1(1, nokia770);
		DEBUG_LL_OMAP1(1, omap_h2);
		DEBUG_LL_OMAP1(1, omap_h3);
		DEBUG_LL_OMAP1(1, omap_innovator);
		DEBUG_LL_OMAP1(1, omap_osk);
		DEBUG_LL_OMAP1(1, omap_palmte);
		DEBUG_LL_OMAP1(1, omap_palmz71);

		/* omap15xx/16xx based boards using UART2 */
		DEBUG_LL_OMAP1(2, omap_palmtt);

		/* omap15xx/16xx based boards using UART3 */
		DEBUG_LL_OMAP1(3, sx1);

		/* omap2 based boards using UART1 */
		DEBUG_LL_OMAP2(1, omap_2430sdp);
		DEBUG_LL_OMAP2(1, omap_apollon);
		DEBUG_LL_OMAP2(1, omap_h4);

		/* omap2 based boards using UART3 */
		DEBUG_LL_OMAP2(3, nokia_n800);
		DEBUG_LL_OMAP2(3, nokia_n810);
		DEBUG_LL_OMAP2(3, nokia_n810_wimax);

		/* omap3 based boards using UART1 */
		DEBUG_LL_OMAP2(1, omap3evm);
		DEBUG_LL_OMAP3(1, omap_3430sdp);
		DEBUG_LL_OMAP3(1, omap_3630sdp);
		DEBUG_LL_OMAP3(1, omap3530_lv_som);
		DEBUG_LL_OMAP3(1, omap3_torpedo);

		/* omap3 based boards using UART3 */
		DEBUG_LL_OMAP3(3, cm_t35);
		DEBUG_LL_OMAP3(3, cm_t3517);
		DEBUG_LL_OMAP3(3, cm_t3730);
		DEBUG_LL_OMAP3(3, craneboard);
		DEBUG_LL_OMAP3(3, devkit8000);
		DEBUG_LL_OMAP3(3, igep0020);
		DEBUG_LL_OMAP3(3, igep0030);
		DEBUG_LL_OMAP3(3, nokia_rm680);
		DEBUG_LL_OMAP3(3, nokia_rm696);
		DEBUG_LL_OMAP3(3, nokia_rx51);
		DEBUG_LL_OMAP3(3, omap3517evm);
		DEBUG_LL_OMAP3(3, omap3_beagle);
		DEBUG_LL_OMAP3(3, omap3_pandora);
		DEBUG_LL_OMAP3(3, omap_ldp);
		DEBUG_LL_OMAP3(3, overo);
		DEBUG_LL_OMAP3(3, touchbook);

		/* omap4 based boards using UART3 */
		DEBUG_LL_OMAP4(3, omap_4430sdp);
		DEBUG_LL_OMAP4(3, omap4_panda);

		/* omap5 based boards using UART3 */
		DEBUG_LL_OMAP5(3, omap5_sevm);

		/* zoom2/3 external uart */
		DEBUG_LL_ZOOM(omap_zoom2);
		DEBUG_LL_ZOOM(omap_zoom3);

		/* TI8168 base boards using UART3 */
		DEBUG_LL_TI81XX(3, ti8168evm);

		/* TI8148 base boards using UART1 */
		DEBUG_LL_TI81XX(1, ti8148evm);

		/* AM33XX base boards using UART1 */
		DEBUG_LL_AM33XX(1, am335xevm);
	} while (0);
}

/*
 * nothing to do
 */
#define arch_decomp_wdog()<|MERGE_RESOLUTION|>--- conflicted
+++ resolved
@@ -110,11 +110,7 @@
 	_DEBUG_LL_ENTRY(mach, AM33XX_UART##p##_BASE, OMAP_PORT_SHIFT,	\
 		AM33XXUART##p)
 
-<<<<<<< HEAD
-static inline void __arch_decomp_setup(unsigned long arch_id)
-=======
 static inline void arch_decomp_setup(void)
->>>>>>> 9450d57e
 {
 	int port = 0;
 
