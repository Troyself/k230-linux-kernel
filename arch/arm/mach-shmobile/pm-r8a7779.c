--- conflicted
+++ resolved
@@ -21,16 +21,10 @@
 #include <linux/console.h>
 
 #include <asm/io.h>
-<<<<<<< HEAD
-#include <mach/r8a7779.h>
-#include "common.h"
-#include "pm-rcar.h"
-=======
 
 #include "common.h"
 #include "pm-rcar.h"
 #include "r8a7779.h"
->>>>>>> c2fff85e
 
 /* SYSC */
 #define SYSCIER 0x0c
