/*
 * Copyright 2014 Chen-Yu Tsai
 *
 * Chen-Yu Tsai <wens@csie.org>
 *
 * This file is dual-licensed: you can use it either under the terms
 * of the GPL or the X11 license, at your option. Note that this dual
 * licensing only applies to this file, and not this project as a
 * whole.
 *
 *  a) This file is free software; you can redistribute it and/or
 *     modify it under the terms of the GNU General Public License as
 *     published by the Free Software Foundation; either version 2 of the
 *     License, or (at your option) any later version.
 *
 *     This file is distributed in the hope that it will be useful,
 *     but WITHOUT ANY WARRANTY; without even the implied warranty of
 *     MERCHANTABILITY or FITNESS FOR A PARTICULAR PURPOSE.  See the
 *     GNU General Public License for more details.
 *
 * Or, alternatively,
 *
 *  b) Permission is hereby granted, free of charge, to any person
 *     obtaining a copy of this software and associated documentation
 *     files (the "Software"), to deal in the Software without
 *     restriction, including without limitation the rights to use,
 *     copy, modify, merge, publish, distribute, sublicense, and/or
 *     sell copies of the Software, and to permit persons to whom the
 *     Software is furnished to do so, subject to the following
 *     conditions:
 *
 *     The above copyright notice and this permission notice shall be
 *     included in all copies or substantial portions of the Software.
 *
 *     THE SOFTWARE IS PROVIDED "AS IS", WITHOUT WARRANTY OF ANY KIND,
 *     EXPRESS OR IMPLIED, INCLUDING BUT NOT LIMITED TO THE WARRANTIES
 *     OF MERCHANTABILITY, FITNESS FOR A PARTICULAR PURPOSE AND
 *     NONINFRINGEMENT. IN NO EVENT SHALL THE AUTHORS OR COPYRIGHT
 *     HOLDERS BE LIABLE FOR ANY CLAIM, DAMAGES OR OTHER LIABILITY,
 *     WHETHER IN AN ACTION OF CONTRACT, TORT OR OTHERWISE, ARISING
 *     FROM, OUT OF OR IN CONNECTION WITH THE SOFTWARE OR THE USE OR
 *     OTHER DEALINGS IN THE SOFTWARE.
 */

#include "skeleton.dtsi"

#include <dt-bindings/interrupt-controller/arm-gic.h>

#include <dt-bindings/clock/sun8i-a23-a33-ccu.h>
#include <dt-bindings/pinctrl/sun4i-a10.h>
#include <dt-bindings/reset/sun8i-a23-a33-ccu.h>

/ {
	interrupt-parent = <&gic>;

	chosen {
		#address-cells = <1>;
		#size-cells = <1>;
		ranges;

		simplefb_lcd: framebuffer@0 {
			compatible = "allwinner,simple-framebuffer",
				     "simple-framebuffer";
			allwinner,pipeline = "de_be0-lcd0";
			clocks = <&ccu CLK_BUS_LCD>, <&ccu CLK_BUS_DE_BE>,
				 <&ccu CLK_LCD_CH0>, <&ccu CLK_DE_BE>,
				 <&ccu CLK_DRAM_DE_BE>, <&ccu CLK_DRC>;
			status = "disabled";
		};
	};

	timer {
		compatible = "arm,armv7-timer";
		interrupts = <GIC_PPI 13 (GIC_CPU_MASK_SIMPLE(4) | IRQ_TYPE_LEVEL_LOW)>,
			     <GIC_PPI 14 (GIC_CPU_MASK_SIMPLE(4) | IRQ_TYPE_LEVEL_LOW)>,
			     <GIC_PPI 11 (GIC_CPU_MASK_SIMPLE(4) | IRQ_TYPE_LEVEL_LOW)>,
			     <GIC_PPI 10 (GIC_CPU_MASK_SIMPLE(4) | IRQ_TYPE_LEVEL_LOW)>;
		clock-frequency = <24000000>;
		arm,cpu-registers-not-fw-configured;
	};

	cpus {
		enable-method = "allwinner,sun8i-a23";
		#address-cells = <1>;
		#size-cells = <0>;

		cpu@0 {
			compatible = "arm,cortex-a7";
			device_type = "cpu";
			reg = <0>;
		};

		cpu@1 {
			compatible = "arm,cortex-a7";
			device_type = "cpu";
			reg = <1>;
		};
	};

	clocks {
		#address-cells = <1>;
		#size-cells = <1>;
		ranges;

		osc24M: osc24M_clk {
			#clock-cells = <0>;
			compatible = "fixed-clock";
			clock-frequency = <24000000>;
			clock-output-names = "osc24M";
		};

		osc32k: osc32k_clk {
			#clock-cells = <0>;
			compatible = "fixed-clock";
			clock-frequency = <32768>;
			clock-output-names = "osc32k";
		};
<<<<<<< HEAD

		pll1: clk@01c20000 {
			#clock-cells = <0>;
			compatible = "allwinner,sun8i-a23-pll1-clk";
			reg = <0x01c20000 0x4>;
			clocks = <&osc24M>;
			clock-output-names = "pll1";
		};

		/* dummy clock until actually implemented */
		pll5: pll5_clk {
			#clock-cells = <0>;
			compatible = "fixed-clock";
			clock-frequency = <0>;
			clock-output-names = "pll5";
		};

		pll6: clk@01c20028 {
			#clock-cells = <1>;
			compatible = "allwinner,sun6i-a31-pll6-clk";
			reg = <0x01c20028 0x4>;
			clocks = <&osc24M>;
			clock-output-names = "pll6", "pll6x2";
		};

		cpu: cpu_clk@01c20050 {
			#clock-cells = <0>;
			compatible = "allwinner,sun4i-a10-cpu-clk";
			reg = <0x01c20050 0x4>;

			/*
			 * PLL1 is listed twice here.
			 * While it looks suspicious, it's actually documented
			 * that way both in the datasheet and in the code from
			 * Allwinner.
			 */
			clocks = <&osc32k>, <&osc24M>, <&pll1>, <&pll1>;
			clock-output-names = "cpu";
		};

		axi: axi_clk@01c20050 {
			#clock-cells = <0>;
			compatible = "allwinner,sun8i-a23-axi-clk";
			reg = <0x01c20050 0x4>;
			clocks = <&cpu>;
			clock-output-names = "axi";
		};

		ahb1: ahb1_clk@01c20054 {
			#clock-cells = <0>;
			compatible = "allwinner,sun6i-a31-ahb1-clk";
			reg = <0x01c20054 0x4>;
			clocks = <&osc32k>, <&osc24M>, <&axi>, <&pll6 0>;
			clock-output-names = "ahb1";
		};

		apb1: apb1_clk@01c20054 {
			#clock-cells = <0>;
			compatible = "allwinner,sun4i-a10-apb0-clk";
			reg = <0x01c20054 0x4>;
			clocks = <&ahb1>;
			clock-output-names = "apb1";
		};

		apb1_gates: clk@01c20068 {
			#clock-cells = <1>;
			compatible = "allwinner,sun8i-a23-apb1-gates-clk";
			reg = <0x01c20068 0x4>;
			clocks = <&apb1>;
			clock-indices = <0>, <5>,
					<12>, <13>;
			clock-output-names = "apb1_codec", "apb1_pio",
					"apb1_daudio0",	"apb1_daudio1";
		};

		apb2: clk@01c20058 {
			#clock-cells = <0>;
			compatible = "allwinner,sun4i-a10-apb1-clk";
			reg = <0x01c20058 0x4>;
			clocks = <&osc32k>, <&osc24M>, <&pll6 0>, <&pll6 0>;
			clock-output-names = "apb2";
		};

		apb2_gates: clk@01c2006c {
			#clock-cells = <1>;
			compatible = "allwinner,sun8i-a23-apb2-gates-clk";
			reg = <0x01c2006c 0x4>;
			clocks = <&apb2>;
			clock-indices = <0>, <1>,
					<2>, <16>,
					<17>, <18>,
					<19>, <20>;
			clock-output-names = "apb2_i2c0", "apb2_i2c1",
					"apb2_i2c2", "apb2_uart0",
					"apb2_uart1", "apb2_uart2",
					"apb2_uart3", "apb2_uart4";
		};

		mmc0_clk: clk@01c20088 {
			#clock-cells = <1>;
			compatible = "allwinner,sun4i-a10-mmc-clk";
			reg = <0x01c20088 0x4>;
			clocks = <&osc24M>, <&pll6 0>;
			clock-output-names = "mmc0",
					     "mmc0_output",
					     "mmc0_sample";
		};

		mmc1_clk: clk@01c2008c {
			#clock-cells = <1>;
			compatible = "allwinner,sun4i-a10-mmc-clk";
			reg = <0x01c2008c 0x4>;
			clocks = <&osc24M>, <&pll6 0>;
			clock-output-names = "mmc1",
					     "mmc1_output",
					     "mmc1_sample";
		};

		mmc2_clk: clk@01c20090 {
			#clock-cells = <1>;
			compatible = "allwinner,sun4i-a10-mmc-clk";
			reg = <0x01c20090 0x4>;
			clocks = <&osc24M>, <&pll6 0>;
			clock-output-names = "mmc2",
					     "mmc2_output",
					     "mmc2_sample";
		};

		nand_clk: clk@01c20080 {
			#clock-cells = <0>;
			compatible = "allwinner,sun4i-a10-mod0-clk";
			reg = <0x01c20080 0x4>;
			clocks = <&osc24M>, <&pll6 1>;
			clock-output-names = "nand";
		};

		usb_clk: clk@01c200cc {
			#clock-cells = <1>;
			#reset-cells = <1>;
			compatible = "allwinner,sun8i-a23-usb-clk";
			reg = <0x01c200cc 0x4>;
			clocks = <&osc24M>;
			clock-output-names = "usb_phy0", "usb_phy1", "usb_hsic",
					     "usb_hsic_12M", "usb_ohci0";
		};
=======
>>>>>>> 8185041f
	};

	soc@01c00000 {
		compatible = "simple-bus";
		#address-cells = <1>;
		#size-cells = <1>;
		ranges;

		dma: dma-controller@01c02000 {
			compatible = "allwinner,sun8i-a23-dma";
			reg = <0x01c02000 0x1000>;
			interrupts = <GIC_SPI 50 IRQ_TYPE_LEVEL_HIGH>;
			clocks = <&ccu CLK_BUS_DMA>;
			resets = <&ccu RST_BUS_DMA>;
			#dma-cells = <1>;
		};

		mmc0: mmc@01c0f000 {
			compatible = "allwinner,sun7i-a20-mmc";
			reg = <0x01c0f000 0x1000>;
			clocks = <&ccu CLK_BUS_MMC0>,
				 <&ccu CLK_MMC0>,
				 <&ccu CLK_MMC0_OUTPUT>,
				 <&ccu CLK_MMC0_SAMPLE>;
			clock-names = "ahb",
				      "mmc",
				      "output",
				      "sample";
			resets = <&ccu RST_BUS_MMC0>;
			reset-names = "ahb";
			interrupts = <GIC_SPI 60 IRQ_TYPE_LEVEL_HIGH>;
			status = "disabled";
			#address-cells = <1>;
			#size-cells = <0>;
		};

		mmc1: mmc@01c10000 {
			compatible = "allwinner,sun7i-a20-mmc";
			reg = <0x01c10000 0x1000>;
			clocks = <&ccu CLK_BUS_MMC1>,
				 <&ccu CLK_MMC1>,
				 <&ccu CLK_MMC1_OUTPUT>,
				 <&ccu CLK_MMC1_SAMPLE>;
			clock-names = "ahb",
				      "mmc",
				      "output",
				      "sample";
			resets = <&ccu RST_BUS_MMC1>;
			reset-names = "ahb";
			interrupts = <GIC_SPI 61 IRQ_TYPE_LEVEL_HIGH>;
			status = "disabled";
			#address-cells = <1>;
			#size-cells = <0>;
		};

		mmc2: mmc@01c11000 {
			compatible = "allwinner,sun7i-a20-mmc";
			reg = <0x01c11000 0x1000>;
			clocks = <&ccu CLK_BUS_MMC2>,
				 <&ccu CLK_MMC2>,
				 <&ccu CLK_MMC2_OUTPUT>,
				 <&ccu CLK_MMC2_SAMPLE>;
			clock-names = "ahb",
				      "mmc",
				      "output",
				      "sample";
			resets = <&ccu RST_BUS_MMC2>;
			reset-names = "ahb";
			interrupts = <GIC_SPI 62 IRQ_TYPE_LEVEL_HIGH>;
			status = "disabled";
			#address-cells = <1>;
			#size-cells = <0>;
		};

		nfc: nand@01c03000 {
			compatible = "allwinner,sun4i-a10-nand";
			reg = <0x01c03000 0x1000>;
			interrupts = <GIC_SPI 70 IRQ_TYPE_LEVEL_HIGH>;
<<<<<<< HEAD
			clocks = <&ahb1_gates 13>, <&nand_clk>;
			clock-names = "ahb", "mod";
			resets = <&ahb1_rst 13>;
=======
			clocks = <&ccu CLK_BUS_NAND>, <&ccu CLK_NAND>;
			clock-names = "ahb", "mod";
			resets = <&ccu RST_BUS_NAND>;
>>>>>>> 8185041f
			reset-names = "ahb";
			status = "disabled";
			#address-cells = <1>;
			#size-cells = <0>;
		};

<<<<<<< HEAD
=======
		usb_otg: usb@01c19000 {
			/* compatible gets set in SoC specific dtsi file */
			reg = <0x01c19000 0x0400>;
			clocks = <&ccu CLK_BUS_OTG>;
			resets = <&ccu RST_BUS_OTG>;
			interrupts = <GIC_SPI 71 IRQ_TYPE_LEVEL_HIGH>;
			interrupt-names = "mc";
			phys = <&usbphy 0>;
			phy-names = "usb";
			extcon = <&usbphy 0>;
			status = "disabled";
		};

		usbphy: phy@01c19400 {
			/*
			 * compatible and address regions get set in
			 * SoC specific dtsi file
			 */
			clocks = <&ccu CLK_USB_PHY0>,
				 <&ccu CLK_USB_PHY1>;
			clock-names = "usb0_phy",
				      "usb1_phy";
			resets = <&ccu RST_USB_PHY0>,
				 <&ccu RST_USB_PHY1>;
			reset-names = "usb0_reset",
				      "usb1_reset";
			status = "disabled";
			#phy-cells = <1>;
		};

>>>>>>> 8185041f
		ehci0: usb@01c1a000 {
			compatible = "allwinner,sun8i-a23-ehci", "generic-ehci";
			reg = <0x01c1a000 0x100>;
			interrupts = <GIC_SPI 72 IRQ_TYPE_LEVEL_HIGH>;
			clocks = <&ccu CLK_BUS_EHCI>;
			resets = <&ccu RST_BUS_EHCI>;
			phys = <&usbphy 1>;
			phy-names = "usb";
			status = "disabled";
		};

		ohci0: usb@01c1a400 {
			compatible = "allwinner,sun8i-a23-ohci", "generic-ohci";
			reg = <0x01c1a400 0x100>;
			interrupts = <GIC_SPI 73 IRQ_TYPE_LEVEL_HIGH>;
			clocks = <&ccu CLK_BUS_OHCI>, <&ccu CLK_USB_OHCI>;
			resets = <&ccu RST_BUS_OHCI>;
			phys = <&usbphy 1>;
			phy-names = "usb";
			status = "disabled";
		};

		ccu: clock@01c20000 {
			reg = <0x01c20000 0x400>;
			clocks = <&osc24M>, <&osc32k>;
			clock-names = "hosc", "losc";
			#clock-cells = <1>;
			#reset-cells = <1>;
		};

		pio: pinctrl@01c20800 {
			/* compatible gets set in SoC specific dtsi file */
			reg = <0x01c20800 0x400>;
			/* interrupts get set in SoC specific dtsi file */
			clocks = <&ccu CLK_BUS_PIO>;
			gpio-controller;
			interrupt-controller;
			#interrupt-cells = <3>;
			#gpio-cells = <3>;

			uart0_pins_a: uart0@0 {
				allwinner,pins = "PF2", "PF4";
				allwinner,function = "uart0";
				allwinner,drive = <SUN4I_PINCTRL_10_MA>;
				allwinner,pull = <SUN4I_PINCTRL_NO_PULL>;
			};

			uart1_pins_a: uart1@0 {
				allwinner,pins = "PG6", "PG7";
				allwinner,function = "uart1";
			};

			uart1_pins_cts_rts_a: uart1-cts-rts@0 {
				allwinner,pins = "PG8", "PG9";
				allwinner,function = "uart1";
			};

			mmc0_pins_a: mmc0@0 {
				allwinner,pins = "PF0", "PF1", "PF2",
						 "PF3", "PF4", "PF5";
				allwinner,function = "mmc0";
				allwinner,drive = <SUN4I_PINCTRL_30_MA>;
				allwinner,pull = <SUN4I_PINCTRL_NO_PULL>;
			};

			mmc1_pins_a: mmc1@0 {
				allwinner,pins = "PG0", "PG1", "PG2",
						 "PG3", "PG4", "PG5";
				allwinner,function = "mmc1";
				allwinner,drive = <SUN4I_PINCTRL_30_MA>;
				allwinner,pull = <SUN4I_PINCTRL_NO_PULL>;
			};

			mmc2_8bit_pins: mmc2_8bit {
				allwinner,pins = "PC5", "PC6", "PC8",
						 "PC9", "PC10", "PC11",
						 "PC12", "PC13", "PC14",
						 "PC15", "PC16";
				allwinner,function = "mmc2";
				allwinner,drive = <SUN4I_PINCTRL_30_MA>;
				allwinner,pull = <SUN4I_PINCTRL_NO_PULL>;
			};

			pwm0_pins: pwm0 {
				allwinner,pins = "PH0";
				allwinner,function = "pwm0";
				allwinner,drive = <SUN4I_PINCTRL_10_MA>;
				allwinner,pull = <SUN4I_PINCTRL_NO_PULL>;
			};

			i2c0_pins_a: i2c0@0 {
				allwinner,pins = "PH2", "PH3";
				allwinner,function = "i2c0";
				allwinner,drive = <SUN4I_PINCTRL_10_MA>;
				allwinner,pull = <SUN4I_PINCTRL_NO_PULL>;
			};

			i2c1_pins_a: i2c1@0 {
				allwinner,pins = "PH4", "PH5";
				allwinner,function = "i2c1";
				allwinner,drive = <SUN4I_PINCTRL_10_MA>;
				allwinner,pull = <SUN4I_PINCTRL_NO_PULL>;
			};

			i2c2_pins_a: i2c2@0 {
				allwinner,pins = "PE12", "PE13";
				allwinner,function = "i2c2";
				allwinner,drive = <SUN4I_PINCTRL_10_MA>;
				allwinner,pull = <SUN4I_PINCTRL_NO_PULL>;
			};

			lcd_rgb666_pins: lcd-rgb666@0 {
				allwinner,pins = "PD2", "PD3", "PD4", "PD5", "PD6", "PD7",
						 "PD10", "PD11", "PD12", "PD13", "PD14", "PD15",
			                         "PD18", "PD19", "PD20", "PD21", "PD22", "PD23",
			                         "PD24", "PD25", "PD26", "PD27";
				allwinner,function = "lcd0";
				allwinner,drive = <SUN4I_PINCTRL_10_MA>;
				allwinner,pull = <SUN4I_PINCTRL_NO_PULL>;
			};
		};

		timer@01c20c00 {
			compatible = "allwinner,sun4i-a10-timer";
			reg = <0x01c20c00 0xa0>;
			interrupts = <GIC_SPI 18 IRQ_TYPE_LEVEL_HIGH>,
				     <GIC_SPI 19 IRQ_TYPE_LEVEL_HIGH>;
			clocks = <&osc24M>;
		};

		wdt0: watchdog@01c20ca0 {
			compatible = "allwinner,sun6i-a31-wdt";
			reg = <0x01c20ca0 0x20>;
			interrupts = <GIC_SPI 25 IRQ_TYPE_LEVEL_HIGH>;
		};

		pwm: pwm@01c21400 {
			compatible = "allwinner,sun7i-a20-pwm";
			reg = <0x01c21400 0xc>;
			clocks = <&osc24M>;
			#pwm-cells = <3>;
			status = "disabled";
		};

		lradc: lradc@01c22800 {
			compatible = "allwinner,sun4i-a10-lradc-keys";
			reg = <0x01c22800 0x100>;
			interrupts = <GIC_SPI 30 IRQ_TYPE_LEVEL_HIGH>;
			status = "disabled";
		};

		uart0: serial@01c28000 {
			compatible = "snps,dw-apb-uart";
			reg = <0x01c28000 0x400>;
			interrupts = <GIC_SPI 0 IRQ_TYPE_LEVEL_HIGH>;
			reg-shift = <2>;
			reg-io-width = <4>;
			clocks = <&ccu CLK_BUS_UART0>;
			resets = <&ccu RST_BUS_UART0>;
			dmas = <&dma 6>, <&dma 6>;
			dma-names = "rx", "tx";
			status = "disabled";
		};

		uart1: serial@01c28400 {
			compatible = "snps,dw-apb-uart";
			reg = <0x01c28400 0x400>;
			interrupts = <GIC_SPI 1 IRQ_TYPE_LEVEL_HIGH>;
			reg-shift = <2>;
			reg-io-width = <4>;
			clocks = <&ccu CLK_BUS_UART1>;
			resets = <&ccu RST_BUS_UART1>;
			dmas = <&dma 7>, <&dma 7>;
			dma-names = "rx", "tx";
			status = "disabled";
		};

		uart2: serial@01c28800 {
			compatible = "snps,dw-apb-uart";
			reg = <0x01c28800 0x400>;
			interrupts = <GIC_SPI 2 IRQ_TYPE_LEVEL_HIGH>;
			reg-shift = <2>;
			reg-io-width = <4>;
			clocks = <&ccu CLK_BUS_UART2>;
			resets = <&ccu RST_BUS_UART2>;
			dmas = <&dma 8>, <&dma 8>;
			dma-names = "rx", "tx";
			status = "disabled";
		};

		uart3: serial@01c28c00 {
			compatible = "snps,dw-apb-uart";
			reg = <0x01c28c00 0x400>;
			interrupts = <GIC_SPI 3 IRQ_TYPE_LEVEL_HIGH>;
			reg-shift = <2>;
			reg-io-width = <4>;
			clocks = <&ccu CLK_BUS_UART3>;
			resets = <&ccu RST_BUS_UART3>;
			dmas = <&dma 9>, <&dma 9>;
			dma-names = "rx", "tx";
			status = "disabled";
		};

		uart4: serial@01c29000 {
			compatible = "snps,dw-apb-uart";
			reg = <0x01c29000 0x400>;
			interrupts = <GIC_SPI 4 IRQ_TYPE_LEVEL_HIGH>;
			reg-shift = <2>;
			reg-io-width = <4>;
			clocks = <&ccu CLK_BUS_UART4>;
			resets = <&ccu RST_BUS_UART4>;
			dmas = <&dma 10>, <&dma 10>;
			dma-names = "rx", "tx";
			status = "disabled";
		};

		i2c0: i2c@01c2ac00 {
			compatible = "allwinner,sun6i-a31-i2c";
			reg = <0x01c2ac00 0x400>;
			interrupts = <GIC_SPI 6 IRQ_TYPE_LEVEL_HIGH>;
			clocks = <&ccu CLK_BUS_I2C0>;
			resets = <&ccu RST_BUS_I2C0>;
			status = "disabled";
			#address-cells = <1>;
			#size-cells = <0>;
		};

		i2c1: i2c@01c2b000 {
			compatible = "allwinner,sun6i-a31-i2c";
			reg = <0x01c2b000 0x400>;
			interrupts = <GIC_SPI 7 IRQ_TYPE_LEVEL_HIGH>;
			clocks = <&ccu CLK_BUS_I2C1>;
			resets = <&ccu RST_BUS_I2C1>;
			status = "disabled";
			#address-cells = <1>;
			#size-cells = <0>;
		};

		i2c2: i2c@01c2b400 {
			compatible = "allwinner,sun6i-a31-i2c";
			reg = <0x01c2b400 0x400>;
			interrupts = <GIC_SPI 8 IRQ_TYPE_LEVEL_HIGH>;
			clocks = <&ccu CLK_BUS_I2C2>;
			resets = <&ccu RST_BUS_I2C2>;
			status = "disabled";
			#address-cells = <1>;
			#size-cells = <0>;
		};

		gic: interrupt-controller@01c81000 {
			compatible = "arm,cortex-a7-gic", "arm,cortex-a15-gic";
			reg = <0x01c81000 0x1000>,
			      <0x01c82000 0x1000>,
			      <0x01c84000 0x2000>,
			      <0x01c86000 0x2000>;
			interrupt-controller;
			#interrupt-cells = <3>;
			interrupts = <GIC_PPI 9 (GIC_CPU_MASK_SIMPLE(4) | IRQ_TYPE_LEVEL_HIGH)>;
		};

		rtc: rtc@01f00000 {
			compatible = "allwinner,sun6i-a31-rtc";
			reg = <0x01f00000 0x54>;
			interrupts = <GIC_SPI 40 IRQ_TYPE_LEVEL_HIGH>,
				     <GIC_SPI 41 IRQ_TYPE_LEVEL_HIGH>;
		};

		nmi_intc: interrupt-controller@01f00c0c {
			compatible = "allwinner,sun6i-a31-sc-nmi";
			interrupt-controller;
			#interrupt-cells = <2>;
			reg = <0x01f00c0c 0x38>;
			interrupts = <GIC_SPI 32 IRQ_TYPE_LEVEL_HIGH>;
		};

		prcm@01f01400 {
			compatible = "allwinner,sun8i-a23-prcm";
			reg = <0x01f01400 0x200>;

			ar100: ar100_clk {
				compatible = "fixed-factor-clock";
				#clock-cells = <0>;
				clock-div = <1>;
				clock-mult = <1>;
				clocks = <&osc24M>;
				clock-output-names = "ar100";
			};

			ahb0: ahb0_clk {
				compatible = "fixed-factor-clock";
				#clock-cells = <0>;
				clock-div = <1>;
				clock-mult = <1>;
				clocks = <&ar100>;
				clock-output-names = "ahb0";
			};

			apb0: apb0_clk {
				compatible = "allwinner,sun8i-a23-apb0-clk";
				#clock-cells = <0>;
				clocks = <&ahb0>;
				clock-output-names = "apb0";
			};

			apb0_gates: apb0_gates_clk {
				compatible = "allwinner,sun8i-a23-apb0-gates-clk";
				#clock-cells = <1>;
				clocks = <&apb0>;
				clock-output-names = "apb0_pio", "apb0_timer",
						"apb0_rsb", "apb0_uart",
						"apb0_i2c";
			};

			apb0_rst: apb0_rst {
				compatible = "allwinner,sun6i-a31-clock-reset";
				#reset-cells = <1>;
			};
		};

		cpucfg@01f01c00 {
			compatible = "allwinner,sun8i-a23-cpuconfig";
			reg = <0x01f01c00 0x300>;
		};

		r_uart: serial@01f02800 {
			compatible = "snps,dw-apb-uart";
			reg = <0x01f02800 0x400>;
			interrupts = <GIC_SPI 38 IRQ_TYPE_LEVEL_HIGH>;
			reg-shift = <2>;
			reg-io-width = <4>;
			clocks = <&apb0_gates 4>;
			resets = <&apb0_rst 4>;
			status = "disabled";
		};

		r_pio: pinctrl@01f02c00 {
			compatible = "allwinner,sun8i-a23-r-pinctrl";
			reg = <0x01f02c00 0x400>;
			interrupts = <GIC_SPI 45 IRQ_TYPE_LEVEL_HIGH>;
			clocks = <&apb0_gates 0>;
			resets = <&apb0_rst 0>;
			gpio-controller;
			interrupt-controller;
			#interrupt-cells = <3>;
			#address-cells = <1>;
			#size-cells = <0>;
			#gpio-cells = <3>;

			r_rsb_pins: r_rsb {
				allwinner,pins = "PL0", "PL1";
				allwinner,function = "s_rsb";
				allwinner,drive = <SUN4I_PINCTRL_20_MA>;
				allwinner,pull = <SUN4I_PINCTRL_PULL_UP>;
			};

			r_uart_pins_a: r_uart@0 {
				allwinner,pins = "PL2", "PL3";
				allwinner,function = "s_uart";
				allwinner,drive = <SUN4I_PINCTRL_10_MA>;
				allwinner,pull = <SUN4I_PINCTRL_NO_PULL>;
			};
		};

		r_rsb: rsb@01f03400 {
			compatible = "allwinner,sun8i-a23-rsb";
			reg = <0x01f03400 0x400>;
			interrupts = <GIC_SPI 39 IRQ_TYPE_LEVEL_HIGH>;
			clocks = <&apb0_gates 3>;
			clock-frequency = <3000000>;
			resets = <&apb0_rst 3>;
			pinctrl-names = "default";
			pinctrl-0 = <&r_rsb_pins>;
			status = "disabled";
			#address-cells = <1>;
			#size-cells = <0>;
		};
	};
};<|MERGE_RESOLUTION|>--- conflicted
+++ resolved
@@ -115,154 +115,6 @@
 			clock-frequency = <32768>;
 			clock-output-names = "osc32k";
 		};
-<<<<<<< HEAD
-
-		pll1: clk@01c20000 {
-			#clock-cells = <0>;
-			compatible = "allwinner,sun8i-a23-pll1-clk";
-			reg = <0x01c20000 0x4>;
-			clocks = <&osc24M>;
-			clock-output-names = "pll1";
-		};
-
-		/* dummy clock until actually implemented */
-		pll5: pll5_clk {
-			#clock-cells = <0>;
-			compatible = "fixed-clock";
-			clock-frequency = <0>;
-			clock-output-names = "pll5";
-		};
-
-		pll6: clk@01c20028 {
-			#clock-cells = <1>;
-			compatible = "allwinner,sun6i-a31-pll6-clk";
-			reg = <0x01c20028 0x4>;
-			clocks = <&osc24M>;
-			clock-output-names = "pll6", "pll6x2";
-		};
-
-		cpu: cpu_clk@01c20050 {
-			#clock-cells = <0>;
-			compatible = "allwinner,sun4i-a10-cpu-clk";
-			reg = <0x01c20050 0x4>;
-
-			/*
-			 * PLL1 is listed twice here.
-			 * While it looks suspicious, it's actually documented
-			 * that way both in the datasheet and in the code from
-			 * Allwinner.
-			 */
-			clocks = <&osc32k>, <&osc24M>, <&pll1>, <&pll1>;
-			clock-output-names = "cpu";
-		};
-
-		axi: axi_clk@01c20050 {
-			#clock-cells = <0>;
-			compatible = "allwinner,sun8i-a23-axi-clk";
-			reg = <0x01c20050 0x4>;
-			clocks = <&cpu>;
-			clock-output-names = "axi";
-		};
-
-		ahb1: ahb1_clk@01c20054 {
-			#clock-cells = <0>;
-			compatible = "allwinner,sun6i-a31-ahb1-clk";
-			reg = <0x01c20054 0x4>;
-			clocks = <&osc32k>, <&osc24M>, <&axi>, <&pll6 0>;
-			clock-output-names = "ahb1";
-		};
-
-		apb1: apb1_clk@01c20054 {
-			#clock-cells = <0>;
-			compatible = "allwinner,sun4i-a10-apb0-clk";
-			reg = <0x01c20054 0x4>;
-			clocks = <&ahb1>;
-			clock-output-names = "apb1";
-		};
-
-		apb1_gates: clk@01c20068 {
-			#clock-cells = <1>;
-			compatible = "allwinner,sun8i-a23-apb1-gates-clk";
-			reg = <0x01c20068 0x4>;
-			clocks = <&apb1>;
-			clock-indices = <0>, <5>,
-					<12>, <13>;
-			clock-output-names = "apb1_codec", "apb1_pio",
-					"apb1_daudio0",	"apb1_daudio1";
-		};
-
-		apb2: clk@01c20058 {
-			#clock-cells = <0>;
-			compatible = "allwinner,sun4i-a10-apb1-clk";
-			reg = <0x01c20058 0x4>;
-			clocks = <&osc32k>, <&osc24M>, <&pll6 0>, <&pll6 0>;
-			clock-output-names = "apb2";
-		};
-
-		apb2_gates: clk@01c2006c {
-			#clock-cells = <1>;
-			compatible = "allwinner,sun8i-a23-apb2-gates-clk";
-			reg = <0x01c2006c 0x4>;
-			clocks = <&apb2>;
-			clock-indices = <0>, <1>,
-					<2>, <16>,
-					<17>, <18>,
-					<19>, <20>;
-			clock-output-names = "apb2_i2c0", "apb2_i2c1",
-					"apb2_i2c2", "apb2_uart0",
-					"apb2_uart1", "apb2_uart2",
-					"apb2_uart3", "apb2_uart4";
-		};
-
-		mmc0_clk: clk@01c20088 {
-			#clock-cells = <1>;
-			compatible = "allwinner,sun4i-a10-mmc-clk";
-			reg = <0x01c20088 0x4>;
-			clocks = <&osc24M>, <&pll6 0>;
-			clock-output-names = "mmc0",
-					     "mmc0_output",
-					     "mmc0_sample";
-		};
-
-		mmc1_clk: clk@01c2008c {
-			#clock-cells = <1>;
-			compatible = "allwinner,sun4i-a10-mmc-clk";
-			reg = <0x01c2008c 0x4>;
-			clocks = <&osc24M>, <&pll6 0>;
-			clock-output-names = "mmc1",
-					     "mmc1_output",
-					     "mmc1_sample";
-		};
-
-		mmc2_clk: clk@01c20090 {
-			#clock-cells = <1>;
-			compatible = "allwinner,sun4i-a10-mmc-clk";
-			reg = <0x01c20090 0x4>;
-			clocks = <&osc24M>, <&pll6 0>;
-			clock-output-names = "mmc2",
-					     "mmc2_output",
-					     "mmc2_sample";
-		};
-
-		nand_clk: clk@01c20080 {
-			#clock-cells = <0>;
-			compatible = "allwinner,sun4i-a10-mod0-clk";
-			reg = <0x01c20080 0x4>;
-			clocks = <&osc24M>, <&pll6 1>;
-			clock-output-names = "nand";
-		};
-
-		usb_clk: clk@01c200cc {
-			#clock-cells = <1>;
-			#reset-cells = <1>;
-			compatible = "allwinner,sun8i-a23-usb-clk";
-			reg = <0x01c200cc 0x4>;
-			clocks = <&osc24M>;
-			clock-output-names = "usb_phy0", "usb_phy1", "usb_hsic",
-					     "usb_hsic_12M", "usb_ohci0";
-		};
-=======
->>>>>>> 8185041f
 	};
 
 	soc@01c00000 {
@@ -341,23 +193,15 @@
 			compatible = "allwinner,sun4i-a10-nand";
 			reg = <0x01c03000 0x1000>;
 			interrupts = <GIC_SPI 70 IRQ_TYPE_LEVEL_HIGH>;
-<<<<<<< HEAD
-			clocks = <&ahb1_gates 13>, <&nand_clk>;
-			clock-names = "ahb", "mod";
-			resets = <&ahb1_rst 13>;
-=======
 			clocks = <&ccu CLK_BUS_NAND>, <&ccu CLK_NAND>;
 			clock-names = "ahb", "mod";
 			resets = <&ccu RST_BUS_NAND>;
->>>>>>> 8185041f
 			reset-names = "ahb";
 			status = "disabled";
 			#address-cells = <1>;
 			#size-cells = <0>;
 		};
 
-<<<<<<< HEAD
-=======
 		usb_otg: usb@01c19000 {
 			/* compatible gets set in SoC specific dtsi file */
 			reg = <0x01c19000 0x0400>;
@@ -388,7 +232,6 @@
 			#phy-cells = <1>;
 		};
 
->>>>>>> 8185041f
 		ehci0: usb@01c1a000 {
 			compatible = "allwinner,sun8i-a23-ehci", "generic-ehci";
 			reg = <0x01c1a000 0x100>;
