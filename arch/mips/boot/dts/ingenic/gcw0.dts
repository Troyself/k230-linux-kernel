--- conflicted
+++ resolved
@@ -92,11 +92,7 @@
 			"MIC1N", "Built-in Mic";
 		simple-audio-card,pin-switches = "Speaker", "Headphones";
 
-<<<<<<< HEAD
-		simple-audio-card,hp-det-gpio = <&gpf 21 GPIO_ACTIVE_HIGH>;
-=======
 		simple-audio-card,hp-det-gpio = <&gpf 21 GPIO_ACTIVE_LOW>;
->>>>>>> 84569f32
 		simple-audio-card,aux-devs = <&speaker_amp>, <&headphones_amp>;
 
 		simple-audio-card,bitclock-master = <&dai_codec>;
