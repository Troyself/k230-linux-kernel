/*
 *  Standard user space access functions based on mvcp/mvcs and doing
 *  interesting things in the secondary space mode.
 *
 *    Copyright IBM Corp. 2006,2014
 *    Author(s): Martin Schwidefsky (schwidefsky@de.ibm.com),
 *		 Gerald Schaefer (gerald.schaefer@de.ibm.com)
 */

#include <linux/jump_label.h>
#include <linux/uaccess.h>
#include <linux/export.h>
#include <linux/errno.h>
#include <linux/mm.h>
#include <asm/mmu_context.h>
#include <asm/facility.h>

static DEFINE_STATIC_KEY_FALSE(have_mvcos);

static inline unsigned long copy_from_user_mvcos(void *x, const void __user *ptr,
						 unsigned long size)
{
	register unsigned long reg0 asm("0") = 0x81UL;
	unsigned long tmp1, tmp2;

	tmp1 = -4096UL;
	asm volatile(
		"0: .insn ss,0xc80000000000,0(%0,%2),0(%1),0\n"
		"9: jz    7f\n"
		"1: algr  %0,%3\n"
		"   slgr  %1,%3\n"
		"   slgr  %2,%3\n"
		"   j     0b\n"
		"2: la    %4,4095(%1)\n"/* %4 = ptr + 4095 */
		"   nr    %4,%3\n"	/* %4 = (ptr + 4095) & -4096 */
		"   slgr  %4,%1\n"
		"   clgr  %0,%4\n"	/* copy crosses next page boundary? */
		"   jnh   4f\n"
		"3: .insn ss,0xc80000000000,0(%4,%2),0(%1),0\n"
		"10:slgr  %0,%4\n"
		"   algr  %2,%4\n"
		"4: lghi  %4,-1\n"
		"   algr  %4,%0\n"	/* copy remaining size, subtract 1 */
		"   bras  %3,6f\n"	/* memset loop */
		"   xc    0(1,%2),0(%2)\n"
		"5: xc    0(256,%2),0(%2)\n"
		"   la    %2,256(%2)\n"
		"6: aghi  %4,-256\n"
		"   jnm   5b\n"
		"   ex    %4,0(%3)\n"
		"   j     8f\n"
		"7:slgr  %0,%0\n"
		"8:\n"
		EX_TABLE(0b,2b) EX_TABLE(3b,4b) EX_TABLE(9b,2b) EX_TABLE(10b,4b)
		: "+a" (size), "+a" (ptr), "+a" (x), "+a" (tmp1), "=a" (tmp2)
		: "d" (reg0) : "cc", "memory");
	return size;
}

static inline unsigned long copy_from_user_mvcp(void *x, const void __user *ptr,
						unsigned long size)
{
	unsigned long tmp1, tmp2;

	load_kernel_asce();
	tmp1 = -256UL;
	asm volatile(
		"   sacf  0\n"
		"0: mvcp  0(%0,%2),0(%1),%3\n"
		"10:jz    8f\n"
		"1: algr  %0,%3\n"
		"   la    %1,256(%1)\n"
		"   la    %2,256(%2)\n"
		"2: mvcp  0(%0,%2),0(%1),%3\n"
		"11:jnz   1b\n"
		"   j     8f\n"
		"3: la    %4,255(%1)\n"	/* %4 = ptr + 255 */
		"   lghi  %3,-4096\n"
		"   nr    %4,%3\n"	/* %4 = (ptr + 255) & -4096 */
		"   slgr  %4,%1\n"
		"   clgr  %0,%4\n"	/* copy crosses next page boundary? */
		"   jnh   5f\n"
		"4: mvcp  0(%4,%2),0(%1),%3\n"
		"12:slgr  %0,%4\n"
		"   algr  %2,%4\n"
		"5: lghi  %4,-1\n"
		"   algr  %4,%0\n"	/* copy remaining size, subtract 1 */
		"   bras  %3,7f\n"	/* memset loop */
		"   xc    0(1,%2),0(%2)\n"
		"6: xc    0(256,%2),0(%2)\n"
		"   la    %2,256(%2)\n"
		"7: aghi  %4,-256\n"
		"   jnm   6b\n"
		"   ex    %4,0(%3)\n"
		"   j     9f\n"
		"8:slgr  %0,%0\n"
		"9: sacf  768\n"
		EX_TABLE(0b,3b) EX_TABLE(2b,3b) EX_TABLE(4b,5b)
		EX_TABLE(10b,3b) EX_TABLE(11b,3b) EX_TABLE(12b,5b)
		: "+a" (size), "+a" (ptr), "+a" (x), "+a" (tmp1), "=a" (tmp2)
		: : "cc", "memory");
	return size;
}

unsigned long __copy_from_user(void *to, const void __user *from, unsigned long n)
{
	if (static_branch_likely(&have_mvcos))
		return copy_from_user_mvcos(to, from, n);
	return copy_from_user_mvcp(to, from, n);
}
EXPORT_SYMBOL(__copy_from_user);

static inline unsigned long copy_to_user_mvcos(void __user *ptr, const void *x,
					       unsigned long size)
{
	register unsigned long reg0 asm("0") = 0x810000UL;
	unsigned long tmp1, tmp2;

	tmp1 = -4096UL;
	asm volatile(
		"0: .insn ss,0xc80000000000,0(%0,%1),0(%2),0\n"
		"6: jz    4f\n"
		"1: algr  %0,%3\n"
		"   slgr  %1,%3\n"
		"   slgr  %2,%3\n"
		"   j     0b\n"
		"2: la    %4,4095(%1)\n"/* %4 = ptr + 4095 */
		"   nr    %4,%3\n"	/* %4 = (ptr + 4095) & -4096 */
		"   slgr  %4,%1\n"
		"   clgr  %0,%4\n"	/* copy crosses next page boundary? */
		"   jnh   5f\n"
		"3: .insn ss,0xc80000000000,0(%4,%1),0(%2),0\n"
		"7: slgr  %0,%4\n"
		"   j     5f\n"
		"4: slgr  %0,%0\n"
		"5:\n"
		EX_TABLE(0b,2b) EX_TABLE(3b,5b) EX_TABLE(6b,2b) EX_TABLE(7b,5b)
		: "+a" (size), "+a" (ptr), "+a" (x), "+a" (tmp1), "=a" (tmp2)
		: "d" (reg0) : "cc", "memory");
	return size;
}

static inline unsigned long copy_to_user_mvcs(void __user *ptr, const void *x,
					      unsigned long size)
{
	unsigned long tmp1, tmp2;

	load_kernel_asce();
	tmp1 = -256UL;
	asm volatile(
		"   sacf  0\n"
		"0: mvcs  0(%0,%1),0(%2),%3\n"
		"7: jz    5f\n"
		"1: algr  %0,%3\n"
		"   la    %1,256(%1)\n"
		"   la    %2,256(%2)\n"
		"2: mvcs  0(%0,%1),0(%2),%3\n"
		"8: jnz   1b\n"
		"   j     5f\n"
		"3: la    %4,255(%1)\n" /* %4 = ptr + 255 */
		"   lghi  %3,-4096\n"
		"   nr    %4,%3\n"	/* %4 = (ptr + 255) & -4096 */
		"   slgr  %4,%1\n"
		"   clgr  %0,%4\n"	/* copy crosses next page boundary? */
		"   jnh   6f\n"
		"4: mvcs  0(%4,%1),0(%2),%3\n"
		"9: slgr  %0,%4\n"
		"   j     6f\n"
		"5: slgr  %0,%0\n"
		"6: sacf  768\n"
		EX_TABLE(0b,3b) EX_TABLE(2b,3b) EX_TABLE(4b,6b)
		EX_TABLE(7b,3b) EX_TABLE(8b,3b) EX_TABLE(9b,6b)
		: "+a" (size), "+a" (ptr), "+a" (x), "+a" (tmp1), "=a" (tmp2)
		: : "cc", "memory");
	return size;
}

unsigned long __copy_to_user(void __user *to, const void *from, unsigned long n)
{
	if (static_branch_likely(&have_mvcos))
		return copy_to_user_mvcos(to, from, n);
	return copy_to_user_mvcs(to, from, n);
}
EXPORT_SYMBOL(__copy_to_user);

static inline unsigned long copy_in_user_mvcos(void __user *to, const void __user *from,
					       unsigned long size)
{
	register unsigned long reg0 asm("0") = 0x810081UL;
	unsigned long tmp1, tmp2;

	tmp1 = -4096UL;
	/* FIXME: copy with reduced length. */
	asm volatile(
		"0: .insn ss,0xc80000000000,0(%0,%1),0(%2),0\n"
		"   jz	  2f\n"
		"1: algr  %0,%3\n"
		"   slgr  %1,%3\n"
		"   slgr  %2,%3\n"
		"   j	  0b\n"
		"2:slgr  %0,%0\n"
		"3: \n"
		EX_TABLE(0b,3b)
		: "+a" (size), "+a" (to), "+a" (from), "+a" (tmp1), "=a" (tmp2)
		: "d" (reg0) : "cc", "memory");
	return size;
}

static inline unsigned long copy_in_user_mvc(void __user *to, const void __user *from,
					     unsigned long size)
{
	unsigned long tmp1;

	load_kernel_asce();
	asm volatile(
		"   sacf  256\n"
		"   aghi  %0,-1\n"
		"   jo	  5f\n"
		"   bras  %3,3f\n"
		"0: aghi  %0,257\n"
		"1: mvc	  0(1,%1),0(%2)\n"
		"   la	  %1,1(%1)\n"
		"   la	  %2,1(%2)\n"
		"   aghi  %0,-1\n"
		"   jnz	  1b\n"
		"   j	  5f\n"
		"2: mvc	  0(256,%1),0(%2)\n"
		"   la	  %1,256(%1)\n"
		"   la	  %2,256(%2)\n"
		"3: aghi  %0,-256\n"
		"   jnm	  2b\n"
		"4: ex	  %0,1b-0b(%3)\n"
		"5: slgr  %0,%0\n"
		"6: sacf  768\n"
		EX_TABLE(1b,6b) EX_TABLE(2b,0b) EX_TABLE(4b,0b)
		: "+a" (size), "+a" (to), "+a" (from), "=a" (tmp1)
		: : "cc", "memory");
	return size;
}

unsigned long __copy_in_user(void __user *to, const void __user *from, unsigned long n)
{
	if (static_branch_likely(&have_mvcos))
		return copy_in_user_mvcos(to, from, n);
	return copy_in_user_mvc(to, from, n);
}
EXPORT_SYMBOL(__copy_in_user);

static inline unsigned long clear_user_mvcos(void __user *to, unsigned long size)
{
	register unsigned long reg0 asm("0") = 0x810000UL;
	unsigned long tmp1, tmp2;

	tmp1 = -4096UL;
	asm volatile(
		"0: .insn ss,0xc80000000000,0(%0,%1),0(%4),0\n"
		"   jz	  4f\n"
		"1: algr  %0,%2\n"
		"   slgr  %1,%2\n"
		"   j	  0b\n"
		"2: la	  %3,4095(%1)\n"/* %4 = to + 4095 */
		"   nr	  %3,%2\n"	/* %4 = (to + 4095) & -4096 */
		"   slgr  %3,%1\n"
		"   clgr  %0,%3\n"	/* copy crosses next page boundary? */
		"   jnh	  5f\n"
		"3: .insn ss,0xc80000000000,0(%3,%1),0(%4),0\n"
		"   slgr  %0,%3\n"
		"   j	  5f\n"
		"4:slgr  %0,%0\n"
		"5:\n"
		EX_TABLE(0b,2b) EX_TABLE(3b,5b)
		: "+a" (size), "+a" (to), "+a" (tmp1), "=a" (tmp2)
		: "a" (empty_zero_page), "d" (reg0) : "cc", "memory");
	return size;
}

static inline unsigned long clear_user_xc(void __user *to, unsigned long size)
{
	unsigned long tmp1, tmp2;

	load_kernel_asce();
	asm volatile(
		"   sacf  256\n"
		"   aghi  %0,-1\n"
		"   jo    5f\n"
		"   bras  %3,3f\n"
		"   xc    0(1,%1),0(%1)\n"
		"0: aghi  %0,257\n"
		"   la    %2,255(%1)\n" /* %2 = ptr + 255 */
		"   srl   %2,12\n"
		"   sll   %2,12\n"	/* %2 = (ptr + 255) & -4096 */
		"   slgr  %2,%1\n"
		"   clgr  %0,%2\n"	/* clear crosses next page boundary? */
		"   jnh   5f\n"
		"   aghi  %2,-1\n"
		"1: ex    %2,0(%3)\n"
		"   aghi  %2,1\n"
		"   slgr  %0,%2\n"
		"   j     5f\n"
		"2: xc    0(256,%1),0(%1)\n"
		"   la    %1,256(%1)\n"
		"3: aghi  %0,-256\n"
		"   jnm   2b\n"
		"4: ex    %0,0(%3)\n"
		"5: slgr  %0,%0\n"
		"6: sacf  768\n"
		EX_TABLE(1b,6b) EX_TABLE(2b,0b) EX_TABLE(4b,0b)
		: "+a" (size), "+a" (to), "=a" (tmp1), "=a" (tmp2)
		: : "cc", "memory");
	return size;
}

unsigned long __clear_user(void __user *to, unsigned long size)
{
	if (static_branch_likely(&have_mvcos))
			return clear_user_mvcos(to, size);
	return clear_user_xc(to, size);
}
EXPORT_SYMBOL(__clear_user);

static inline unsigned long strnlen_user_srst(const char __user *src,
					      unsigned long size)
{
	register unsigned long reg0 asm("0") = 0;
	unsigned long tmp1, tmp2;

	asm volatile(
		"   la    %2,0(%1)\n"
		"   la    %3,0(%0,%1)\n"
		"   slgr  %0,%0\n"
		"   sacf  256\n"
		"0: srst  %3,%2\n"
		"   jo    0b\n"
		"   la    %0,1(%3)\n"	/* strnlen_user results includes \0 */
		"   slgr  %0,%1\n"
		"1: sacf  768\n"
		EX_TABLE(0b,1b)
		: "+a" (size), "+a" (src), "=a" (tmp1), "=a" (tmp2)
		: "d" (reg0) : "cc", "memory");
	return size;
}

unsigned long __strnlen_user(const char __user *src, unsigned long size)
{
	if (unlikely(!size))
		return 0;
	load_kernel_asce();
	return strnlen_user_srst(src, size);
}
EXPORT_SYMBOL(__strnlen_user);

long __strncpy_from_user(char *dst, const char __user *src, long size)
{
	size_t done, len, offset, len_str;

	if (unlikely(size <= 0))
		return 0;
	done = 0;
	do {
		offset = (size_t)src & ~PAGE_MASK;
		len = min(size - done, PAGE_SIZE - offset);
		if (copy_from_user(dst, src, len))
			return -EFAULT;
		len_str = strnlen(dst, len);
		done += len_str;
		src += len_str;
		dst += len_str;
	} while ((len_str == len) && (done < size));
	return done;
}
EXPORT_SYMBOL(__strncpy_from_user);

static int __init uaccess_init(void)
{
<<<<<<< HEAD
	if (test_facility(27))
		static_key_slow_inc(&have_mvcos);
=======
	if (!uaccess_primary && test_facility(27))
		static_branch_enable(&have_mvcos);
>>>>>>> d420acd8
	return 0;
}
early_initcall(uaccess_init);<|MERGE_RESOLUTION|>--- conflicted
+++ resolved
@@ -372,13 +372,8 @@
 
 static int __init uaccess_init(void)
 {
-<<<<<<< HEAD
 	if (test_facility(27))
-		static_key_slow_inc(&have_mvcos);
-=======
-	if (!uaccess_primary && test_facility(27))
 		static_branch_enable(&have_mvcos);
->>>>>>> d420acd8
 	return 0;
 }
 early_initcall(uaccess_init);