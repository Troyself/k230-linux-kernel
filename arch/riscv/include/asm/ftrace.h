/* SPDX-License-Identifier: GPL-2.0 */
/* Copyright (C) 2017 Andes Technology Corporation */

#ifndef _ASM_RISCV_FTRACE_H
#define _ASM_RISCV_FTRACE_H

/*
 * The graph frame test is not possible if CONFIG_FRAME_POINTER is not enabled.
 * Check arch/riscv/kernel/mcount.S for detail.
 */
#if defined(CONFIG_FUNCTION_GRAPH_TRACER) && defined(CONFIG_FRAME_POINTER)
#define HAVE_FUNCTION_GRAPH_FP_TEST
#endif
#define HAVE_FUNCTION_GRAPH_RET_ADDR_PTR

#define ARCH_SUPPORTS_FTRACE_OPS 1
#ifndef __ASSEMBLY__

extern void *return_address(unsigned int level);

#define ftrace_return_address(n) return_address(n)

void _mcount(void);
static inline unsigned long ftrace_call_adjust(unsigned long addr)
{
	return addr;
}

/*
 * Let's do like x86/arm64 and ignore the compat syscalls.
 */
#define ARCH_TRACE_IGNORE_COMPAT_SYSCALLS
static inline bool arch_trace_is_compat_syscall(struct pt_regs *regs)
{
	return is_compat_task();
}

#define ARCH_HAS_SYSCALL_MATCH_SYM_NAME
static inline bool arch_syscall_match_sym_name(const char *sym,
					       const char *name)
{
	/*
	 * Since all syscall functions have __riscv_ prefix, we must skip it.
	 * However, as we described above, we decided to ignore compat
	 * syscalls, so we don't care about __riscv_compat_ prefix here.
	 */
	return !strcmp(sym + 8, name);
}

struct dyn_arch_ftrace {
};
#endif

#ifdef CONFIG_DYNAMIC_FTRACE
/*
 * A general call in RISC-V is a pair of insts:
 * 1) auipc: setting high-20 pc-related bits to ra register
 * 2) jalr: setting low-12 offset to ra, jump to ra, and set ra to
 *          return address (original pc + 4)
 *
 *<ftrace enable>:
 * 0: auipc  t0/ra, 0x?
 * 4: jalr   t0/ra, ?(t0/ra)
 *
 *<ftrace disable>:
 * 0: nop
 * 4: nop
 *
 * Dynamic ftrace generates probes to call sites, so we must deal with
 * both auipc and jalr at the same time.
 */

#define MCOUNT_ADDR		((unsigned long)_mcount)
#define JALR_SIGN_MASK		(0x00000800)
#define JALR_OFFSET_MASK	(0x00000fff)
#define AUIPC_OFFSET_MASK	(0xfffff000)
#define AUIPC_PAD		(0x00001000)
#define JALR_SHIFT		20
#define JALR_RA			(0x000080e7)
#define AUIPC_RA		(0x00000097)
#define JALR_T0			(0x000282e7)
#define AUIPC_T0		(0x00000297)
#define NOP4			(0x00000013)

#define to_jalr_t0(offset)						\
	(((offset & JALR_OFFSET_MASK) << JALR_SHIFT) | JALR_T0)

#define to_auipc_t0(offset)						\
	((offset & JALR_SIGN_MASK) ?					\
	(((offset & AUIPC_OFFSET_MASK) + AUIPC_PAD) | AUIPC_T0) :	\
	((offset & AUIPC_OFFSET_MASK) | AUIPC_T0))

#define make_call_t0(caller, callee, call)				\
do {									\
	unsigned int offset =						\
		(unsigned long) callee - (unsigned long) caller;	\
	call[0] = to_auipc_t0(offset);					\
	call[1] = to_jalr_t0(offset);					\
} while (0)

#define to_jalr_ra(offset)						\
	(((offset & JALR_OFFSET_MASK) << JALR_SHIFT) | JALR_RA)

#define to_auipc_ra(offset)						\
	((offset & JALR_SIGN_MASK) ?					\
	(((offset & AUIPC_OFFSET_MASK) + AUIPC_PAD) | AUIPC_RA) :	\
	((offset & AUIPC_OFFSET_MASK) | AUIPC_RA))

#define make_call_ra(caller, callee, call)				\
do {									\
	unsigned int offset =						\
		(unsigned long) callee - (unsigned long) caller;	\
	call[0] = to_auipc_ra(offset);					\
	call[1] = to_jalr_ra(offset);					\
} while (0)

/*
 * Let auipc+jalr be the basic *mcount unit*, so we make it 8 bytes here.
 */
#define MCOUNT_INSN_SIZE 8

#ifndef __ASSEMBLY__
struct dyn_ftrace;
int ftrace_init_nop(struct module *mod, struct dyn_ftrace *rec);
#define ftrace_init_nop ftrace_init_nop

<<<<<<< HEAD
#ifdef CONFIG_DYNAMIC_FTRACE_WITH_REGS
struct ftrace_ops;
struct ftrace_regs;
=======
#ifdef CONFIG_DYNAMIC_FTRACE_WITH_ARGS
#define arch_ftrace_get_regs(regs) NULL
struct ftrace_ops;
struct ftrace_regs {
	unsigned long epc;
	unsigned long ra;
	unsigned long sp;
	unsigned long s0;
	unsigned long t1;
	union {
		unsigned long args[8];
		struct {
			unsigned long a0;
			unsigned long a1;
			unsigned long a2;
			unsigned long a3;
			unsigned long a4;
			unsigned long a5;
			unsigned long a6;
			unsigned long a7;
		};
	};
};

static __always_inline unsigned long ftrace_regs_get_instruction_pointer(const struct ftrace_regs
									 *fregs)
{
	return fregs->epc;
}

static __always_inline void ftrace_regs_set_instruction_pointer(struct ftrace_regs *fregs,
								unsigned long pc)
{
	fregs->epc = pc;
}

static __always_inline unsigned long ftrace_regs_get_stack_pointer(const struct ftrace_regs *fregs)
{
	return fregs->sp;
}

static __always_inline unsigned long ftrace_regs_get_argument(struct ftrace_regs *fregs,
							      unsigned int n)
{
	if (n < 8)
		return fregs->args[n];
	return 0;
}

static __always_inline unsigned long ftrace_regs_get_return_value(const struct ftrace_regs *fregs)
{
	return fregs->a0;
}

static __always_inline void ftrace_regs_set_return_value(struct ftrace_regs *fregs,
							 unsigned long ret)
{
	fregs->a0 = ret;
}

static __always_inline void ftrace_override_function_with_return(struct ftrace_regs *fregs)
{
	fregs->epc = fregs->ra;
}

int ftrace_regs_query_register_offset(const char *name);

>>>>>>> 0c383648
void ftrace_graph_func(unsigned long ip, unsigned long parent_ip,
		       struct ftrace_ops *op, struct ftrace_regs *fregs);
#define ftrace_graph_func ftrace_graph_func

<<<<<<< HEAD
static inline void __arch_ftrace_set_direct_caller(struct pt_regs *regs, unsigned long addr)
{
		regs->t1 = addr;
}
#define arch_ftrace_set_direct_caller(fregs, addr) \
	__arch_ftrace_set_direct_caller(&(fregs)->regs, addr)
#endif /* CONFIG_DYNAMIC_FTRACE_WITH_REGS */
=======
static inline void arch_ftrace_set_direct_caller(struct ftrace_regs *fregs, unsigned long addr)
{
	fregs->t1 = addr;
}
#endif /* CONFIG_DYNAMIC_FTRACE_WITH_ARGS */
>>>>>>> 0c383648

#endif /* __ASSEMBLY__ */

#endif /* CONFIG_DYNAMIC_FTRACE */

#ifndef __ASSEMBLY__
#ifdef CONFIG_FUNCTION_GRAPH_TRACER
struct fgraph_ret_regs {
	unsigned long a1;
	unsigned long a0;
	unsigned long s0;
	unsigned long ra;
};

static inline unsigned long fgraph_ret_regs_return_value(struct fgraph_ret_regs *ret_regs)
{
	return ret_regs->a0;
}

static inline unsigned long fgraph_ret_regs_frame_pointer(struct fgraph_ret_regs *ret_regs)
{
	return ret_regs->s0;
}
#endif /* ifdef CONFIG_FUNCTION_GRAPH_TRACER */
#endif

#endif /* _ASM_RISCV_FTRACE_H */<|MERGE_RESOLUTION|>--- conflicted
+++ resolved
@@ -124,11 +124,6 @@
 int ftrace_init_nop(struct module *mod, struct dyn_ftrace *rec);
 #define ftrace_init_nop ftrace_init_nop
 
-<<<<<<< HEAD
-#ifdef CONFIG_DYNAMIC_FTRACE_WITH_REGS
-struct ftrace_ops;
-struct ftrace_regs;
-=======
 #ifdef CONFIG_DYNAMIC_FTRACE_WITH_ARGS
 #define arch_ftrace_get_regs(regs) NULL
 struct ftrace_ops;
@@ -196,26 +191,15 @@
 
 int ftrace_regs_query_register_offset(const char *name);
 
->>>>>>> 0c383648
 void ftrace_graph_func(unsigned long ip, unsigned long parent_ip,
 		       struct ftrace_ops *op, struct ftrace_regs *fregs);
 #define ftrace_graph_func ftrace_graph_func
 
-<<<<<<< HEAD
-static inline void __arch_ftrace_set_direct_caller(struct pt_regs *regs, unsigned long addr)
-{
-		regs->t1 = addr;
-}
-#define arch_ftrace_set_direct_caller(fregs, addr) \
-	__arch_ftrace_set_direct_caller(&(fregs)->regs, addr)
-#endif /* CONFIG_DYNAMIC_FTRACE_WITH_REGS */
-=======
 static inline void arch_ftrace_set_direct_caller(struct ftrace_regs *fregs, unsigned long addr)
 {
 	fregs->t1 = addr;
 }
 #endif /* CONFIG_DYNAMIC_FTRACE_WITH_ARGS */
->>>>>>> 0c383648
 
 #endif /* __ASSEMBLY__ */
 
