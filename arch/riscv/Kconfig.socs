--- conflicted
+++ resolved
@@ -2,13 +2,8 @@
 
 config SOC_SIFIVE
 	bool "SiFive SoCs"
-<<<<<<< HEAD
-	select SERIAL_SIFIVE
-	select SERIAL_SIFIVE_CONSOLE
-=======
 	select SERIAL_SIFIVE if TTY
 	select SERIAL_SIFIVE_CONSOLE if TTY
->>>>>>> a7196caf
 	select CLK_SIFIVE
 	select CLK_SIFIVE_FU540_PRCI
 	select SIFIVE_PLIC
