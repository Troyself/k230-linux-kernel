// SPDX-License-Identifier: GPL-2.0-only
/*
 * Copyright 2015 Intel Deutschland GmbH
 * Copyright (C) 2022-2024 Intel Corporation
 */
#include <net/mac80211.h>
#include "ieee80211_i.h"
#include "trace.h"
#include "driver-ops.h"
#include "debugfs_sta.h"
#include "debugfs_netdev.h"

int drv_start(struct ieee80211_local *local)
{
	int ret;

	might_sleep();
	lockdep_assert_wiphy(local->hw.wiphy);

	if (WARN_ON(local->started))
		return -EALREADY;

	trace_drv_start(local);
	local->started = true;
	/* allow rx frames */
	smp_mb();
	ret = local->ops->start(&local->hw);
	trace_drv_return_int(local, ret);

	if (ret)
		local->started = false;

	return ret;
}

void drv_stop(struct ieee80211_local *local)
{
	might_sleep();
	lockdep_assert_wiphy(local->hw.wiphy);

	if (WARN_ON(!local->started))
		return;

	trace_drv_stop(local);
	local->ops->stop(&local->hw);
	trace_drv_return_void(local);

	/* sync away all work on the tasklet before clearing started */
	tasklet_disable(&local->tasklet);
	tasklet_enable(&local->tasklet);

	barrier();

	local->started = false;
}

int drv_add_interface(struct ieee80211_local *local,
		      struct ieee80211_sub_if_data *sdata)
{
	int ret;

	might_sleep();
	lockdep_assert_wiphy(local->hw.wiphy);

	if (WARN_ON(sdata->vif.type == NL80211_IFTYPE_AP_VLAN ||
		    (sdata->vif.type == NL80211_IFTYPE_MONITOR &&
		     !ieee80211_hw_check(&local->hw, WANT_MONITOR_VIF) &&
		     !(sdata->u.mntr.flags & MONITOR_FLAG_ACTIVE))))
		return -EINVAL;

	trace_drv_add_interface(local, sdata);
	ret = local->ops->add_interface(&local->hw, &sdata->vif);
	trace_drv_return_int(local, ret);

	if (ret)
		return ret;

	if (!(sdata->flags & IEEE80211_SDATA_IN_DRIVER)) {
		sdata->flags |= IEEE80211_SDATA_IN_DRIVER;

		drv_vif_add_debugfs(local, sdata);
		/* initially vif is not MLD */
		ieee80211_link_debugfs_drv_add(&sdata->deflink);
	}

	return 0;
}

int drv_change_interface(struct ieee80211_local *local,
			 struct ieee80211_sub_if_data *sdata,
			 enum nl80211_iftype type, bool p2p)
{
	int ret;

	might_sleep();
	lockdep_assert_wiphy(local->hw.wiphy);

	if (!check_sdata_in_driver(sdata))
		return -EIO;

	trace_drv_change_interface(local, sdata, type, p2p);
	ret = local->ops->change_interface(&local->hw, &sdata->vif, type, p2p);
	trace_drv_return_int(local, ret);
	return ret;
}

void drv_remove_interface(struct ieee80211_local *local,
			  struct ieee80211_sub_if_data *sdata)
{
	might_sleep();
	lockdep_assert_wiphy(local->hw.wiphy);

	if (!check_sdata_in_driver(sdata))
		return;

	sdata->flags &= ~IEEE80211_SDATA_IN_DRIVER;

	/* Remove driver debugfs entries */
	ieee80211_debugfs_recreate_netdev(sdata, sdata->vif.valid_links);

	trace_drv_remove_interface(local, sdata);
	local->ops->remove_interface(&local->hw, &sdata->vif);
	trace_drv_return_void(local);
}

__must_check
int drv_sta_state(struct ieee80211_local *local,
		  struct ieee80211_sub_if_data *sdata,
		  struct sta_info *sta,
		  enum ieee80211_sta_state old_state,
		  enum ieee80211_sta_state new_state)
{
	int ret = 0;

	might_sleep();
	lockdep_assert_wiphy(local->hw.wiphy);

	sdata = get_bss_sdata(sdata);
	if (!check_sdata_in_driver(sdata))
		return -EIO;

	trace_drv_sta_state(local, sdata, &sta->sta, old_state, new_state);
	if (local->ops->sta_state) {
		ret = local->ops->sta_state(&local->hw, &sdata->vif, &sta->sta,
					    old_state, new_state);
	} else if (old_state == IEEE80211_STA_AUTH &&
		   new_state == IEEE80211_STA_ASSOC) {
		ret = drv_sta_add(local, sdata, &sta->sta);
		if (ret == 0) {
			sta->uploaded = true;
			if (rcu_access_pointer(sta->sta.rates))
				drv_sta_rate_tbl_update(local, sdata, &sta->sta);
		}
	} else if (old_state == IEEE80211_STA_ASSOC &&
		   new_state == IEEE80211_STA_AUTH) {
		drv_sta_remove(local, sdata, &sta->sta);
	}
	trace_drv_return_int(local, ret);
	return ret;
}

__must_check
int drv_sta_set_txpwr(struct ieee80211_local *local,
		      struct ieee80211_sub_if_data *sdata,
		      struct sta_info *sta)
{
	int ret = -EOPNOTSUPP;

	might_sleep();
	lockdep_assert_wiphy(local->hw.wiphy);

	sdata = get_bss_sdata(sdata);
	if (!check_sdata_in_driver(sdata))
		return -EIO;

	trace_drv_sta_set_txpwr(local, sdata, &sta->sta);
	if (local->ops->sta_set_txpwr)
		ret = local->ops->sta_set_txpwr(&local->hw, &sdata->vif,
						&sta->sta);
	trace_drv_return_int(local, ret);
	return ret;
}

void drv_sta_rc_update(struct ieee80211_local *local,
		       struct ieee80211_sub_if_data *sdata,
		       struct ieee80211_sta *sta, u32 changed)
{
	sdata = get_bss_sdata(sdata);
	if (!check_sdata_in_driver(sdata))
		return;

	WARN_ON(changed & IEEE80211_RC_SUPP_RATES_CHANGED &&
		(sdata->vif.type != NL80211_IFTYPE_ADHOC &&
		 sdata->vif.type != NL80211_IFTYPE_MESH_POINT));

	trace_drv_sta_rc_update(local, sdata, sta, changed);
	if (local->ops->sta_rc_update)
		local->ops->sta_rc_update(&local->hw, &sdata->vif,
					  sta, changed);

	trace_drv_return_void(local);
}

int drv_conf_tx(struct ieee80211_local *local,
		struct ieee80211_link_data *link, u16 ac,
		const struct ieee80211_tx_queue_params *params)
{
	struct ieee80211_sub_if_data *sdata = link->sdata;
	int ret = -EOPNOTSUPP;

	might_sleep();
	lockdep_assert_wiphy(local->hw.wiphy);

	if (!check_sdata_in_driver(sdata))
		return -EIO;

	if (!ieee80211_vif_link_active(&sdata->vif, link->link_id))
		return 0;

	if (params->cw_min == 0 || params->cw_min > params->cw_max) {
		/*
		 * If we can't configure hardware anyway, don't warn. We may
		 * never have initialized the CW parameters.
		 */
		WARN_ONCE(local->ops->conf_tx,
			  "%s: invalid CW_min/CW_max: %d/%d\n",
			  sdata->name, params->cw_min, params->cw_max);
		return -EINVAL;
	}

	trace_drv_conf_tx(local, sdata, link->link_id, ac, params);
	if (local->ops->conf_tx)
		ret = local->ops->conf_tx(&local->hw, &sdata->vif,
					  link->link_id, ac, params);
	trace_drv_return_int(local, ret);
	return ret;
}

u64 drv_get_tsf(struct ieee80211_local *local,
		struct ieee80211_sub_if_data *sdata)
{
	u64 ret = -1ULL;

	might_sleep();
	lockdep_assert_wiphy(local->hw.wiphy);

	if (!check_sdata_in_driver(sdata))
		return ret;

	trace_drv_get_tsf(local, sdata);
	if (local->ops->get_tsf)
		ret = local->ops->get_tsf(&local->hw, &sdata->vif);
	trace_drv_return_u64(local, ret);
	return ret;
}

void drv_set_tsf(struct ieee80211_local *local,
		 struct ieee80211_sub_if_data *sdata,
		 u64 tsf)
{
	might_sleep();
	lockdep_assert_wiphy(local->hw.wiphy);

	if (!check_sdata_in_driver(sdata))
		return;

	trace_drv_set_tsf(local, sdata, tsf);
	if (local->ops->set_tsf)
		local->ops->set_tsf(&local->hw, &sdata->vif, tsf);
	trace_drv_return_void(local);
}

void drv_offset_tsf(struct ieee80211_local *local,
		    struct ieee80211_sub_if_data *sdata,
		    s64 offset)
{
	might_sleep();
	lockdep_assert_wiphy(local->hw.wiphy);

	if (!check_sdata_in_driver(sdata))
		return;

	trace_drv_offset_tsf(local, sdata, offset);
	if (local->ops->offset_tsf)
		local->ops->offset_tsf(&local->hw, &sdata->vif, offset);
	trace_drv_return_void(local);
}

void drv_reset_tsf(struct ieee80211_local *local,
		   struct ieee80211_sub_if_data *sdata)
{
	might_sleep();
	lockdep_assert_wiphy(local->hw.wiphy);

	if (!check_sdata_in_driver(sdata))
		return;

	trace_drv_reset_tsf(local, sdata);
	if (local->ops->reset_tsf)
		local->ops->reset_tsf(&local->hw, &sdata->vif);
	trace_drv_return_void(local);
}

int drv_assign_vif_chanctx(struct ieee80211_local *local,
			   struct ieee80211_sub_if_data *sdata,
			   struct ieee80211_bss_conf *link_conf,
			   struct ieee80211_chanctx *ctx)
{
	int ret = 0;

	might_sleep();
	lockdep_assert_wiphy(local->hw.wiphy);

<<<<<<< HEAD
=======
	/*
	 * We should perhaps push emulate chanctx down and only
	 * make it call ->config() when the chanctx is actually
	 * assigned here (and unassigned below), but that's yet
	 * another change to all drivers to add assign/unassign
	 * emulation callbacks. Maybe later.
	 */
	if (sdata->vif.type == NL80211_IFTYPE_MONITOR &&
	    local->emulate_chanctx &&
	    !ieee80211_hw_check(&local->hw, WANT_MONITOR_VIF))
		return 0;

>>>>>>> 0c383648
	if (!check_sdata_in_driver(sdata))
		return -EIO;

	if (!ieee80211_vif_link_active(&sdata->vif, link_conf->link_id))
		return 0;

	trace_drv_assign_vif_chanctx(local, sdata, link_conf, ctx);
	if (local->ops->assign_vif_chanctx) {
		WARN_ON_ONCE(!ctx->driver_present);
		ret = local->ops->assign_vif_chanctx(&local->hw,
						     &sdata->vif,
						     link_conf,
						     &ctx->conf);
	}
	trace_drv_return_int(local, ret);

	return ret;
}

void drv_unassign_vif_chanctx(struct ieee80211_local *local,
			      struct ieee80211_sub_if_data *sdata,
			      struct ieee80211_bss_conf *link_conf,
			      struct ieee80211_chanctx *ctx)
{
	might_sleep();
	lockdep_assert_wiphy(local->hw.wiphy);
<<<<<<< HEAD
=======

	if (sdata->vif.type == NL80211_IFTYPE_MONITOR &&
	    local->emulate_chanctx &&
	    !ieee80211_hw_check(&local->hw, WANT_MONITOR_VIF))
		return;
>>>>>>> 0c383648

	if (!check_sdata_in_driver(sdata))
		return;

	if (!ieee80211_vif_link_active(&sdata->vif, link_conf->link_id))
		return;

	trace_drv_unassign_vif_chanctx(local, sdata, link_conf, ctx);
	if (local->ops->unassign_vif_chanctx) {
		WARN_ON_ONCE(!ctx->driver_present);
		local->ops->unassign_vif_chanctx(&local->hw,
						 &sdata->vif,
						 link_conf,
						 &ctx->conf);
	}
	trace_drv_return_void(local);
}

int drv_switch_vif_chanctx(struct ieee80211_local *local,
			   struct ieee80211_vif_chanctx_switch *vifs,
			   int n_vifs, enum ieee80211_chanctx_switch_mode mode)
{
	int ret = 0;
	int i;

	might_sleep();
	lockdep_assert_wiphy(local->hw.wiphy);

	if (!local->ops->switch_vif_chanctx)
		return -EOPNOTSUPP;

	for (i = 0; i < n_vifs; i++) {
		struct ieee80211_chanctx *new_ctx =
			container_of(vifs[i].new_ctx,
				     struct ieee80211_chanctx,
				     conf);
		struct ieee80211_chanctx *old_ctx =
			container_of(vifs[i].old_ctx,
				     struct ieee80211_chanctx,
				     conf);

		WARN_ON_ONCE(!old_ctx->driver_present);
		WARN_ON_ONCE((mode == CHANCTX_SWMODE_SWAP_CONTEXTS &&
			      new_ctx->driver_present) ||
			     (mode == CHANCTX_SWMODE_REASSIGN_VIF &&
			      !new_ctx->driver_present));
	}

	trace_drv_switch_vif_chanctx(local, vifs, n_vifs, mode);
	ret = local->ops->switch_vif_chanctx(&local->hw,
					     vifs, n_vifs, mode);
	trace_drv_return_int(local, ret);

	if (!ret && mode == CHANCTX_SWMODE_SWAP_CONTEXTS) {
		for (i = 0; i < n_vifs; i++) {
			struct ieee80211_chanctx *new_ctx =
				container_of(vifs[i].new_ctx,
					     struct ieee80211_chanctx,
					     conf);
			struct ieee80211_chanctx *old_ctx =
				container_of(vifs[i].old_ctx,
					     struct ieee80211_chanctx,
					     conf);

			new_ctx->driver_present = true;
			old_ctx->driver_present = false;
		}
	}

	return ret;
}

int drv_ampdu_action(struct ieee80211_local *local,
		     struct ieee80211_sub_if_data *sdata,
		     struct ieee80211_ampdu_params *params)
{
	int ret = -EOPNOTSUPP;

	might_sleep();
	lockdep_assert_wiphy(local->hw.wiphy);

	sdata = get_bss_sdata(sdata);
	if (!check_sdata_in_driver(sdata))
		return -EIO;

	trace_drv_ampdu_action(local, sdata, params);

	if (local->ops->ampdu_action)
		ret = local->ops->ampdu_action(&local->hw, &sdata->vif, params);

	trace_drv_return_int(local, ret);

	return ret;
}

void drv_link_info_changed(struct ieee80211_local *local,
			   struct ieee80211_sub_if_data *sdata,
			   struct ieee80211_bss_conf *info,
			   int link_id, u64 changed)
{
	might_sleep();
	lockdep_assert_wiphy(local->hw.wiphy);

	if (WARN_ON_ONCE(changed & (BSS_CHANGED_BEACON |
				    BSS_CHANGED_BEACON_ENABLED) &&
			 sdata->vif.type != NL80211_IFTYPE_AP &&
			 sdata->vif.type != NL80211_IFTYPE_ADHOC &&
			 sdata->vif.type != NL80211_IFTYPE_MESH_POINT &&
			 sdata->vif.type != NL80211_IFTYPE_OCB))
		return;

	if (WARN_ON_ONCE(sdata->vif.type == NL80211_IFTYPE_P2P_DEVICE ||
			 sdata->vif.type == NL80211_IFTYPE_NAN ||
			 (sdata->vif.type == NL80211_IFTYPE_MONITOR &&
			  !sdata->vif.bss_conf.mu_mimo_owner &&
			  !(changed & BSS_CHANGED_TXPOWER))))
		return;

	if (!check_sdata_in_driver(sdata))
		return;

	if (!ieee80211_vif_link_active(&sdata->vif, link_id))
		return;

	trace_drv_link_info_changed(local, sdata, info, changed);
	if (local->ops->link_info_changed)
		local->ops->link_info_changed(&local->hw, &sdata->vif,
					      info, changed);
	else if (local->ops->bss_info_changed)
		local->ops->bss_info_changed(&local->hw, &sdata->vif,
					     info, changed);
	trace_drv_return_void(local);
}

int drv_set_key(struct ieee80211_local *local,
		enum set_key_cmd cmd,
		struct ieee80211_sub_if_data *sdata,
		struct ieee80211_sta *sta,
		struct ieee80211_key_conf *key)
{
	int ret;

	might_sleep();
	lockdep_assert_wiphy(local->hw.wiphy);

	sdata = get_bss_sdata(sdata);
	if (!check_sdata_in_driver(sdata))
		return -EIO;

	if (WARN_ON(key->link_id >= 0 && sdata->vif.active_links &&
		    !(sdata->vif.active_links & BIT(key->link_id))))
		return -ENOLINK;

	trace_drv_set_key(local, cmd, sdata, sta, key);
	ret = local->ops->set_key(&local->hw, cmd, &sdata->vif, sta, key);
	trace_drv_return_int(local, ret);
	return ret;
}

int drv_change_vif_links(struct ieee80211_local *local,
			 struct ieee80211_sub_if_data *sdata,
			 u16 old_links, u16 new_links,
			 struct ieee80211_bss_conf *old[IEEE80211_MLD_MAX_NUM_LINKS])
{
	struct ieee80211_link_data *link;
	unsigned long links_to_add;
	unsigned long links_to_rem;
	unsigned int link_id;
	int ret = -EOPNOTSUPP;

	might_sleep();
	lockdep_assert_wiphy(local->hw.wiphy);

	if (!check_sdata_in_driver(sdata))
		return -EIO;

	if (old_links == new_links)
		return 0;

	links_to_add = ~old_links & new_links;
	links_to_rem = old_links & ~new_links;

	for_each_set_bit(link_id, &links_to_rem, IEEE80211_MLD_MAX_NUM_LINKS) {
		link = rcu_access_pointer(sdata->link[link_id]);

		ieee80211_link_debugfs_drv_remove(link);
	}

	trace_drv_change_vif_links(local, sdata, old_links, new_links);
	if (local->ops->change_vif_links)
		ret = local->ops->change_vif_links(&local->hw, &sdata->vif,
						   old_links, new_links, old);
	trace_drv_return_int(local, ret);

	if (ret)
		return ret;

	if (!local->in_reconfig && !local->resuming) {
		for_each_set_bit(link_id, &links_to_add,
				 IEEE80211_MLD_MAX_NUM_LINKS) {
			link = rcu_access_pointer(sdata->link[link_id]);

			ieee80211_link_debugfs_drv_add(link);
		}
	}

	return 0;
}

int drv_change_sta_links(struct ieee80211_local *local,
			 struct ieee80211_sub_if_data *sdata,
			 struct ieee80211_sta *sta,
			 u16 old_links, u16 new_links)
{
	struct sta_info *info = container_of(sta, struct sta_info, sta);
	struct link_sta_info *link_sta;
	unsigned long links_to_add;
	unsigned long links_to_rem;
	unsigned int link_id;
	int ret = -EOPNOTSUPP;

	might_sleep();
	lockdep_assert_wiphy(local->hw.wiphy);

	if (!check_sdata_in_driver(sdata))
		return -EIO;

	old_links &= sdata->vif.active_links;
	new_links &= sdata->vif.active_links;

	if (old_links == new_links)
		return 0;

	links_to_add = ~old_links & new_links;
	links_to_rem = old_links & ~new_links;

	for_each_set_bit(link_id, &links_to_rem, IEEE80211_MLD_MAX_NUM_LINKS) {
		link_sta = rcu_dereference_protected(info->link[link_id],
						     lockdep_is_held(&local->hw.wiphy->mtx));

		ieee80211_link_sta_debugfs_drv_remove(link_sta);
	}

	trace_drv_change_sta_links(local, sdata, sta, old_links, new_links);
	if (local->ops->change_sta_links)
		ret = local->ops->change_sta_links(&local->hw, &sdata->vif, sta,
						   old_links, new_links);
	trace_drv_return_int(local, ret);

	if (ret)
		return ret;

	/* during reconfig don't add it to debugfs again */
	if (local->in_reconfig || local->resuming)
		return 0;

	for_each_set_bit(link_id, &links_to_add, IEEE80211_MLD_MAX_NUM_LINKS) {
		link_sta = rcu_dereference_protected(info->link[link_id],
						     lockdep_is_held(&local->hw.wiphy->mtx));
		ieee80211_link_sta_debugfs_drv_add(link_sta);
	}

	return 0;
}<|MERGE_RESOLUTION|>--- conflicted
+++ resolved
@@ -311,8 +311,6 @@
 	might_sleep();
 	lockdep_assert_wiphy(local->hw.wiphy);
 
-<<<<<<< HEAD
-=======
 	/*
 	 * We should perhaps push emulate chanctx down and only
 	 * make it call ->config() when the chanctx is actually
@@ -325,7 +323,6 @@
 	    !ieee80211_hw_check(&local->hw, WANT_MONITOR_VIF))
 		return 0;
 
->>>>>>> 0c383648
 	if (!check_sdata_in_driver(sdata))
 		return -EIO;
 
@@ -352,14 +349,11 @@
 {
 	might_sleep();
 	lockdep_assert_wiphy(local->hw.wiphy);
-<<<<<<< HEAD
-=======
 
 	if (sdata->vif.type == NL80211_IFTYPE_MONITOR &&
 	    local->emulate_chanctx &&
 	    !ieee80211_hw_check(&local->hw, WANT_MONITOR_VIF))
 		return;
->>>>>>> 0c383648
 
 	if (!check_sdata_in_driver(sdata))
 		return;
