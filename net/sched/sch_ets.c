--- conflicted
+++ resolved
@@ -666,15 +666,9 @@
 		}
 	}
 	for (i = q->nbands; i < oldbands; i++) {
-<<<<<<< HEAD
-		qdisc_tree_flush_backlog(q->classes[i].qdisc);
-		if (i >= q->nstrict)
-			list_del(&q->classes[i].alist);
-=======
 		if (i >= q->nstrict && q->classes[i].qdisc->q.qlen)
 			list_del(&q->classes[i].alist);
 		qdisc_tree_flush_backlog(q->classes[i].qdisc);
->>>>>>> 33a5c279
 	}
 	q->nstrict = nstrict;
 	memcpy(q->prio2band, priomap, sizeof(priomap));
