// SPDX-License-Identifier: GPL-2.0
/* Copyright (c) 2011-2015 PLUMgrid, http://plumgrid.com
 * Copyright (c) 2016 Facebook
 */
#include <linux/kernel.h>
#include <linux/types.h>
#include <linux/slab.h>
#include <linux/bpf.h>
#include <linux/bpf_perf_event.h>
#include <linux/filter.h>
#include <linux/uaccess.h>
#include <linux/ctype.h>
#include <linux/kprobes.h>
#include <linux/syscalls.h>
#include <linux/error-injection.h>

#include <asm/tlb.h>

#include "trace_probe.h"
#include "trace.h"

#define bpf_event_rcu_dereference(p)					\
	rcu_dereference_protected(p, lockdep_is_held(&bpf_event_mutex))

#ifdef CONFIG_MODULES
struct bpf_trace_module {
	struct module *module;
	struct list_head list;
};

static LIST_HEAD(bpf_trace_modules);
static DEFINE_MUTEX(bpf_module_mutex);

static struct bpf_raw_event_map *bpf_get_raw_tracepoint_module(const char *name)
{
	struct bpf_raw_event_map *btp, *ret = NULL;
	struct bpf_trace_module *btm;
	unsigned int i;

	mutex_lock(&bpf_module_mutex);
	list_for_each_entry(btm, &bpf_trace_modules, list) {
		for (i = 0; i < btm->module->num_bpf_raw_events; ++i) {
			btp = &btm->module->bpf_raw_events[i];
			if (!strcmp(btp->tp->name, name)) {
				if (try_module_get(btm->module))
					ret = btp;
				goto out;
			}
		}
	}
out:
	mutex_unlock(&bpf_module_mutex);
	return ret;
}
#else
static struct bpf_raw_event_map *bpf_get_raw_tracepoint_module(const char *name)
{
	return NULL;
}
#endif /* CONFIG_MODULES */

u64 bpf_get_stackid(u64 r1, u64 r2, u64 r3, u64 r4, u64 r5);
u64 bpf_get_stack(u64 r1, u64 r2, u64 r3, u64 r4, u64 r5);

/**
 * trace_call_bpf - invoke BPF program
 * @call: tracepoint event
 * @ctx: opaque context pointer
 *
 * kprobe handlers execute BPF programs via this helper.
 * Can be used from static tracepoints in the future.
 *
 * Return: BPF programs always return an integer which is interpreted by
 * kprobe handler as:
 * 0 - return from kprobe (event is filtered out)
 * 1 - store kprobe event into ring buffer
 * Other values are reserved and currently alias to 1
 */
unsigned int trace_call_bpf(struct trace_event_call *call, void *ctx)
{
	unsigned int ret;

	if (in_nmi()) /* not supported yet */
		return 1;

	cant_sleep();

	if (unlikely(__this_cpu_inc_return(bpf_prog_active) != 1)) {
		/*
		 * since some bpf program is already running on this cpu,
		 * don't call into another bpf program (same or different)
		 * and don't send kprobe event into ring-buffer,
		 * so return zero here
		 */
		ret = 0;
		goto out;
	}

	/*
	 * Instead of moving rcu_read_lock/rcu_dereference/rcu_read_unlock
	 * to all call sites, we did a bpf_prog_array_valid() there to check
	 * whether call->prog_array is empty or not, which is
	 * a heurisitc to speed up execution.
	 *
	 * If bpf_prog_array_valid() fetched prog_array was
	 * non-NULL, we go into trace_call_bpf() and do the actual
	 * proper rcu_dereference() under RCU lock.
	 * If it turns out that prog_array is NULL then, we bail out.
	 * For the opposite, if the bpf_prog_array_valid() fetched pointer
	 * was NULL, you'll skip the prog_array with the risk of missing
	 * out of events when it was updated in between this and the
	 * rcu_dereference() which is accepted risk.
	 */
	ret = BPF_PROG_RUN_ARRAY_CHECK(call->prog_array, ctx, BPF_PROG_RUN);

 out:
	__this_cpu_dec(bpf_prog_active);

	return ret;
}

#ifdef CONFIG_BPF_KPROBE_OVERRIDE
BPF_CALL_2(bpf_override_return, struct pt_regs *, regs, unsigned long, rc)
{
	regs_set_return_value(regs, rc);
	override_function_with_return(regs);
	return 0;
}

static const struct bpf_func_proto bpf_override_return_proto = {
	.func		= bpf_override_return,
	.gpl_only	= true,
	.ret_type	= RET_INTEGER,
	.arg1_type	= ARG_PTR_TO_CTX,
	.arg2_type	= ARG_ANYTHING,
};
#endif

static __always_inline int
bpf_probe_read_user_common(void *dst, u32 size, const void __user *unsafe_ptr)
{
	int ret;

<<<<<<< HEAD
	ret = probe_user_read(dst, unsafe_ptr, size);
=======
	ret = copy_from_user_nofault(dst, unsafe_ptr, size);
>>>>>>> 84569f32
	if (unlikely(ret < 0))
		memset(dst, 0, size);
	return ret;
}

BPF_CALL_3(bpf_probe_read_user, void *, dst, u32, size,
	   const void __user *, unsafe_ptr)
{
	return bpf_probe_read_user_common(dst, size, unsafe_ptr);
}

const struct bpf_func_proto bpf_probe_read_user_proto = {
	.func		= bpf_probe_read_user,
	.gpl_only	= true,
	.ret_type	= RET_INTEGER,
	.arg1_type	= ARG_PTR_TO_UNINIT_MEM,
	.arg2_type	= ARG_CONST_SIZE_OR_ZERO,
	.arg3_type	= ARG_ANYTHING,
};

static __always_inline int
bpf_probe_read_user_str_common(void *dst, u32 size,
			       const void __user *unsafe_ptr)
{
	int ret;

	ret = strncpy_from_user_nofault(dst, unsafe_ptr, size);
	if (unlikely(ret < 0))
		memset(dst, 0, size);
	return ret;
}

BPF_CALL_3(bpf_probe_read_user_str, void *, dst, u32, size,
	   const void __user *, unsafe_ptr)
{
	return bpf_probe_read_user_str_common(dst, size, unsafe_ptr);
}

const struct bpf_func_proto bpf_probe_read_user_str_proto = {
	.func		= bpf_probe_read_user_str,
	.gpl_only	= true,
	.ret_type	= RET_INTEGER,
	.arg1_type	= ARG_PTR_TO_UNINIT_MEM,
	.arg2_type	= ARG_CONST_SIZE_OR_ZERO,
	.arg3_type	= ARG_ANYTHING,
};

static __always_inline int
bpf_probe_read_kernel_common(void *dst, u32 size, const void *unsafe_ptr)
{
	int ret = security_locked_down(LOCKDOWN_BPF_READ);

	if (unlikely(ret < 0))
		goto fail;
<<<<<<< HEAD
	ret = probe_kernel_read(dst, unsafe_ptr, size);
=======
	ret = copy_from_kernel_nofault(dst, unsafe_ptr, size);
>>>>>>> 84569f32
	if (unlikely(ret < 0))
		goto fail;
	return ret;
fail:
	memset(dst, 0, size);
	return ret;
}

BPF_CALL_3(bpf_probe_read_kernel, void *, dst, u32, size,
	   const void *, unsafe_ptr)
{
	return bpf_probe_read_kernel_common(dst, size, unsafe_ptr);
}

const struct bpf_func_proto bpf_probe_read_kernel_proto = {
	.func		= bpf_probe_read_kernel,
	.gpl_only	= true,
	.ret_type	= RET_INTEGER,
	.arg1_type	= ARG_PTR_TO_UNINIT_MEM,
	.arg2_type	= ARG_CONST_SIZE_OR_ZERO,
	.arg3_type	= ARG_ANYTHING,
};

static __always_inline int
bpf_probe_read_kernel_str_common(void *dst, u32 size, const void *unsafe_ptr)
{
	int ret = security_locked_down(LOCKDOWN_BPF_READ);

	if (unlikely(ret < 0))
		goto fail;

	/*
	 * The strncpy_from_kernel_nofault() call will likely not fill the
	 * entire buffer, but that's okay in this circumstance as we're probing
	 * arbitrary memory anyway similar to bpf_probe_read_*() and might
	 * as well probe the stack. Thus, memory is explicitly cleared
	 * only in error case, so that improper users ignoring return
	 * code altogether don't copy garbage; otherwise length of string
	 * is returned that can be used for bpf_perf_event_output() et al.
	 */
	ret = strncpy_from_kernel_nofault(dst, unsafe_ptr, size);
	if (unlikely(ret < 0))
		goto fail;

<<<<<<< HEAD
	return 0;
=======
	return ret;
>>>>>>> 84569f32
fail:
	memset(dst, 0, size);
	return ret;
}

BPF_CALL_3(bpf_probe_read_kernel_str, void *, dst, u32, size,
	   const void *, unsafe_ptr)
{
	return bpf_probe_read_kernel_str_common(dst, size, unsafe_ptr);
}

const struct bpf_func_proto bpf_probe_read_kernel_str_proto = {
	.func		= bpf_probe_read_kernel_str,
	.gpl_only	= true,
	.ret_type	= RET_INTEGER,
	.arg1_type	= ARG_PTR_TO_UNINIT_MEM,
	.arg2_type	= ARG_CONST_SIZE_OR_ZERO,
	.arg3_type	= ARG_ANYTHING,
};

#ifdef CONFIG_ARCH_HAS_NON_OVERLAPPING_ADDRESS_SPACE
BPF_CALL_3(bpf_probe_read_compat, void *, dst, u32, size,
	   const void *, unsafe_ptr)
{
	if ((unsigned long)unsafe_ptr < TASK_SIZE) {
		return bpf_probe_read_user_common(dst, size,
				(__force void __user *)unsafe_ptr);
	}
	return bpf_probe_read_kernel_common(dst, size, unsafe_ptr);
}

static const struct bpf_func_proto bpf_probe_read_compat_proto = {
	.func		= bpf_probe_read_compat,
	.gpl_only	= true,
	.ret_type	= RET_INTEGER,
	.arg1_type	= ARG_PTR_TO_UNINIT_MEM,
	.arg2_type	= ARG_CONST_SIZE_OR_ZERO,
	.arg3_type	= ARG_ANYTHING,
};

BPF_CALL_3(bpf_probe_read_compat_str, void *, dst, u32, size,
	   const void *, unsafe_ptr)
{
	if ((unsigned long)unsafe_ptr < TASK_SIZE) {
		return bpf_probe_read_user_str_common(dst, size,
				(__force void __user *)unsafe_ptr);
	}
	return bpf_probe_read_kernel_str_common(dst, size, unsafe_ptr);
}

static const struct bpf_func_proto bpf_probe_read_compat_str_proto = {
	.func		= bpf_probe_read_compat_str,
	.gpl_only	= true,
	.ret_type	= RET_INTEGER,
	.arg1_type	= ARG_PTR_TO_UNINIT_MEM,
	.arg2_type	= ARG_CONST_SIZE_OR_ZERO,
	.arg3_type	= ARG_ANYTHING,
};
#endif /* CONFIG_ARCH_HAS_NON_OVERLAPPING_ADDRESS_SPACE */

BPF_CALL_3(bpf_probe_write_user, void __user *, unsafe_ptr, const void *, src,
	   u32, size)
{
	/*
	 * Ensure we're in user context which is safe for the helper to
	 * run. This helper has no business in a kthread.
	 *
	 * access_ok() should prevent writing to non-user memory, but in
	 * some situations (nommu, temporary switch, etc) access_ok() does
	 * not provide enough validation, hence the check on KERNEL_DS.
	 *
	 * nmi_uaccess_okay() ensures the probe is not run in an interim
	 * state, when the task or mm are switched. This is specifically
	 * required to prevent the use of temporary mm.
	 */

	if (unlikely(in_interrupt() ||
		     current->flags & (PF_KTHREAD | PF_EXITING)))
		return -EPERM;
	if (unlikely(uaccess_kernel()))
		return -EPERM;
	if (unlikely(!nmi_uaccess_okay()))
		return -EPERM;

	return copy_to_user_nofault(unsafe_ptr, src, size);
}

static const struct bpf_func_proto bpf_probe_write_user_proto = {
	.func		= bpf_probe_write_user,
	.gpl_only	= true,
	.ret_type	= RET_INTEGER,
	.arg1_type	= ARG_ANYTHING,
	.arg2_type	= ARG_PTR_TO_MEM,
	.arg3_type	= ARG_CONST_SIZE,
};

static const struct bpf_func_proto *bpf_get_probe_write_proto(void)
{
	if (!capable(CAP_SYS_ADMIN))
		return NULL;

	pr_warn_ratelimited("%s[%d] is installing a program with bpf_probe_write_user helper that may corrupt user memory!",
			    current->comm, task_pid_nr(current));

	return &bpf_probe_write_user_proto;
}

static void bpf_trace_copy_string(char *buf, void *unsafe_ptr, char fmt_ptype,
		size_t bufsz)
{
	void __user *user_ptr = (__force void __user *)unsafe_ptr;

	buf[0] = 0;

	switch (fmt_ptype) {
	case 's':
#ifdef CONFIG_ARCH_HAS_NON_OVERLAPPING_ADDRESS_SPACE
		if ((unsigned long)unsafe_ptr < TASK_SIZE) {
			strncpy_from_user_nofault(buf, user_ptr, bufsz);
			break;
		}
		fallthrough;
#endif
	case 'k':
		strncpy_from_kernel_nofault(buf, unsafe_ptr, bufsz);
		break;
	case 'u':
		strncpy_from_user_nofault(buf, user_ptr, bufsz);
		break;
	}
}

/*
 * Only limited trace_printk() conversion specifiers allowed:
 * %d %i %u %x %ld %li %lu %lx %lld %lli %llu %llx %p %pks %pus %s
 */
BPF_CALL_5(bpf_trace_printk, char *, fmt, u32, fmt_size, u64, arg1,
	   u64, arg2, u64, arg3)
{
	int i, mod[3] = {}, fmt_cnt = 0;
	char buf[64], fmt_ptype;
	void *unsafe_ptr = NULL;
	bool str_seen = false;

	/*
	 * bpf_check()->check_func_arg()->check_stack_boundary()
	 * guarantees that fmt points to bpf program stack,
	 * fmt_size bytes of it were initialized and fmt_size > 0
	 */
	if (fmt[--fmt_size] != 0)
		return -EINVAL;

	/* check format string for allowed specifiers */
	for (i = 0; i < fmt_size; i++) {
		if ((!isprint(fmt[i]) && !isspace(fmt[i])) || !isascii(fmt[i]))
			return -EINVAL;

		if (fmt[i] != '%')
			continue;

		if (fmt_cnt >= 3)
			return -EINVAL;

		/* fmt[i] != 0 && fmt[last] == 0, so we can access fmt[i + 1] */
		i++;
		if (fmt[i] == 'l') {
			mod[fmt_cnt]++;
			i++;
		} else if (fmt[i] == 'p') {
			mod[fmt_cnt]++;
			if ((fmt[i + 1] == 'k' ||
			     fmt[i + 1] == 'u') &&
			    fmt[i + 2] == 's') {
				fmt_ptype = fmt[i + 1];
				i += 2;
				goto fmt_str;
			}

			/* disallow any further format extensions */
			if (fmt[i + 1] != 0 &&
			    !isspace(fmt[i + 1]) &&
			    !ispunct(fmt[i + 1]))
				return -EINVAL;

			goto fmt_next;
		} else if (fmt[i] == 's') {
			mod[fmt_cnt]++;
			fmt_ptype = fmt[i];
fmt_str:
			if (str_seen)
				/* allow only one '%s' per fmt string */
				return -EINVAL;
			str_seen = true;

			if (fmt[i + 1] != 0 &&
			    !isspace(fmt[i + 1]) &&
			    !ispunct(fmt[i + 1]))
				return -EINVAL;

			switch (fmt_cnt) {
			case 0:
				unsafe_ptr = (void *)(long)arg1;
				arg1 = (long)buf;
				break;
			case 1:
				unsafe_ptr = (void *)(long)arg2;
				arg2 = (long)buf;
				break;
			case 2:
				unsafe_ptr = (void *)(long)arg3;
				arg3 = (long)buf;
				break;
			}

			bpf_trace_copy_string(buf, unsafe_ptr, fmt_ptype,
					sizeof(buf));
			goto fmt_next;
		}

		if (fmt[i] == 'l') {
			mod[fmt_cnt]++;
			i++;
		}

		if (fmt[i] != 'i' && fmt[i] != 'd' &&
		    fmt[i] != 'u' && fmt[i] != 'x')
			return -EINVAL;
fmt_next:
		fmt_cnt++;
	}

/* Horrid workaround for getting va_list handling working with different
 * argument type combinations generically for 32 and 64 bit archs.
 */
#define __BPF_TP_EMIT()	__BPF_ARG3_TP()
#define __BPF_TP(...)							\
	__trace_printk(0 /* Fake ip */,					\
		       fmt, ##__VA_ARGS__)

#define __BPF_ARG1_TP(...)						\
	((mod[0] == 2 || (mod[0] == 1 && __BITS_PER_LONG == 64))	\
	  ? __BPF_TP(arg1, ##__VA_ARGS__)				\
	  : ((mod[0] == 1 || (mod[0] == 0 && __BITS_PER_LONG == 32))	\
	      ? __BPF_TP((long)arg1, ##__VA_ARGS__)			\
	      : __BPF_TP((u32)arg1, ##__VA_ARGS__)))

#define __BPF_ARG2_TP(...)						\
	((mod[1] == 2 || (mod[1] == 1 && __BITS_PER_LONG == 64))	\
	  ? __BPF_ARG1_TP(arg2, ##__VA_ARGS__)				\
	  : ((mod[1] == 1 || (mod[1] == 0 && __BITS_PER_LONG == 32))	\
	      ? __BPF_ARG1_TP((long)arg2, ##__VA_ARGS__)		\
	      : __BPF_ARG1_TP((u32)arg2, ##__VA_ARGS__)))

#define __BPF_ARG3_TP(...)						\
	((mod[2] == 2 || (mod[2] == 1 && __BITS_PER_LONG == 64))	\
	  ? __BPF_ARG2_TP(arg3, ##__VA_ARGS__)				\
	  : ((mod[2] == 1 || (mod[2] == 0 && __BITS_PER_LONG == 32))	\
	      ? __BPF_ARG2_TP((long)arg3, ##__VA_ARGS__)		\
	      : __BPF_ARG2_TP((u32)arg3, ##__VA_ARGS__)))

	return __BPF_TP_EMIT();
}

static const struct bpf_func_proto bpf_trace_printk_proto = {
	.func		= bpf_trace_printk,
	.gpl_only	= true,
	.ret_type	= RET_INTEGER,
	.arg1_type	= ARG_PTR_TO_MEM,
	.arg2_type	= ARG_CONST_SIZE,
};

const struct bpf_func_proto *bpf_get_trace_printk_proto(void)
{
	/*
	 * this program might be calling bpf_trace_printk,
	 * so allocate per-cpu printk buffers
	 */
	trace_printk_init_buffers();

	return &bpf_trace_printk_proto;
}

#define MAX_SEQ_PRINTF_VARARGS		12
#define MAX_SEQ_PRINTF_MAX_MEMCPY	6
#define MAX_SEQ_PRINTF_STR_LEN		128

struct bpf_seq_printf_buf {
	char buf[MAX_SEQ_PRINTF_MAX_MEMCPY][MAX_SEQ_PRINTF_STR_LEN];
};
static DEFINE_PER_CPU(struct bpf_seq_printf_buf, bpf_seq_printf_buf);
static DEFINE_PER_CPU(int, bpf_seq_printf_buf_used);

BPF_CALL_5(bpf_seq_printf, struct seq_file *, m, char *, fmt, u32, fmt_size,
	   const void *, data, u32, data_len)
{
	int err = -EINVAL, fmt_cnt = 0, memcpy_cnt = 0;
	int i, buf_used, copy_size, num_args;
	u64 params[MAX_SEQ_PRINTF_VARARGS];
	struct bpf_seq_printf_buf *bufs;
	const u64 *args = data;

	buf_used = this_cpu_inc_return(bpf_seq_printf_buf_used);
	if (WARN_ON_ONCE(buf_used > 1)) {
		err = -EBUSY;
		goto out;
	}

	bufs = this_cpu_ptr(&bpf_seq_printf_buf);

	/*
	 * bpf_check()->check_func_arg()->check_stack_boundary()
	 * guarantees that fmt points to bpf program stack,
	 * fmt_size bytes of it were initialized and fmt_size > 0
	 */
	if (fmt[--fmt_size] != 0)
		goto out;

	if (data_len & 7)
		goto out;

	for (i = 0; i < fmt_size; i++) {
		if (fmt[i] == '%') {
			if (fmt[i + 1] == '%')
				i++;
			else if (!data || !data_len)
				goto out;
		}
	}

	num_args = data_len / 8;

	/* check format string for allowed specifiers */
	for (i = 0; i < fmt_size; i++) {
		/* only printable ascii for now. */
		if ((!isprint(fmt[i]) && !isspace(fmt[i])) || !isascii(fmt[i])) {
			err = -EINVAL;
			goto out;
		}

		if (fmt[i] != '%')
			continue;

		if (fmt[i + 1] == '%') {
			i++;
			continue;
		}

		if (fmt_cnt >= MAX_SEQ_PRINTF_VARARGS) {
			err = -E2BIG;
			goto out;
		}

		if (fmt_cnt >= num_args) {
			err = -EINVAL;
			goto out;
		}

		/* fmt[i] != 0 && fmt[last] == 0, so we can access fmt[i + 1] */
		i++;

		/* skip optional "[0 +-][num]" width formating field */
		while (fmt[i] == '0' || fmt[i] == '+'  || fmt[i] == '-' ||
		       fmt[i] == ' ')
			i++;
		if (fmt[i] >= '1' && fmt[i] <= '9') {
			i++;
			while (fmt[i] >= '0' && fmt[i] <= '9')
				i++;
		}

		if (fmt[i] == 's') {
			void *unsafe_ptr;

			/* try our best to copy */
			if (memcpy_cnt >= MAX_SEQ_PRINTF_MAX_MEMCPY) {
				err = -E2BIG;
				goto out;
			}

			unsafe_ptr = (void *)(long)args[fmt_cnt];
			err = strncpy_from_kernel_nofault(bufs->buf[memcpy_cnt],
					unsafe_ptr, MAX_SEQ_PRINTF_STR_LEN);
			if (err < 0)
				bufs->buf[memcpy_cnt][0] = '\0';
			params[fmt_cnt] = (u64)(long)bufs->buf[memcpy_cnt];

			fmt_cnt++;
			memcpy_cnt++;
			continue;
		}

		if (fmt[i] == 'p') {
			if (fmt[i + 1] == 0 ||
			    fmt[i + 1] == 'K' ||
			    fmt[i + 1] == 'x') {
				/* just kernel pointers */
				params[fmt_cnt] = args[fmt_cnt];
				fmt_cnt++;
				continue;
			}

			/* only support "%pI4", "%pi4", "%pI6" and "%pi6". */
			if (fmt[i + 1] != 'i' && fmt[i + 1] != 'I') {
				err = -EINVAL;
				goto out;
			}
			if (fmt[i + 2] != '4' && fmt[i + 2] != '6') {
				err = -EINVAL;
				goto out;
			}

			if (memcpy_cnt >= MAX_SEQ_PRINTF_MAX_MEMCPY) {
				err = -E2BIG;
				goto out;
			}


			copy_size = (fmt[i + 2] == '4') ? 4 : 16;

<<<<<<< HEAD
			err = probe_kernel_read(bufs->buf[memcpy_cnt],
=======
			err = copy_from_kernel_nofault(bufs->buf[memcpy_cnt],
>>>>>>> 84569f32
						(void *) (long) args[fmt_cnt],
						copy_size);
			if (err < 0)
				memset(bufs->buf[memcpy_cnt], 0, copy_size);
			params[fmt_cnt] = (u64)(long)bufs->buf[memcpy_cnt];

			i += 2;
			fmt_cnt++;
			memcpy_cnt++;
			continue;
		}

		if (fmt[i] == 'l') {
			i++;
			if (fmt[i] == 'l')
				i++;
		}

		if (fmt[i] != 'i' && fmt[i] != 'd' &&
		    fmt[i] != 'u' && fmt[i] != 'x') {
			err = -EINVAL;
			goto out;
		}

		params[fmt_cnt] = args[fmt_cnt];
		fmt_cnt++;
	}

	/* Maximumly we can have MAX_SEQ_PRINTF_VARARGS parameter, just give
	 * all of them to seq_printf().
	 */
	seq_printf(m, fmt, params[0], params[1], params[2], params[3],
		   params[4], params[5], params[6], params[7], params[8],
		   params[9], params[10], params[11]);

	err = seq_has_overflowed(m) ? -EOVERFLOW : 0;
out:
	this_cpu_dec(bpf_seq_printf_buf_used);
	return err;
}

static int bpf_seq_printf_btf_ids[5];
static const struct bpf_func_proto bpf_seq_printf_proto = {
	.func		= bpf_seq_printf,
	.gpl_only	= true,
	.ret_type	= RET_INTEGER,
	.arg1_type	= ARG_PTR_TO_BTF_ID,
	.arg2_type	= ARG_PTR_TO_MEM,
	.arg3_type	= ARG_CONST_SIZE,
	.arg4_type      = ARG_PTR_TO_MEM_OR_NULL,
	.arg5_type      = ARG_CONST_SIZE_OR_ZERO,
	.btf_id		= bpf_seq_printf_btf_ids,
};

BPF_CALL_3(bpf_seq_write, struct seq_file *, m, const void *, data, u32, len)
{
	return seq_write(m, data, len) ? -EOVERFLOW : 0;
}

static int bpf_seq_write_btf_ids[5];
static const struct bpf_func_proto bpf_seq_write_proto = {
	.func		= bpf_seq_write,
	.gpl_only	= true,
	.ret_type	= RET_INTEGER,
	.arg1_type	= ARG_PTR_TO_BTF_ID,
	.arg2_type	= ARG_PTR_TO_MEM,
	.arg3_type	= ARG_CONST_SIZE_OR_ZERO,
	.btf_id		= bpf_seq_write_btf_ids,
};

static __always_inline int
get_map_perf_counter(struct bpf_map *map, u64 flags,
		     u64 *value, u64 *enabled, u64 *running)
{
	struct bpf_array *array = container_of(map, struct bpf_array, map);
	unsigned int cpu = smp_processor_id();
	u64 index = flags & BPF_F_INDEX_MASK;
	struct bpf_event_entry *ee;

	if (unlikely(flags & ~(BPF_F_INDEX_MASK)))
		return -EINVAL;
	if (index == BPF_F_CURRENT_CPU)
		index = cpu;
	if (unlikely(index >= array->map.max_entries))
		return -E2BIG;

	ee = READ_ONCE(array->ptrs[index]);
	if (!ee)
		return -ENOENT;

	return perf_event_read_local(ee->event, value, enabled, running);
}

BPF_CALL_2(bpf_perf_event_read, struct bpf_map *, map, u64, flags)
{
	u64 value = 0;
	int err;

	err = get_map_perf_counter(map, flags, &value, NULL, NULL);
	/*
	 * this api is ugly since we miss [-22..-2] range of valid
	 * counter values, but that's uapi
	 */
	if (err)
		return err;
	return value;
}

static const struct bpf_func_proto bpf_perf_event_read_proto = {
	.func		= bpf_perf_event_read,
	.gpl_only	= true,
	.ret_type	= RET_INTEGER,
	.arg1_type	= ARG_CONST_MAP_PTR,
	.arg2_type	= ARG_ANYTHING,
};

BPF_CALL_4(bpf_perf_event_read_value, struct bpf_map *, map, u64, flags,
	   struct bpf_perf_event_value *, buf, u32, size)
{
	int err = -EINVAL;

	if (unlikely(size != sizeof(struct bpf_perf_event_value)))
		goto clear;
	err = get_map_perf_counter(map, flags, &buf->counter, &buf->enabled,
				   &buf->running);
	if (unlikely(err))
		goto clear;
	return 0;
clear:
	memset(buf, 0, size);
	return err;
}

static const struct bpf_func_proto bpf_perf_event_read_value_proto = {
	.func		= bpf_perf_event_read_value,
	.gpl_only	= true,
	.ret_type	= RET_INTEGER,
	.arg1_type	= ARG_CONST_MAP_PTR,
	.arg2_type	= ARG_ANYTHING,
	.arg3_type	= ARG_PTR_TO_UNINIT_MEM,
	.arg4_type	= ARG_CONST_SIZE,
};

static __always_inline u64
__bpf_perf_event_output(struct pt_regs *regs, struct bpf_map *map,
			u64 flags, struct perf_sample_data *sd)
{
	struct bpf_array *array = container_of(map, struct bpf_array, map);
	unsigned int cpu = smp_processor_id();
	u64 index = flags & BPF_F_INDEX_MASK;
	struct bpf_event_entry *ee;
	struct perf_event *event;

	if (index == BPF_F_CURRENT_CPU)
		index = cpu;
	if (unlikely(index >= array->map.max_entries))
		return -E2BIG;

	ee = READ_ONCE(array->ptrs[index]);
	if (!ee)
		return -ENOENT;

	event = ee->event;
	if (unlikely(event->attr.type != PERF_TYPE_SOFTWARE ||
		     event->attr.config != PERF_COUNT_SW_BPF_OUTPUT))
		return -EINVAL;

	if (unlikely(event->oncpu != cpu))
		return -EOPNOTSUPP;

	return perf_event_output(event, sd, regs);
}

/*
 * Support executing tracepoints in normal, irq, and nmi context that each call
 * bpf_perf_event_output
 */
struct bpf_trace_sample_data {
	struct perf_sample_data sds[3];
};

static DEFINE_PER_CPU(struct bpf_trace_sample_data, bpf_trace_sds);
static DEFINE_PER_CPU(int, bpf_trace_nest_level);
BPF_CALL_5(bpf_perf_event_output, struct pt_regs *, regs, struct bpf_map *, map,
	   u64, flags, void *, data, u64, size)
{
	struct bpf_trace_sample_data *sds = this_cpu_ptr(&bpf_trace_sds);
	int nest_level = this_cpu_inc_return(bpf_trace_nest_level);
	struct perf_raw_record raw = {
		.frag = {
			.size = size,
			.data = data,
		},
	};
	struct perf_sample_data *sd;
	int err;

	if (WARN_ON_ONCE(nest_level > ARRAY_SIZE(sds->sds))) {
		err = -EBUSY;
		goto out;
	}

	sd = &sds->sds[nest_level - 1];

	if (unlikely(flags & ~(BPF_F_INDEX_MASK))) {
		err = -EINVAL;
		goto out;
	}

	perf_sample_data_init(sd, 0, 0);
	sd->raw = &raw;

	err = __bpf_perf_event_output(regs, map, flags, sd);

out:
	this_cpu_dec(bpf_trace_nest_level);
	return err;
}

static const struct bpf_func_proto bpf_perf_event_output_proto = {
	.func		= bpf_perf_event_output,
	.gpl_only	= true,
	.ret_type	= RET_INTEGER,
	.arg1_type	= ARG_PTR_TO_CTX,
	.arg2_type	= ARG_CONST_MAP_PTR,
	.arg3_type	= ARG_ANYTHING,
	.arg4_type	= ARG_PTR_TO_MEM,
	.arg5_type	= ARG_CONST_SIZE_OR_ZERO,
};

static DEFINE_PER_CPU(int, bpf_event_output_nest_level);
struct bpf_nested_pt_regs {
	struct pt_regs regs[3];
};
static DEFINE_PER_CPU(struct bpf_nested_pt_regs, bpf_pt_regs);
static DEFINE_PER_CPU(struct bpf_trace_sample_data, bpf_misc_sds);

u64 bpf_event_output(struct bpf_map *map, u64 flags, void *meta, u64 meta_size,
		     void *ctx, u64 ctx_size, bpf_ctx_copy_t ctx_copy)
{
	int nest_level = this_cpu_inc_return(bpf_event_output_nest_level);
	struct perf_raw_frag frag = {
		.copy		= ctx_copy,
		.size		= ctx_size,
		.data		= ctx,
	};
	struct perf_raw_record raw = {
		.frag = {
			{
				.next	= ctx_size ? &frag : NULL,
			},
			.size	= meta_size,
			.data	= meta,
		},
	};
	struct perf_sample_data *sd;
	struct pt_regs *regs;
	u64 ret;

	if (WARN_ON_ONCE(nest_level > ARRAY_SIZE(bpf_misc_sds.sds))) {
		ret = -EBUSY;
		goto out;
	}
	sd = this_cpu_ptr(&bpf_misc_sds.sds[nest_level - 1]);
	regs = this_cpu_ptr(&bpf_pt_regs.regs[nest_level - 1]);

	perf_fetch_caller_regs(regs);
	perf_sample_data_init(sd, 0, 0);
	sd->raw = &raw;

	ret = __bpf_perf_event_output(regs, map, flags, sd);
out:
	this_cpu_dec(bpf_event_output_nest_level);
	return ret;
}

BPF_CALL_0(bpf_get_current_task)
{
	return (long) current;
}

const struct bpf_func_proto bpf_get_current_task_proto = {
	.func		= bpf_get_current_task,
	.gpl_only	= true,
	.ret_type	= RET_INTEGER,
};

BPF_CALL_2(bpf_current_task_under_cgroup, struct bpf_map *, map, u32, idx)
{
	struct bpf_array *array = container_of(map, struct bpf_array, map);
	struct cgroup *cgrp;

	if (unlikely(idx >= array->map.max_entries))
		return -E2BIG;

	cgrp = READ_ONCE(array->ptrs[idx]);
	if (unlikely(!cgrp))
		return -EAGAIN;

	return task_under_cgroup_hierarchy(current, cgrp);
}

static const struct bpf_func_proto bpf_current_task_under_cgroup_proto = {
	.func           = bpf_current_task_under_cgroup,
	.gpl_only       = false,
	.ret_type       = RET_INTEGER,
	.arg1_type      = ARG_CONST_MAP_PTR,
	.arg2_type      = ARG_ANYTHING,
};

struct send_signal_irq_work {
	struct irq_work irq_work;
	struct task_struct *task;
	u32 sig;
	enum pid_type type;
};

static DEFINE_PER_CPU(struct send_signal_irq_work, send_signal_work);

static void do_bpf_send_signal(struct irq_work *entry)
{
	struct send_signal_irq_work *work;

	work = container_of(entry, struct send_signal_irq_work, irq_work);
	group_send_sig_info(work->sig, SEND_SIG_PRIV, work->task, work->type);
}

static int bpf_send_signal_common(u32 sig, enum pid_type type)
{
	struct send_signal_irq_work *work = NULL;

	/* Similar to bpf_probe_write_user, task needs to be
	 * in a sound condition and kernel memory access be
	 * permitted in order to send signal to the current
	 * task.
	 */
	if (unlikely(current->flags & (PF_KTHREAD | PF_EXITING)))
		return -EPERM;
	if (unlikely(uaccess_kernel()))
		return -EPERM;
	if (unlikely(!nmi_uaccess_okay()))
		return -EPERM;

	if (irqs_disabled()) {
		/* Do an early check on signal validity. Otherwise,
		 * the error is lost in deferred irq_work.
		 */
		if (unlikely(!valid_signal(sig)))
			return -EINVAL;

		work = this_cpu_ptr(&send_signal_work);
		if (atomic_read(&work->irq_work.flags) & IRQ_WORK_BUSY)
			return -EBUSY;

		/* Add the current task, which is the target of sending signal,
		 * to the irq_work. The current task may change when queued
		 * irq works get executed.
		 */
		work->task = current;
		work->sig = sig;
		work->type = type;
		irq_work_queue(&work->irq_work);
		return 0;
	}

	return group_send_sig_info(sig, SEND_SIG_PRIV, current, type);
}

BPF_CALL_1(bpf_send_signal, u32, sig)
{
	return bpf_send_signal_common(sig, PIDTYPE_TGID);
}

static const struct bpf_func_proto bpf_send_signal_proto = {
	.func		= bpf_send_signal,
	.gpl_only	= false,
	.ret_type	= RET_INTEGER,
	.arg1_type	= ARG_ANYTHING,
};

BPF_CALL_1(bpf_send_signal_thread, u32, sig)
{
	return bpf_send_signal_common(sig, PIDTYPE_PID);
}

static const struct bpf_func_proto bpf_send_signal_thread_proto = {
	.func		= bpf_send_signal_thread,
	.gpl_only	= false,
	.ret_type	= RET_INTEGER,
	.arg1_type	= ARG_ANYTHING,
};

const struct bpf_func_proto *
bpf_tracing_func_proto(enum bpf_func_id func_id, const struct bpf_prog *prog)
{
	switch (func_id) {
	case BPF_FUNC_map_lookup_elem:
		return &bpf_map_lookup_elem_proto;
	case BPF_FUNC_map_update_elem:
		return &bpf_map_update_elem_proto;
	case BPF_FUNC_map_delete_elem:
		return &bpf_map_delete_elem_proto;
	case BPF_FUNC_map_push_elem:
		return &bpf_map_push_elem_proto;
	case BPF_FUNC_map_pop_elem:
		return &bpf_map_pop_elem_proto;
	case BPF_FUNC_map_peek_elem:
		return &bpf_map_peek_elem_proto;
	case BPF_FUNC_ktime_get_ns:
		return &bpf_ktime_get_ns_proto;
	case BPF_FUNC_ktime_get_boot_ns:
		return &bpf_ktime_get_boot_ns_proto;
	case BPF_FUNC_tail_call:
		return &bpf_tail_call_proto;
	case BPF_FUNC_get_current_pid_tgid:
		return &bpf_get_current_pid_tgid_proto;
	case BPF_FUNC_get_current_task:
		return &bpf_get_current_task_proto;
	case BPF_FUNC_get_current_uid_gid:
		return &bpf_get_current_uid_gid_proto;
	case BPF_FUNC_get_current_comm:
		return &bpf_get_current_comm_proto;
	case BPF_FUNC_trace_printk:
		return bpf_get_trace_printk_proto();
	case BPF_FUNC_get_smp_processor_id:
		return &bpf_get_smp_processor_id_proto;
	case BPF_FUNC_get_numa_node_id:
		return &bpf_get_numa_node_id_proto;
	case BPF_FUNC_perf_event_read:
		return &bpf_perf_event_read_proto;
	case BPF_FUNC_probe_write_user:
		return bpf_get_probe_write_proto();
	case BPF_FUNC_current_task_under_cgroup:
		return &bpf_current_task_under_cgroup_proto;
	case BPF_FUNC_get_prandom_u32:
		return &bpf_get_prandom_u32_proto;
	case BPF_FUNC_probe_read_user:
		return &bpf_probe_read_user_proto;
	case BPF_FUNC_probe_read_kernel:
		return &bpf_probe_read_kernel_proto;
	case BPF_FUNC_probe_read_user_str:
		return &bpf_probe_read_user_str_proto;
	case BPF_FUNC_probe_read_kernel_str:
		return &bpf_probe_read_kernel_str_proto;
#ifdef CONFIG_ARCH_HAS_NON_OVERLAPPING_ADDRESS_SPACE
	case BPF_FUNC_probe_read:
		return &bpf_probe_read_compat_proto;
	case BPF_FUNC_probe_read_str:
		return &bpf_probe_read_compat_str_proto;
#endif
#ifdef CONFIG_CGROUPS
	case BPF_FUNC_get_current_cgroup_id:
		return &bpf_get_current_cgroup_id_proto;
#endif
	case BPF_FUNC_send_signal:
		return &bpf_send_signal_proto;
	case BPF_FUNC_send_signal_thread:
		return &bpf_send_signal_thread_proto;
	case BPF_FUNC_perf_event_read_value:
		return &bpf_perf_event_read_value_proto;
	case BPF_FUNC_get_ns_current_pid_tgid:
		return &bpf_get_ns_current_pid_tgid_proto;
	case BPF_FUNC_ringbuf_output:
		return &bpf_ringbuf_output_proto;
	case BPF_FUNC_ringbuf_reserve:
		return &bpf_ringbuf_reserve_proto;
	case BPF_FUNC_ringbuf_submit:
		return &bpf_ringbuf_submit_proto;
	case BPF_FUNC_ringbuf_discard:
		return &bpf_ringbuf_discard_proto;
	case BPF_FUNC_ringbuf_query:
		return &bpf_ringbuf_query_proto;
	default:
		return NULL;
	}
}

static const struct bpf_func_proto *
kprobe_prog_func_proto(enum bpf_func_id func_id, const struct bpf_prog *prog)
{
	switch (func_id) {
	case BPF_FUNC_perf_event_output:
		return &bpf_perf_event_output_proto;
	case BPF_FUNC_get_stackid:
		return &bpf_get_stackid_proto;
	case BPF_FUNC_get_stack:
		return &bpf_get_stack_proto;
#ifdef CONFIG_BPF_KPROBE_OVERRIDE
	case BPF_FUNC_override_return:
		return &bpf_override_return_proto;
#endif
	default:
		return bpf_tracing_func_proto(func_id, prog);
	}
}

/* bpf+kprobe programs can access fields of 'struct pt_regs' */
static bool kprobe_prog_is_valid_access(int off, int size, enum bpf_access_type type,
					const struct bpf_prog *prog,
					struct bpf_insn_access_aux *info)
{
	if (off < 0 || off >= sizeof(struct pt_regs))
		return false;
	if (type != BPF_READ)
		return false;
	if (off % size != 0)
		return false;
	/*
	 * Assertion for 32 bit to make sure last 8 byte access
	 * (BPF_DW) to the last 4 byte member is disallowed.
	 */
	if (off + size > sizeof(struct pt_regs))
		return false;

	return true;
}

const struct bpf_verifier_ops kprobe_verifier_ops = {
	.get_func_proto  = kprobe_prog_func_proto,
	.is_valid_access = kprobe_prog_is_valid_access,
};

const struct bpf_prog_ops kprobe_prog_ops = {
};

BPF_CALL_5(bpf_perf_event_output_tp, void *, tp_buff, struct bpf_map *, map,
	   u64, flags, void *, data, u64, size)
{
	struct pt_regs *regs = *(struct pt_regs **)tp_buff;

	/*
	 * r1 points to perf tracepoint buffer where first 8 bytes are hidden
	 * from bpf program and contain a pointer to 'struct pt_regs'. Fetch it
	 * from there and call the same bpf_perf_event_output() helper inline.
	 */
	return ____bpf_perf_event_output(regs, map, flags, data, size);
}

static const struct bpf_func_proto bpf_perf_event_output_proto_tp = {
	.func		= bpf_perf_event_output_tp,
	.gpl_only	= true,
	.ret_type	= RET_INTEGER,
	.arg1_type	= ARG_PTR_TO_CTX,
	.arg2_type	= ARG_CONST_MAP_PTR,
	.arg3_type	= ARG_ANYTHING,
	.arg4_type	= ARG_PTR_TO_MEM,
	.arg5_type	= ARG_CONST_SIZE_OR_ZERO,
};

BPF_CALL_3(bpf_get_stackid_tp, void *, tp_buff, struct bpf_map *, map,
	   u64, flags)
{
	struct pt_regs *regs = *(struct pt_regs **)tp_buff;

	/*
	 * Same comment as in bpf_perf_event_output_tp(), only that this time
	 * the other helper's function body cannot be inlined due to being
	 * external, thus we need to call raw helper function.
	 */
	return bpf_get_stackid((unsigned long) regs, (unsigned long) map,
			       flags, 0, 0);
}

static const struct bpf_func_proto bpf_get_stackid_proto_tp = {
	.func		= bpf_get_stackid_tp,
	.gpl_only	= true,
	.ret_type	= RET_INTEGER,
	.arg1_type	= ARG_PTR_TO_CTX,
	.arg2_type	= ARG_CONST_MAP_PTR,
	.arg3_type	= ARG_ANYTHING,
};

BPF_CALL_4(bpf_get_stack_tp, void *, tp_buff, void *, buf, u32, size,
	   u64, flags)
{
	struct pt_regs *regs = *(struct pt_regs **)tp_buff;

	return bpf_get_stack((unsigned long) regs, (unsigned long) buf,
			     (unsigned long) size, flags, 0);
}

static const struct bpf_func_proto bpf_get_stack_proto_tp = {
	.func		= bpf_get_stack_tp,
	.gpl_only	= true,
	.ret_type	= RET_INTEGER,
	.arg1_type	= ARG_PTR_TO_CTX,
	.arg2_type	= ARG_PTR_TO_UNINIT_MEM,
	.arg3_type	= ARG_CONST_SIZE_OR_ZERO,
	.arg4_type	= ARG_ANYTHING,
};

static const struct bpf_func_proto *
tp_prog_func_proto(enum bpf_func_id func_id, const struct bpf_prog *prog)
{
	switch (func_id) {
	case BPF_FUNC_perf_event_output:
		return &bpf_perf_event_output_proto_tp;
	case BPF_FUNC_get_stackid:
		return &bpf_get_stackid_proto_tp;
	case BPF_FUNC_get_stack:
		return &bpf_get_stack_proto_tp;
	default:
		return bpf_tracing_func_proto(func_id, prog);
	}
}

static bool tp_prog_is_valid_access(int off, int size, enum bpf_access_type type,
				    const struct bpf_prog *prog,
				    struct bpf_insn_access_aux *info)
{
	if (off < sizeof(void *) || off >= PERF_MAX_TRACE_SIZE)
		return false;
	if (type != BPF_READ)
		return false;
	if (off % size != 0)
		return false;

	BUILD_BUG_ON(PERF_MAX_TRACE_SIZE % sizeof(__u64));
	return true;
}

const struct bpf_verifier_ops tracepoint_verifier_ops = {
	.get_func_proto  = tp_prog_func_proto,
	.is_valid_access = tp_prog_is_valid_access,
};

const struct bpf_prog_ops tracepoint_prog_ops = {
};

BPF_CALL_3(bpf_perf_prog_read_value, struct bpf_perf_event_data_kern *, ctx,
	   struct bpf_perf_event_value *, buf, u32, size)
{
	int err = -EINVAL;

	if (unlikely(size != sizeof(struct bpf_perf_event_value)))
		goto clear;
	err = perf_event_read_local(ctx->event, &buf->counter, &buf->enabled,
				    &buf->running);
	if (unlikely(err))
		goto clear;
	return 0;
clear:
	memset(buf, 0, size);
	return err;
}

static const struct bpf_func_proto bpf_perf_prog_read_value_proto = {
         .func           = bpf_perf_prog_read_value,
         .gpl_only       = true,
         .ret_type       = RET_INTEGER,
         .arg1_type      = ARG_PTR_TO_CTX,
         .arg2_type      = ARG_PTR_TO_UNINIT_MEM,
         .arg3_type      = ARG_CONST_SIZE,
};

BPF_CALL_4(bpf_read_branch_records, struct bpf_perf_event_data_kern *, ctx,
	   void *, buf, u32, size, u64, flags)
{
#ifndef CONFIG_X86
	return -ENOENT;
#else
	static const u32 br_entry_size = sizeof(struct perf_branch_entry);
	struct perf_branch_stack *br_stack = ctx->data->br_stack;
	u32 to_copy;

	if (unlikely(flags & ~BPF_F_GET_BRANCH_RECORDS_SIZE))
		return -EINVAL;

	if (unlikely(!br_stack))
		return -EINVAL;

	if (flags & BPF_F_GET_BRANCH_RECORDS_SIZE)
		return br_stack->nr * br_entry_size;

	if (!buf || (size % br_entry_size != 0))
		return -EINVAL;

	to_copy = min_t(u32, br_stack->nr * br_entry_size, size);
	memcpy(buf, br_stack->entries, to_copy);

	return to_copy;
#endif
}

static const struct bpf_func_proto bpf_read_branch_records_proto = {
	.func           = bpf_read_branch_records,
	.gpl_only       = true,
	.ret_type       = RET_INTEGER,
	.arg1_type      = ARG_PTR_TO_CTX,
	.arg2_type      = ARG_PTR_TO_MEM_OR_NULL,
	.arg3_type      = ARG_CONST_SIZE_OR_ZERO,
	.arg4_type      = ARG_ANYTHING,
};

static const struct bpf_func_proto *
pe_prog_func_proto(enum bpf_func_id func_id, const struct bpf_prog *prog)
{
	switch (func_id) {
	case BPF_FUNC_perf_event_output:
		return &bpf_perf_event_output_proto_tp;
	case BPF_FUNC_get_stackid:
		return &bpf_get_stackid_proto_tp;
	case BPF_FUNC_get_stack:
		return &bpf_get_stack_proto_tp;
	case BPF_FUNC_perf_prog_read_value:
		return &bpf_perf_prog_read_value_proto;
	case BPF_FUNC_read_branch_records:
		return &bpf_read_branch_records_proto;
	default:
		return bpf_tracing_func_proto(func_id, prog);
	}
}

/*
 * bpf_raw_tp_regs are separate from bpf_pt_regs used from skb/xdp
 * to avoid potential recursive reuse issue when/if tracepoints are added
 * inside bpf_*_event_output, bpf_get_stackid and/or bpf_get_stack.
 *
 * Since raw tracepoints run despite bpf_prog_active, support concurrent usage
 * in normal, irq, and nmi context.
 */
struct bpf_raw_tp_regs {
	struct pt_regs regs[3];
};
static DEFINE_PER_CPU(struct bpf_raw_tp_regs, bpf_raw_tp_regs);
static DEFINE_PER_CPU(int, bpf_raw_tp_nest_level);
static struct pt_regs *get_bpf_raw_tp_regs(void)
{
	struct bpf_raw_tp_regs *tp_regs = this_cpu_ptr(&bpf_raw_tp_regs);
	int nest_level = this_cpu_inc_return(bpf_raw_tp_nest_level);

	if (WARN_ON_ONCE(nest_level > ARRAY_SIZE(tp_regs->regs))) {
		this_cpu_dec(bpf_raw_tp_nest_level);
		return ERR_PTR(-EBUSY);
	}

	return &tp_regs->regs[nest_level - 1];
}

static void put_bpf_raw_tp_regs(void)
{
	this_cpu_dec(bpf_raw_tp_nest_level);
}

BPF_CALL_5(bpf_perf_event_output_raw_tp, struct bpf_raw_tracepoint_args *, args,
	   struct bpf_map *, map, u64, flags, void *, data, u64, size)
{
	struct pt_regs *regs = get_bpf_raw_tp_regs();
	int ret;

	if (IS_ERR(regs))
		return PTR_ERR(regs);

	perf_fetch_caller_regs(regs);
	ret = ____bpf_perf_event_output(regs, map, flags, data, size);

	put_bpf_raw_tp_regs();
	return ret;
}

static const struct bpf_func_proto bpf_perf_event_output_proto_raw_tp = {
	.func		= bpf_perf_event_output_raw_tp,
	.gpl_only	= true,
	.ret_type	= RET_INTEGER,
	.arg1_type	= ARG_PTR_TO_CTX,
	.arg2_type	= ARG_CONST_MAP_PTR,
	.arg3_type	= ARG_ANYTHING,
	.arg4_type	= ARG_PTR_TO_MEM,
	.arg5_type	= ARG_CONST_SIZE_OR_ZERO,
};

extern const struct bpf_func_proto bpf_skb_output_proto;
extern const struct bpf_func_proto bpf_xdp_output_proto;

BPF_CALL_3(bpf_get_stackid_raw_tp, struct bpf_raw_tracepoint_args *, args,
	   struct bpf_map *, map, u64, flags)
{
	struct pt_regs *regs = get_bpf_raw_tp_regs();
	int ret;

	if (IS_ERR(regs))
		return PTR_ERR(regs);

	perf_fetch_caller_regs(regs);
	/* similar to bpf_perf_event_output_tp, but pt_regs fetched differently */
	ret = bpf_get_stackid((unsigned long) regs, (unsigned long) map,
			      flags, 0, 0);
	put_bpf_raw_tp_regs();
	return ret;
}

static const struct bpf_func_proto bpf_get_stackid_proto_raw_tp = {
	.func		= bpf_get_stackid_raw_tp,
	.gpl_only	= true,
	.ret_type	= RET_INTEGER,
	.arg1_type	= ARG_PTR_TO_CTX,
	.arg2_type	= ARG_CONST_MAP_PTR,
	.arg3_type	= ARG_ANYTHING,
};

BPF_CALL_4(bpf_get_stack_raw_tp, struct bpf_raw_tracepoint_args *, args,
	   void *, buf, u32, size, u64, flags)
{
	struct pt_regs *regs = get_bpf_raw_tp_regs();
	int ret;

	if (IS_ERR(regs))
		return PTR_ERR(regs);

	perf_fetch_caller_regs(regs);
	ret = bpf_get_stack((unsigned long) regs, (unsigned long) buf,
			    (unsigned long) size, flags, 0);
	put_bpf_raw_tp_regs();
	return ret;
}

static const struct bpf_func_proto bpf_get_stack_proto_raw_tp = {
	.func		= bpf_get_stack_raw_tp,
	.gpl_only	= true,
	.ret_type	= RET_INTEGER,
	.arg1_type	= ARG_PTR_TO_CTX,
	.arg2_type	= ARG_PTR_TO_MEM,
	.arg3_type	= ARG_CONST_SIZE_OR_ZERO,
	.arg4_type	= ARG_ANYTHING,
};

static const struct bpf_func_proto *
raw_tp_prog_func_proto(enum bpf_func_id func_id, const struct bpf_prog *prog)
{
	switch (func_id) {
	case BPF_FUNC_perf_event_output:
		return &bpf_perf_event_output_proto_raw_tp;
	case BPF_FUNC_get_stackid:
		return &bpf_get_stackid_proto_raw_tp;
	case BPF_FUNC_get_stack:
		return &bpf_get_stack_proto_raw_tp;
	default:
		return bpf_tracing_func_proto(func_id, prog);
	}
}

const struct bpf_func_proto *
tracing_prog_func_proto(enum bpf_func_id func_id, const struct bpf_prog *prog)
{
	switch (func_id) {
#ifdef CONFIG_NET
	case BPF_FUNC_skb_output:
		return &bpf_skb_output_proto;
	case BPF_FUNC_xdp_output:
		return &bpf_xdp_output_proto;
#endif
	case BPF_FUNC_seq_printf:
		return prog->expected_attach_type == BPF_TRACE_ITER ?
		       &bpf_seq_printf_proto :
		       NULL;
	case BPF_FUNC_seq_write:
		return prog->expected_attach_type == BPF_TRACE_ITER ?
		       &bpf_seq_write_proto :
		       NULL;
	default:
		return raw_tp_prog_func_proto(func_id, prog);
	}
}

static bool raw_tp_prog_is_valid_access(int off, int size,
					enum bpf_access_type type,
					const struct bpf_prog *prog,
					struct bpf_insn_access_aux *info)
{
	if (off < 0 || off >= sizeof(__u64) * MAX_BPF_FUNC_ARGS)
		return false;
	if (type != BPF_READ)
		return false;
	if (off % size != 0)
		return false;
	return true;
}

static bool tracing_prog_is_valid_access(int off, int size,
					 enum bpf_access_type type,
					 const struct bpf_prog *prog,
					 struct bpf_insn_access_aux *info)
{
	if (off < 0 || off >= sizeof(__u64) * MAX_BPF_FUNC_ARGS)
		return false;
	if (type != BPF_READ)
		return false;
	if (off % size != 0)
		return false;
	return btf_ctx_access(off, size, type, prog, info);
}

int __weak bpf_prog_test_run_tracing(struct bpf_prog *prog,
				     const union bpf_attr *kattr,
				     union bpf_attr __user *uattr)
{
	return -ENOTSUPP;
}

const struct bpf_verifier_ops raw_tracepoint_verifier_ops = {
	.get_func_proto  = raw_tp_prog_func_proto,
	.is_valid_access = raw_tp_prog_is_valid_access,
};

const struct bpf_prog_ops raw_tracepoint_prog_ops = {
};

const struct bpf_verifier_ops tracing_verifier_ops = {
	.get_func_proto  = tracing_prog_func_proto,
	.is_valid_access = tracing_prog_is_valid_access,
};

const struct bpf_prog_ops tracing_prog_ops = {
	.test_run = bpf_prog_test_run_tracing,
};

static bool raw_tp_writable_prog_is_valid_access(int off, int size,
						 enum bpf_access_type type,
						 const struct bpf_prog *prog,
						 struct bpf_insn_access_aux *info)
{
	if (off == 0) {
		if (size != sizeof(u64) || type != BPF_READ)
			return false;
		info->reg_type = PTR_TO_TP_BUFFER;
	}
	return raw_tp_prog_is_valid_access(off, size, type, prog, info);
}

const struct bpf_verifier_ops raw_tracepoint_writable_verifier_ops = {
	.get_func_proto  = raw_tp_prog_func_proto,
	.is_valid_access = raw_tp_writable_prog_is_valid_access,
};

const struct bpf_prog_ops raw_tracepoint_writable_prog_ops = {
};

static bool pe_prog_is_valid_access(int off, int size, enum bpf_access_type type,
				    const struct bpf_prog *prog,
				    struct bpf_insn_access_aux *info)
{
	const int size_u64 = sizeof(u64);

	if (off < 0 || off >= sizeof(struct bpf_perf_event_data))
		return false;
	if (type != BPF_READ)
		return false;
	if (off % size != 0) {
		if (sizeof(unsigned long) != 4)
			return false;
		if (size != 8)
			return false;
		if (off % size != 4)
			return false;
	}

	switch (off) {
	case bpf_ctx_range(struct bpf_perf_event_data, sample_period):
		bpf_ctx_record_field_size(info, size_u64);
		if (!bpf_ctx_narrow_access_ok(off, size, size_u64))
			return false;
		break;
	case bpf_ctx_range(struct bpf_perf_event_data, addr):
		bpf_ctx_record_field_size(info, size_u64);
		if (!bpf_ctx_narrow_access_ok(off, size, size_u64))
			return false;
		break;
	default:
		if (size != sizeof(long))
			return false;
	}

	return true;
}

static u32 pe_prog_convert_ctx_access(enum bpf_access_type type,
				      const struct bpf_insn *si,
				      struct bpf_insn *insn_buf,
				      struct bpf_prog *prog, u32 *target_size)
{
	struct bpf_insn *insn = insn_buf;

	switch (si->off) {
	case offsetof(struct bpf_perf_event_data, sample_period):
		*insn++ = BPF_LDX_MEM(BPF_FIELD_SIZEOF(struct bpf_perf_event_data_kern,
						       data), si->dst_reg, si->src_reg,
				      offsetof(struct bpf_perf_event_data_kern, data));
		*insn++ = BPF_LDX_MEM(BPF_DW, si->dst_reg, si->dst_reg,
				      bpf_target_off(struct perf_sample_data, period, 8,
						     target_size));
		break;
	case offsetof(struct bpf_perf_event_data, addr):
		*insn++ = BPF_LDX_MEM(BPF_FIELD_SIZEOF(struct bpf_perf_event_data_kern,
						       data), si->dst_reg, si->src_reg,
				      offsetof(struct bpf_perf_event_data_kern, data));
		*insn++ = BPF_LDX_MEM(BPF_DW, si->dst_reg, si->dst_reg,
				      bpf_target_off(struct perf_sample_data, addr, 8,
						     target_size));
		break;
	default:
		*insn++ = BPF_LDX_MEM(BPF_FIELD_SIZEOF(struct bpf_perf_event_data_kern,
						       regs), si->dst_reg, si->src_reg,
				      offsetof(struct bpf_perf_event_data_kern, regs));
		*insn++ = BPF_LDX_MEM(BPF_SIZEOF(long), si->dst_reg, si->dst_reg,
				      si->off);
		break;
	}

	return insn - insn_buf;
}

const struct bpf_verifier_ops perf_event_verifier_ops = {
	.get_func_proto		= pe_prog_func_proto,
	.is_valid_access	= pe_prog_is_valid_access,
	.convert_ctx_access	= pe_prog_convert_ctx_access,
};

const struct bpf_prog_ops perf_event_prog_ops = {
};

static DEFINE_MUTEX(bpf_event_mutex);

#define BPF_TRACE_MAX_PROGS 64

int perf_event_attach_bpf_prog(struct perf_event *event,
			       struct bpf_prog *prog)
{
	struct bpf_prog_array *old_array;
	struct bpf_prog_array *new_array;
	int ret = -EEXIST;

	/*
	 * Kprobe override only works if they are on the function entry,
	 * and only if they are on the opt-in list.
	 */
	if (prog->kprobe_override &&
	    (!trace_kprobe_on_func_entry(event->tp_event) ||
	     !trace_kprobe_error_injectable(event->tp_event)))
		return -EINVAL;

	mutex_lock(&bpf_event_mutex);

	if (event->prog)
		goto unlock;

	old_array = bpf_event_rcu_dereference(event->tp_event->prog_array);
	if (old_array &&
	    bpf_prog_array_length(old_array) >= BPF_TRACE_MAX_PROGS) {
		ret = -E2BIG;
		goto unlock;
	}

	ret = bpf_prog_array_copy(old_array, NULL, prog, &new_array);
	if (ret < 0)
		goto unlock;

	/* set the new array to event->tp_event and set event->prog */
	event->prog = prog;
	rcu_assign_pointer(event->tp_event->prog_array, new_array);
	bpf_prog_array_free(old_array);

unlock:
	mutex_unlock(&bpf_event_mutex);
	return ret;
}

void perf_event_detach_bpf_prog(struct perf_event *event)
{
	struct bpf_prog_array *old_array;
	struct bpf_prog_array *new_array;
	int ret;

	mutex_lock(&bpf_event_mutex);

	if (!event->prog)
		goto unlock;

	old_array = bpf_event_rcu_dereference(event->tp_event->prog_array);
	ret = bpf_prog_array_copy(old_array, event->prog, NULL, &new_array);
	if (ret == -ENOENT)
		goto unlock;
	if (ret < 0) {
		bpf_prog_array_delete_safe(old_array, event->prog);
	} else {
		rcu_assign_pointer(event->tp_event->prog_array, new_array);
		bpf_prog_array_free(old_array);
	}

	bpf_prog_put(event->prog);
	event->prog = NULL;

unlock:
	mutex_unlock(&bpf_event_mutex);
}

int perf_event_query_prog_array(struct perf_event *event, void __user *info)
{
	struct perf_event_query_bpf __user *uquery = info;
	struct perf_event_query_bpf query = {};
	struct bpf_prog_array *progs;
	u32 *ids, prog_cnt, ids_len;
	int ret;

	if (!perfmon_capable())
		return -EPERM;
	if (event->attr.type != PERF_TYPE_TRACEPOINT)
		return -EINVAL;
	if (copy_from_user(&query, uquery, sizeof(query)))
		return -EFAULT;

	ids_len = query.ids_len;
	if (ids_len > BPF_TRACE_MAX_PROGS)
		return -E2BIG;
	ids = kcalloc(ids_len, sizeof(u32), GFP_USER | __GFP_NOWARN);
	if (!ids)
		return -ENOMEM;
	/*
	 * The above kcalloc returns ZERO_SIZE_PTR when ids_len = 0, which
	 * is required when user only wants to check for uquery->prog_cnt.
	 * There is no need to check for it since the case is handled
	 * gracefully in bpf_prog_array_copy_info.
	 */

	mutex_lock(&bpf_event_mutex);
	progs = bpf_event_rcu_dereference(event->tp_event->prog_array);
	ret = bpf_prog_array_copy_info(progs, ids, ids_len, &prog_cnt);
	mutex_unlock(&bpf_event_mutex);

	if (copy_to_user(&uquery->prog_cnt, &prog_cnt, sizeof(prog_cnt)) ||
	    copy_to_user(uquery->ids, ids, ids_len * sizeof(u32)))
		ret = -EFAULT;

	kfree(ids);
	return ret;
}

extern struct bpf_raw_event_map __start__bpf_raw_tp[];
extern struct bpf_raw_event_map __stop__bpf_raw_tp[];

struct bpf_raw_event_map *bpf_get_raw_tracepoint(const char *name)
{
	struct bpf_raw_event_map *btp = __start__bpf_raw_tp;

	for (; btp < __stop__bpf_raw_tp; btp++) {
		if (!strcmp(btp->tp->name, name))
			return btp;
	}

	return bpf_get_raw_tracepoint_module(name);
}

void bpf_put_raw_tracepoint(struct bpf_raw_event_map *btp)
{
	struct module *mod = __module_address((unsigned long)btp);

	if (mod)
		module_put(mod);
}

static __always_inline
void __bpf_trace_run(struct bpf_prog *prog, u64 *args)
{
	cant_sleep();
	rcu_read_lock();
	(void) BPF_PROG_RUN(prog, args);
	rcu_read_unlock();
}

#define UNPACK(...)			__VA_ARGS__
#define REPEAT_1(FN, DL, X, ...)	FN(X)
#define REPEAT_2(FN, DL, X, ...)	FN(X) UNPACK DL REPEAT_1(FN, DL, __VA_ARGS__)
#define REPEAT_3(FN, DL, X, ...)	FN(X) UNPACK DL REPEAT_2(FN, DL, __VA_ARGS__)
#define REPEAT_4(FN, DL, X, ...)	FN(X) UNPACK DL REPEAT_3(FN, DL, __VA_ARGS__)
#define REPEAT_5(FN, DL, X, ...)	FN(X) UNPACK DL REPEAT_4(FN, DL, __VA_ARGS__)
#define REPEAT_6(FN, DL, X, ...)	FN(X) UNPACK DL REPEAT_5(FN, DL, __VA_ARGS__)
#define REPEAT_7(FN, DL, X, ...)	FN(X) UNPACK DL REPEAT_6(FN, DL, __VA_ARGS__)
#define REPEAT_8(FN, DL, X, ...)	FN(X) UNPACK DL REPEAT_7(FN, DL, __VA_ARGS__)
#define REPEAT_9(FN, DL, X, ...)	FN(X) UNPACK DL REPEAT_8(FN, DL, __VA_ARGS__)
#define REPEAT_10(FN, DL, X, ...)	FN(X) UNPACK DL REPEAT_9(FN, DL, __VA_ARGS__)
#define REPEAT_11(FN, DL, X, ...)	FN(X) UNPACK DL REPEAT_10(FN, DL, __VA_ARGS__)
#define REPEAT_12(FN, DL, X, ...)	FN(X) UNPACK DL REPEAT_11(FN, DL, __VA_ARGS__)
#define REPEAT(X, FN, DL, ...)		REPEAT_##X(FN, DL, __VA_ARGS__)

#define SARG(X)		u64 arg##X
#define COPY(X)		args[X] = arg##X

#define __DL_COM	(,)
#define __DL_SEM	(;)

#define __SEQ_0_11	0, 1, 2, 3, 4, 5, 6, 7, 8, 9, 10, 11

#define BPF_TRACE_DEFN_x(x)						\
	void bpf_trace_run##x(struct bpf_prog *prog,			\
			      REPEAT(x, SARG, __DL_COM, __SEQ_0_11))	\
	{								\
		u64 args[x];						\
		REPEAT(x, COPY, __DL_SEM, __SEQ_0_11);			\
		__bpf_trace_run(prog, args);				\
	}								\
	EXPORT_SYMBOL_GPL(bpf_trace_run##x)
BPF_TRACE_DEFN_x(1);
BPF_TRACE_DEFN_x(2);
BPF_TRACE_DEFN_x(3);
BPF_TRACE_DEFN_x(4);
BPF_TRACE_DEFN_x(5);
BPF_TRACE_DEFN_x(6);
BPF_TRACE_DEFN_x(7);
BPF_TRACE_DEFN_x(8);
BPF_TRACE_DEFN_x(9);
BPF_TRACE_DEFN_x(10);
BPF_TRACE_DEFN_x(11);
BPF_TRACE_DEFN_x(12);

static int __bpf_probe_register(struct bpf_raw_event_map *btp, struct bpf_prog *prog)
{
	struct tracepoint *tp = btp->tp;

	/*
	 * check that program doesn't access arguments beyond what's
	 * available in this tracepoint
	 */
	if (prog->aux->max_ctx_offset > btp->num_args * sizeof(u64))
		return -EINVAL;

	if (prog->aux->max_tp_access > btp->writable_size)
		return -EINVAL;

	return tracepoint_probe_register(tp, (void *)btp->bpf_func, prog);
}

int bpf_probe_register(struct bpf_raw_event_map *btp, struct bpf_prog *prog)
{
	return __bpf_probe_register(btp, prog);
}

int bpf_probe_unregister(struct bpf_raw_event_map *btp, struct bpf_prog *prog)
{
	return tracepoint_probe_unregister(btp->tp, (void *)btp->bpf_func, prog);
}

int bpf_get_perf_event_info(const struct perf_event *event, u32 *prog_id,
			    u32 *fd_type, const char **buf,
			    u64 *probe_offset, u64 *probe_addr)
{
	bool is_tracepoint, is_syscall_tp;
	struct bpf_prog *prog;
	int flags, err = 0;

	prog = event->prog;
	if (!prog)
		return -ENOENT;

	/* not supporting BPF_PROG_TYPE_PERF_EVENT yet */
	if (prog->type == BPF_PROG_TYPE_PERF_EVENT)
		return -EOPNOTSUPP;

	*prog_id = prog->aux->id;
	flags = event->tp_event->flags;
	is_tracepoint = flags & TRACE_EVENT_FL_TRACEPOINT;
	is_syscall_tp = is_syscall_trace_event(event->tp_event);

	if (is_tracepoint || is_syscall_tp) {
		*buf = is_tracepoint ? event->tp_event->tp->name
				     : event->tp_event->name;
		*fd_type = BPF_FD_TYPE_TRACEPOINT;
		*probe_offset = 0x0;
		*probe_addr = 0x0;
	} else {
		/* kprobe/uprobe */
		err = -EOPNOTSUPP;
#ifdef CONFIG_KPROBE_EVENTS
		if (flags & TRACE_EVENT_FL_KPROBE)
			err = bpf_get_kprobe_info(event, fd_type, buf,
						  probe_offset, probe_addr,
						  event->attr.type == PERF_TYPE_TRACEPOINT);
#endif
#ifdef CONFIG_UPROBE_EVENTS
		if (flags & TRACE_EVENT_FL_UPROBE)
			err = bpf_get_uprobe_info(event, fd_type, buf,
						  probe_offset,
						  event->attr.type == PERF_TYPE_TRACEPOINT);
#endif
	}

	return err;
}

static int __init send_signal_irq_work_init(void)
{
	int cpu;
	struct send_signal_irq_work *work;

	for_each_possible_cpu(cpu) {
		work = per_cpu_ptr(&send_signal_work, cpu);
		init_irq_work(&work->irq_work, do_bpf_send_signal);
	}
	return 0;
}

subsys_initcall(send_signal_irq_work_init);

#ifdef CONFIG_MODULES
static int bpf_event_notify(struct notifier_block *nb, unsigned long op,
			    void *module)
{
	struct bpf_trace_module *btm, *tmp;
	struct module *mod = module;

	if (mod->num_bpf_raw_events == 0 ||
	    (op != MODULE_STATE_COMING && op != MODULE_STATE_GOING))
		return 0;

	mutex_lock(&bpf_module_mutex);

	switch (op) {
	case MODULE_STATE_COMING:
		btm = kzalloc(sizeof(*btm), GFP_KERNEL);
		if (btm) {
			btm->module = module;
			list_add(&btm->list, &bpf_trace_modules);
		}
		break;
	case MODULE_STATE_GOING:
		list_for_each_entry_safe(btm, tmp, &bpf_trace_modules, list) {
			if (btm->module == module) {
				list_del(&btm->list);
				kfree(btm);
				break;
			}
		}
		break;
	}

	mutex_unlock(&bpf_module_mutex);

	return 0;
}

static struct notifier_block bpf_module_nb = {
	.notifier_call = bpf_event_notify,
};

static int __init bpf_event_init(void)
{
	register_module_notifier(&bpf_module_nb);
	return 0;
}

fs_initcall(bpf_event_init);
#endif /* CONFIG_MODULES */<|MERGE_RESOLUTION|>--- conflicted
+++ resolved
@@ -141,11 +141,7 @@
 {
 	int ret;
 
-<<<<<<< HEAD
-	ret = probe_user_read(dst, unsafe_ptr, size);
-=======
 	ret = copy_from_user_nofault(dst, unsafe_ptr, size);
->>>>>>> 84569f32
 	if (unlikely(ret < 0))
 		memset(dst, 0, size);
 	return ret;
@@ -200,11 +196,7 @@
 
 	if (unlikely(ret < 0))
 		goto fail;
-<<<<<<< HEAD
-	ret = probe_kernel_read(dst, unsafe_ptr, size);
-=======
 	ret = copy_from_kernel_nofault(dst, unsafe_ptr, size);
->>>>>>> 84569f32
 	if (unlikely(ret < 0))
 		goto fail;
 	return ret;
@@ -249,11 +241,7 @@
 	if (unlikely(ret < 0))
 		goto fail;
 
-<<<<<<< HEAD
-	return 0;
-=======
 	return ret;
->>>>>>> 84569f32
 fail:
 	memset(dst, 0, size);
 	return ret;
@@ -673,11 +661,7 @@
 
 			copy_size = (fmt[i + 2] == '4') ? 4 : 16;
 
-<<<<<<< HEAD
-			err = probe_kernel_read(bufs->buf[memcpy_cnt],
-=======
 			err = copy_from_kernel_nofault(bufs->buf[memcpy_cnt],
->>>>>>> 84569f32
 						(void *) (long) args[fmt_cnt],
 						copy_size);
 			if (err < 0)
