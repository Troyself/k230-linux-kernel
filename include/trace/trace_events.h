--- conflicted
+++ resolved
@@ -318,16 +318,10 @@
 #define __get_str(field) ((char *)__get_dynamic_array(field))
 
 #undef __get_rel_dynamic_array
-<<<<<<< HEAD
-#define __get_rel_dynamic_array(field)	\
-		((void *)(&__entry->__rel_loc_##field) +	\
-		 sizeof(__entry->__rel_loc_##field) +		\
-=======
 #define __get_rel_dynamic_array(field)					\
 		((void *)__entry + 					\
 		 offsetof(typeof(*__entry), __rel_loc_##field) +	\
 		 sizeof(__entry->__rel_loc_##field) +			\
->>>>>>> ed9f4f96
 		 (__entry->__rel_loc_##field & 0xffff))
 
 #undef __get_rel_dynamic_array_len
