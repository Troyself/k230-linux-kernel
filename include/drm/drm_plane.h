/*
 * Copyright (c) 2016 Intel Corporation
 *
 * Permission to use, copy, modify, distribute, and sell this software and its
 * documentation for any purpose is hereby granted without fee, provided that
 * the above copyright notice appear in all copies and that both that copyright
 * notice and this permission notice appear in supporting documentation, and
 * that the name of the copyright holders not be used in advertising or
 * publicity pertaining to distribution of the software without specific,
 * written prior permission.  The copyright holders make no representations
 * about the suitability of this software for any purpose.  It is provided "as
 * is" without express or implied warranty.
 *
 * THE COPYRIGHT HOLDERS DISCLAIM ALL WARRANTIES WITH REGARD TO THIS SOFTWARE,
 * INCLUDING ALL IMPLIED WARRANTIES OF MERCHANTABILITY AND FITNESS, IN NO
 * EVENT SHALL THE COPYRIGHT HOLDERS BE LIABLE FOR ANY SPECIAL, INDIRECT OR
 * CONSEQUENTIAL DAMAGES OR ANY DAMAGES WHATSOEVER RESULTING FROM LOSS OF USE,
 * DATA OR PROFITS, WHETHER IN AN ACTION OF CONTRACT, NEGLIGENCE OR OTHER
 * TORTIOUS ACTION, ARISING OUT OF OR IN CONNECTION WITH THE USE OR PERFORMANCE
 * OF THIS SOFTWARE.
 */

#ifndef __DRM_PLANE_H__
#define __DRM_PLANE_H__

#include <linux/list.h>
#include <linux/ctype.h>
#include <linux/kmsg_dump.h>
#include <drm/drm_mode_object.h>
#include <drm/drm_color_mgmt.h>
#include <drm/drm_rect.h>
#include <drm/drm_modeset_lock.h>
#include <drm/drm_util.h>

struct drm_crtc;
struct drm_plane_size_hint;
struct drm_printer;
struct drm_modeset_acquire_ctx;

enum drm_scaling_filter {
	DRM_SCALING_FILTER_DEFAULT,
	DRM_SCALING_FILTER_NEAREST_NEIGHBOR,
};

/**
 * struct drm_plane_state - mutable plane state
 *
 * Please note that the destination coordinates @crtc_x, @crtc_y, @crtc_h and
 * @crtc_w and the source coordinates @src_x, @src_y, @src_h and @src_w are the
 * raw coordinates provided by userspace. Drivers should use
 * drm_atomic_helper_check_plane_state() and only use the derived rectangles in
 * @src and @dst to program the hardware.
 */
struct drm_plane_state {
	/** @plane: backpointer to the plane */
	struct drm_plane *plane;

	/**
	 * @crtc:
	 *
	 * Currently bound CRTC, NULL if disabled. Do not write this directly,
	 * use drm_atomic_set_crtc_for_plane()
	 */
	struct drm_crtc *crtc;

	/**
	 * @fb:
	 *
	 * Currently bound framebuffer. Do not write this directly, use
	 * drm_atomic_set_fb_for_plane()
	 */
	struct drm_framebuffer *fb;

	/**
	 * @fence:
	 *
	 * Optional fence to wait for before scanning out @fb. The core atomic
	 * code will set this when userspace is using explicit fencing. Do not
	 * write this field directly for a driver's implicit fence.
	 *
	 * Drivers should store any implicit fence in this from their
	 * &drm_plane_helper_funcs.prepare_fb callback. See
	 * drm_gem_plane_helper_prepare_fb() for a suitable helper.
	 */
	struct dma_fence *fence;

	/**
	 * @crtc_x:
	 *
	 * Left position of visible portion of plane on crtc, signed dest
	 * location allows it to be partially off screen.
	 */

	int32_t crtc_x;
	/**
	 * @crtc_y:
	 *
	 * Upper position of visible portion of plane on crtc, signed dest
	 * location allows it to be partially off screen.
	 */
	int32_t crtc_y;

	/** @crtc_w: width of visible portion of plane on crtc */
	/** @crtc_h: height of visible portion of plane on crtc */
	uint32_t crtc_w, crtc_h;

	/**
	 * @src_x: left position of visible portion of plane within plane (in
	 * 16.16 fixed point).
	 */
	uint32_t src_x;
	/**
	 * @src_y: upper position of visible portion of plane within plane (in
	 * 16.16 fixed point).
	 */
	uint32_t src_y;
	/** @src_w: width of visible portion of plane (in 16.16) */
	/** @src_h: height of visible portion of plane (in 16.16) */
	uint32_t src_h, src_w;

	/** @hotspot_x: x offset to mouse cursor hotspot */
	/** @hotspot_y: y offset to mouse cursor hotspot */
	int32_t hotspot_x, hotspot_y;

	/**
	 * @alpha:
	 * Opacity of the plane with 0 as completely transparent and 0xffff as
	 * completely opaque. See drm_plane_create_alpha_property() for more
	 * details.
	 */
	u16 alpha;

	/**
	 * @pixel_blend_mode:
	 * The alpha blending equation selection, describing how the pixels from
	 * the current plane are composited with the background. Value can be
	 * one of DRM_MODE_BLEND_*
	 */
	uint16_t pixel_blend_mode;

	/**
	 * @rotation:
	 * Rotation of the plane. See drm_plane_create_rotation_property() for
	 * more details.
	 */
	unsigned int rotation;

	/**
	 * @zpos:
	 * Priority of the given plane on crtc (optional).
	 *
	 * User-space may set mutable zpos properties so that multiple active
	 * planes on the same CRTC have identical zpos values. This is a
	 * user-space bug, but drivers can solve the conflict by comparing the
	 * plane object IDs; the plane with a higher ID is stacked on top of a
	 * plane with a lower ID.
	 *
	 * See drm_plane_create_zpos_property() and
	 * drm_plane_create_zpos_immutable_property() for more details.
	 */
	unsigned int zpos;

	/**
	 * @normalized_zpos:
	 * Normalized value of zpos: unique, range from 0 to N-1 where N is the
	 * number of active planes for given crtc. Note that the driver must set
	 * &drm_mode_config.normalize_zpos or call drm_atomic_normalize_zpos() to
	 * update this before it can be trusted.
	 */
	unsigned int normalized_zpos;

	/**
	 * @color_encoding:
	 *
	 * Color encoding for non RGB formats
	 */
	enum drm_color_encoding color_encoding;

	/**
	 * @color_range:
	 *
	 * Color range for non RGB formats
	 */
	enum drm_color_range color_range;

	/**
	 * @fb_damage_clips:
	 *
	 * Blob representing damage (area in plane framebuffer that changed
	 * since last plane update) as an array of &drm_mode_rect in framebuffer
	 * coodinates of the attached framebuffer. Note that unlike plane src,
	 * damage clips are not in 16.16 fixed point.
	 *
	 * See drm_plane_get_damage_clips() and
	 * drm_plane_get_damage_clips_count() for accessing these.
	 */
	struct drm_property_blob *fb_damage_clips;

	/**
	 * @ignore_damage_clips:
	 *
	 * Set by drivers to indicate the drm_atomic_helper_damage_iter_init()
	 * helper that the @fb_damage_clips blob property should be ignored.
	 *
	 * See :ref:`damage_tracking_properties` for more information.
	 */
	bool ignore_damage_clips;

	/**
	 * @src:
	 *
	 * source coordinates of the plane (in 16.16).
	 *
	 * When using drm_atomic_helper_check_plane_state(),
	 * the coordinates are clipped, but the driver may choose
	 * to use unclipped coordinates instead when the hardware
	 * performs the clipping automatically.
	 */
	/**
	 * @dst:
	 *
	 * clipped destination coordinates of the plane.
	 *
	 * When using drm_atomic_helper_check_plane_state(),
	 * the coordinates are clipped, but the driver may choose
	 * to use unclipped coordinates instead when the hardware
	 * performs the clipping automatically.
	 */
	struct drm_rect src, dst;

	/**
	 * @visible:
	 *
	 * Visibility of the plane. This can be false even if fb!=NULL and
	 * crtc!=NULL, due to clipping.
	 */
	bool visible;

	/**
	 * @scaling_filter:
	 *
	 * Scaling filter to be applied
	 */
	enum drm_scaling_filter scaling_filter;

	/**
	 * @commit: Tracks the pending commit to prevent use-after-free conditions,
	 * and for async plane updates.
	 *
	 * May be NULL.
	 */
	struct drm_crtc_commit *commit;

	/** @state: backpointer to global drm_atomic_state */
	struct drm_atomic_state *state;

	/**
	 * @color_mgmt_changed: Color management properties have changed. Used
	 * by the atomic helpers and drivers to steer the atomic commit control
	 * flow.
	 */
	bool color_mgmt_changed : 1;
};

static inline struct drm_rect
drm_plane_state_src(const struct drm_plane_state *state)
{
	struct drm_rect src = {
		.x1 = state->src_x,
		.y1 = state->src_y,
		.x2 = state->src_x + state->src_w,
		.y2 = state->src_y + state->src_h,
	};
	return src;
}

static inline struct drm_rect
drm_plane_state_dest(const struct drm_plane_state *state)
{
	struct drm_rect dest = {
		.x1 = state->crtc_x,
		.y1 = state->crtc_y,
		.x2 = state->crtc_x + state->crtc_w,
		.y2 = state->crtc_y + state->crtc_h,
	};
	return dest;
}

/**
 * struct drm_plane_funcs - driver plane control functions
 */
struct drm_plane_funcs {
	/**
	 * @update_plane:
	 *
	 * This is the legacy entry point to enable and configure the plane for
	 * the given CRTC and framebuffer. It is never called to disable the
	 * plane, i.e. the passed-in crtc and fb paramters are never NULL.
	 *
	 * The source rectangle in frame buffer memory coordinates is given by
	 * the src_x, src_y, src_w and src_h parameters (as 16.16 fixed point
	 * values). Devices that don't support subpixel plane coordinates can
	 * ignore the fractional part.
	 *
	 * The destination rectangle in CRTC coordinates is given by the
	 * crtc_x, crtc_y, crtc_w and crtc_h parameters (as integer values).
	 * Devices scale the source rectangle to the destination rectangle. If
	 * scaling is not supported, and the source rectangle size doesn't match
	 * the destination rectangle size, the driver must return a
	 * -<errorname>EINVAL</errorname> error.
	 *
	 * Drivers implementing atomic modeset should use
	 * drm_atomic_helper_update_plane() to implement this hook.
	 *
	 * RETURNS:
	 *
	 * 0 on success or a negative error code on failure.
	 */
	int (*update_plane)(struct drm_plane *plane,
			    struct drm_crtc *crtc, struct drm_framebuffer *fb,
			    int crtc_x, int crtc_y,
			    unsigned int crtc_w, unsigned int crtc_h,
			    uint32_t src_x, uint32_t src_y,
			    uint32_t src_w, uint32_t src_h,
			    struct drm_modeset_acquire_ctx *ctx);

	/**
	 * @disable_plane:
	 *
	 * This is the legacy entry point to disable the plane. The DRM core
	 * calls this method in response to a DRM_IOCTL_MODE_SETPLANE IOCTL call
	 * with the frame buffer ID set to 0.  Disabled planes must not be
	 * processed by the CRTC.
	 *
	 * Drivers implementing atomic modeset should use
	 * drm_atomic_helper_disable_plane() to implement this hook.
	 *
	 * RETURNS:
	 *
	 * 0 on success or a negative error code on failure.
	 */
	int (*disable_plane)(struct drm_plane *plane,
			     struct drm_modeset_acquire_ctx *ctx);

	/**
	 * @destroy:
	 *
	 * Clean up plane resources. This is only called at driver unload time
	 * through drm_mode_config_cleanup() since a plane cannot be hotplugged
	 * in DRM.
	 */
	void (*destroy)(struct drm_plane *plane);

	/**
	 * @reset:
	 *
	 * Reset plane hardware and software state to off. This function isn't
	 * called by the core directly, only through drm_mode_config_reset().
	 * It's not a helper hook only for historical reasons.
	 *
	 * Atomic drivers can use drm_atomic_helper_plane_reset() to reset
	 * atomic state using this hook.
	 */
	void (*reset)(struct drm_plane *plane);

	/**
	 * @set_property:
	 *
	 * This is the legacy entry point to update a property attached to the
	 * plane.
	 *
	 * This callback is optional if the driver does not support any legacy
	 * driver-private properties. For atomic drivers it is not used because
	 * property handling is done entirely in the DRM core.
	 *
	 * RETURNS:
	 *
	 * 0 on success or a negative error code on failure.
	 */
	int (*set_property)(struct drm_plane *plane,
			    struct drm_property *property, uint64_t val);

	/**
	 * @atomic_duplicate_state:
	 *
	 * Duplicate the current atomic state for this plane and return it.
	 * The core and helpers guarantee that any atomic state duplicated with
	 * this hook and still owned by the caller (i.e. not transferred to the
	 * driver by calling &drm_mode_config_funcs.atomic_commit) will be
	 * cleaned up by calling the @atomic_destroy_state hook in this
	 * structure.
	 *
	 * This callback is mandatory for atomic drivers.
	 *
	 * Atomic drivers which don't subclass &struct drm_plane_state should use
	 * drm_atomic_helper_plane_duplicate_state(). Drivers that subclass the
	 * state structure to extend it with driver-private state should use
	 * __drm_atomic_helper_plane_duplicate_state() to make sure shared state is
	 * duplicated in a consistent fashion across drivers.
	 *
	 * It is an error to call this hook before &drm_plane.state has been
	 * initialized correctly.
	 *
	 * NOTE:
	 *
	 * If the duplicate state references refcounted resources this hook must
	 * acquire a reference for each of them. The driver must release these
	 * references again in @atomic_destroy_state.
	 *
	 * RETURNS:
	 *
	 * Duplicated atomic state or NULL when the allocation failed.
	 */
	struct drm_plane_state *(*atomic_duplicate_state)(struct drm_plane *plane);

	/**
	 * @atomic_destroy_state:
	 *
	 * Destroy a state duplicated with @atomic_duplicate_state and release
	 * or unreference all resources it references
	 *
	 * This callback is mandatory for atomic drivers.
	 */
	void (*atomic_destroy_state)(struct drm_plane *plane,
				     struct drm_plane_state *state);

	/**
	 * @atomic_set_property:
	 *
	 * Decode a driver-private property value and store the decoded value
	 * into the passed-in state structure. Since the atomic core decodes all
	 * standardized properties (even for extensions beyond the core set of
	 * properties which might not be implemented by all drivers) this
	 * requires drivers to subclass the state structure.
	 *
	 * Such driver-private properties should really only be implemented for
	 * truly hardware/vendor specific state. Instead it is preferred to
	 * standardize atomic extension and decode the properties used to expose
	 * such an extension in the core.
	 *
	 * Do not call this function directly, use
	 * drm_atomic_plane_set_property() instead.
	 *
	 * This callback is optional if the driver does not support any
	 * driver-private atomic properties.
	 *
	 * NOTE:
	 *
	 * This function is called in the state assembly phase of atomic
	 * modesets, which can be aborted for any reason (including on
	 * userspace's request to just check whether a configuration would be
	 * possible). Drivers MUST NOT touch any persistent state (hardware or
	 * software) or data structures except the passed in @state parameter.
	 *
	 * Also since userspace controls in which order properties are set this
	 * function must not do any input validation (since the state update is
	 * incomplete and hence likely inconsistent). Instead any such input
	 * validation must be done in the various atomic_check callbacks.
	 *
	 * RETURNS:
	 *
	 * 0 if the property has been found, -EINVAL if the property isn't
	 * implemented by the driver (which shouldn't ever happen, the core only
	 * asks for properties attached to this plane). No other validation is
	 * allowed by the driver. The core already checks that the property
	 * value is within the range (integer, valid enum value, ...) the driver
	 * set when registering the property.
	 */
	int (*atomic_set_property)(struct drm_plane *plane,
				   struct drm_plane_state *state,
				   struct drm_property *property,
				   uint64_t val);

	/**
	 * @atomic_get_property:
	 *
	 * Reads out the decoded driver-private property. This is used to
	 * implement the GETPLANE IOCTL.
	 *
	 * Do not call this function directly, use
	 * drm_atomic_plane_get_property() instead.
	 *
	 * This callback is optional if the driver does not support any
	 * driver-private atomic properties.
	 *
	 * RETURNS:
	 *
	 * 0 on success, -EINVAL if the property isn't implemented by the
	 * driver (which should never happen, the core only asks for
	 * properties attached to this plane).
	 */
	int (*atomic_get_property)(struct drm_plane *plane,
				   const struct drm_plane_state *state,
				   struct drm_property *property,
				   uint64_t *val);
	/**
	 * @late_register:
	 *
	 * This optional hook can be used to register additional userspace
	 * interfaces attached to the plane like debugfs interfaces.
	 * It is called late in the driver load sequence from drm_dev_register().
	 * Everything added from this callback should be unregistered in
	 * the early_unregister callback.
	 *
	 * Returns:
	 *
	 * 0 on success, or a negative error code on failure.
	 */
	int (*late_register)(struct drm_plane *plane);

	/**
	 * @early_unregister:
	 *
	 * This optional hook should be used to unregister the additional
	 * userspace interfaces attached to the plane from
	 * @late_register. It is called from drm_dev_unregister(),
	 * early in the driver unload sequence to disable userspace access
	 * before data structures are torndown.
	 */
	void (*early_unregister)(struct drm_plane *plane);

	/**
	 * @atomic_print_state:
	 *
	 * If driver subclasses &struct drm_plane_state, it should implement
	 * this optional hook for printing additional driver specific state.
	 *
	 * Do not call this directly, use drm_atomic_plane_print_state()
	 * instead.
	 */
	void (*atomic_print_state)(struct drm_printer *p,
				   const struct drm_plane_state *state);

	/**
	 * @format_mod_supported:
	 *
	 * This optional hook is used for the DRM to determine if the given
	 * format/modifier combination is valid for the plane. This allows the
	 * DRM to generate the correct format bitmask (which formats apply to
	 * which modifier), and to validate modifiers at atomic_check time.
	 *
	 * If not present, then any modifier in the plane's modifier
	 * list is allowed with any of the plane's formats.
	 *
	 * Returns:
	 *
	 * True if the given modifier is valid for that format on the plane.
	 * False otherwise.
	 */
	bool (*format_mod_supported)(struct drm_plane *plane, uint32_t format,
				     uint64_t modifier);
};

/**
 * enum drm_plane_type - uapi plane type enumeration
 *
 * For historical reasons not all planes are made the same. This enumeration is
 * used to tell the different types of planes apart to implement the different
 * uapi semantics for them. For userspace which is universal plane aware and
 * which is using that atomic IOCTL there's no difference between these planes
 * (beyong what the driver and hardware can support of course).
 *
 * For compatibility with legacy userspace, only overlay planes are made
 * available to userspace by default. Userspace clients may set the
 * &DRM_CLIENT_CAP_UNIVERSAL_PLANES client capability bit to indicate that they
 * wish to receive a universal plane list containing all plane types. See also
 * drm_for_each_legacy_plane().
 *
 * In addition to setting each plane's type, drivers need to setup the
 * &drm_crtc.primary and optionally &drm_crtc.cursor pointers for legacy
 * IOCTLs. See drm_crtc_init_with_planes().
 *
 * WARNING: The values of this enum is UABI since they're exposed in the "type"
 * property.
 */
enum drm_plane_type {
	/**
	 * @DRM_PLANE_TYPE_OVERLAY:
	 *
	 * Overlay planes represent all non-primary, non-cursor planes. Some
	 * drivers refer to these types of planes as "sprites" internally.
	 */
	DRM_PLANE_TYPE_OVERLAY,

	/**
	 * @DRM_PLANE_TYPE_PRIMARY:
	 *
	 * A primary plane attached to a CRTC is the most likely to be able to
	 * light up the CRTC when no scaling/cropping is used and the plane
	 * covers the whole CRTC.
	 */
	DRM_PLANE_TYPE_PRIMARY,

	/**
	 * @DRM_PLANE_TYPE_CURSOR:
	 *
	 * A cursor plane attached to a CRTC is more likely to be able to be
	 * enabled when no scaling/cropping is used and the framebuffer has the
	 * size indicated by &drm_mode_config.cursor_width and
	 * &drm_mode_config.cursor_height. Additionally, if the driver doesn't
	 * support modifiers, the framebuffer should have a linear layout.
	 */
	DRM_PLANE_TYPE_CURSOR,
};


/**
 * struct drm_plane - central DRM plane control structure
 *
 * Planes represent the scanout hardware of a display block. They receive their
 * input data from a &drm_framebuffer and feed it to a &drm_crtc. Planes control
 * the color conversion, see `Plane Composition Properties`_ for more details,
 * and are also involved in the color conversion of input pixels, see `Color
 * Management Properties`_ for details on that.
 */
struct drm_plane {
	/** @dev: DRM device this plane belongs to */
	struct drm_device *dev;

	/**
	 * @head:
	 *
	 * List of all planes on @dev, linked from &drm_mode_config.plane_list.
	 * Invariant over the lifetime of @dev and therefore does not need
	 * locking.
	 */
	struct list_head head;

	/** @name: human readable name, can be overwritten by the driver */
	char *name;

	/**
	 * @mutex:
	 *
	 * Protects modeset plane state, together with the &drm_crtc.mutex of
	 * CRTC this plane is linked to (when active, getting activated or
	 * getting disabled).
	 *
	 * For atomic drivers specifically this protects @state.
	 */
	struct drm_modeset_lock mutex;

	/** @base: base mode object */
	struct drm_mode_object base;

	/**
	 * @possible_crtcs: pipes this plane can be bound to constructed from
	 * drm_crtc_mask()
	 */
	uint32_t possible_crtcs;
	/** @format_types: array of formats supported by this plane */
	uint32_t *format_types;
	/** @format_count: Size of the array pointed at by @format_types. */
	unsigned int format_count;
	/**
	 * @format_default: driver hasn't supplied supported formats for the
	 * plane. Used by the non-atomic driver compatibility wrapper only.
	 */
	bool format_default;

	/** @modifiers: array of modifiers supported by this plane */
	uint64_t *modifiers;
	/** @modifier_count: Size of the array pointed at by @modifier_count. */
	unsigned int modifier_count;

	/**
	 * @crtc:
	 *
	 * Currently bound CRTC, only meaningful for non-atomic drivers. For
	 * atomic drivers this is forced to be NULL, atomic drivers should
	 * instead check &drm_plane_state.crtc.
	 */
	struct drm_crtc *crtc;

	/**
	 * @fb:
	 *
	 * Currently bound framebuffer, only meaningful for non-atomic drivers.
	 * For atomic drivers this is forced to be NULL, atomic drivers should
	 * instead check &drm_plane_state.fb.
	 */
	struct drm_framebuffer *fb;

	/**
	 * @old_fb:
	 *
	 * Temporary tracking of the old fb while a modeset is ongoing. Only
	 * used by non-atomic drivers, forced to be NULL for atomic drivers.
	 */
	struct drm_framebuffer *old_fb;

	/** @funcs: plane control functions */
	const struct drm_plane_funcs *funcs;

	/** @properties: property tracking for this plane */
	struct drm_object_properties properties;

	/** @type: Type of plane, see &enum drm_plane_type for details. */
	enum drm_plane_type type;

	/**
	 * @index: Position inside the mode_config.list, can be used as an array
	 * index. It is invariant over the lifetime of the plane.
	 */
	unsigned index;

	/** @helper_private: mid-layer private data */
	const struct drm_plane_helper_funcs *helper_private;

	/**
	 * @state:
	 *
	 * Current atomic state for this plane.
	 *
	 * This is protected by @mutex. Note that nonblocking atomic commits
	 * access the current plane state without taking locks. Either by going
	 * through the &struct drm_atomic_state pointers, see
	 * for_each_oldnew_plane_in_state(), for_each_old_plane_in_state() and
	 * for_each_new_plane_in_state(). Or through careful ordering of atomic
	 * commit operations as implemented in the atomic helpers, see
	 * &struct drm_crtc_commit.
	 */
	struct drm_plane_state *state;

	/**
	 * @alpha_property:
	 * Optional alpha property for this plane. See
	 * drm_plane_create_alpha_property().
	 */
	struct drm_property *alpha_property;
	/**
	 * @zpos_property:
	 * Optional zpos property for this plane. See
	 * drm_plane_create_zpos_property().
	 */
	struct drm_property *zpos_property;
	/**
	 * @rotation_property:
	 * Optional rotation property for this plane. See
	 * drm_plane_create_rotation_property().
	 */
	struct drm_property *rotation_property;
	/**
	 * @blend_mode_property:
	 * Optional "pixel blend mode" enum property for this plane.
	 * Blend mode property represents the alpha blending equation selection,
	 * describing how the pixels from the current plane are composited with
	 * the background.
	 */
	struct drm_property *blend_mode_property;

	/**
	 * @color_encoding_property:
	 *
	 * Optional "COLOR_ENCODING" enum property for specifying
	 * color encoding for non RGB formats.
	 * See drm_plane_create_color_properties().
	 */
	struct drm_property *color_encoding_property;
	/**
	 * @color_range_property:
	 *
	 * Optional "COLOR_RANGE" enum property for specifying
	 * color range for non RGB formats.
	 * See drm_plane_create_color_properties().
	 */
	struct drm_property *color_range_property;

	/**
	 * @scaling_filter_property: property to apply a particular filter while
	 * scaling.
	 */
	struct drm_property *scaling_filter_property;

	/**
	 * @hotspot_x_property: property to set mouse hotspot x offset.
	 */
	struct drm_property *hotspot_x_property;

	/**
	 * @hotspot_y_property: property to set mouse hotspot y offset.
	 */
	struct drm_property *hotspot_y_property;
<<<<<<< HEAD
=======

	/**
	 * @kmsg_panic: Used to register a panic notifier for this plane
	 */
	struct kmsg_dumper kmsg_panic;
>>>>>>> 0c383648
};

#define obj_to_plane(x) container_of(x, struct drm_plane, base)

__printf(9, 10)
int drm_universal_plane_init(struct drm_device *dev,
			     struct drm_plane *plane,
			     uint32_t possible_crtcs,
			     const struct drm_plane_funcs *funcs,
			     const uint32_t *formats,
			     unsigned int format_count,
			     const uint64_t *format_modifiers,
			     enum drm_plane_type type,
			     const char *name, ...);
void drm_plane_cleanup(struct drm_plane *plane);

__printf(10, 11)
void *__drmm_universal_plane_alloc(struct drm_device *dev,
				   size_t size, size_t offset,
				   uint32_t possible_crtcs,
				   const struct drm_plane_funcs *funcs,
				   const uint32_t *formats,
				   unsigned int format_count,
				   const uint64_t *format_modifiers,
				   enum drm_plane_type plane_type,
				   const char *name, ...);

/**
 * drmm_universal_plane_alloc - Allocate and initialize an universal plane object
 * @dev: DRM device
 * @type: the type of the struct which contains struct &drm_plane
 * @member: the name of the &drm_plane within @type
 * @possible_crtcs: bitmask of possible CRTCs
 * @funcs: callbacks for the new plane
 * @formats: array of supported formats (DRM_FORMAT\_\*)
 * @format_count: number of elements in @formats
 * @format_modifiers: array of struct drm_format modifiers terminated by
 *                    DRM_FORMAT_MOD_INVALID
 * @plane_type: type of plane (overlay, primary, cursor)
 * @name: printf style format string for the plane name, or NULL for default name
 *
 * Allocates and initializes a plane object of type @type. Cleanup is
 * automatically handled through registering drm_plane_cleanup() with
 * drmm_add_action().
 *
 * The @drm_plane_funcs.destroy hook must be NULL.
 *
 * Drivers that only support the DRM_FORMAT_MOD_LINEAR modifier support may set
 * @format_modifiers to NULL. The plane will advertise the linear modifier.
 *
 * Returns:
 * Pointer to new plane, or ERR_PTR on failure.
 */
#define drmm_universal_plane_alloc(dev, type, member, possible_crtcs, funcs, formats, \
				   format_count, format_modifiers, plane_type, name, ...) \
	((type *)__drmm_universal_plane_alloc(dev, sizeof(type), \
					      offsetof(type, member), \
					      possible_crtcs, funcs, formats, \
					      format_count, format_modifiers, \
					      plane_type, name, ##__VA_ARGS__))

__printf(10, 11)
void *__drm_universal_plane_alloc(struct drm_device *dev,
				  size_t size, size_t offset,
				  uint32_t possible_crtcs,
				  const struct drm_plane_funcs *funcs,
				  const uint32_t *formats,
				  unsigned int format_count,
				  const uint64_t *format_modifiers,
				  enum drm_plane_type plane_type,
				  const char *name, ...);

/**
 * drm_universal_plane_alloc() - Allocate and initialize an universal plane object
 * @dev: DRM device
 * @type: the type of the struct which contains struct &drm_plane
 * @member: the name of the &drm_plane within @type
 * @possible_crtcs: bitmask of possible CRTCs
 * @funcs: callbacks for the new plane
 * @formats: array of supported formats (DRM_FORMAT\_\*)
 * @format_count: number of elements in @formats
 * @format_modifiers: array of struct drm_format modifiers terminated by
 *                    DRM_FORMAT_MOD_INVALID
 * @plane_type: type of plane (overlay, primary, cursor)
 * @name: printf style format string for the plane name, or NULL for default name
 *
 * Allocates and initializes a plane object of type @type. The caller
 * is responsible for releasing the allocated memory with kfree().
 *
 * Drivers are encouraged to use drmm_universal_plane_alloc() instead.
 *
 * Drivers that only support the DRM_FORMAT_MOD_LINEAR modifier support may set
 * @format_modifiers to NULL. The plane will advertise the linear modifier.
 *
 * Returns:
 * Pointer to new plane, or ERR_PTR on failure.
 */
#define drm_universal_plane_alloc(dev, type, member, possible_crtcs, funcs, formats, \
				   format_count, format_modifiers, plane_type, name, ...) \
	((type *)__drm_universal_plane_alloc(dev, sizeof(type), \
					     offsetof(type, member), \
					     possible_crtcs, funcs, formats, \
					     format_count, format_modifiers, \
					     plane_type, name, ##__VA_ARGS__))

/**
 * drm_plane_index - find the index of a registered plane
 * @plane: plane to find index for
 *
 * Given a registered plane, return the index of that plane within a DRM
 * device's list of planes.
 */
static inline unsigned int drm_plane_index(const struct drm_plane *plane)
{
	return plane->index;
}

/**
 * drm_plane_mask - find the mask of a registered plane
 * @plane: plane to find mask for
 */
static inline u32 drm_plane_mask(const struct drm_plane *plane)
{
	return 1 << drm_plane_index(plane);
}

struct drm_plane * drm_plane_from_index(struct drm_device *dev, int idx);
void drm_plane_force_disable(struct drm_plane *plane);

int drm_mode_plane_set_obj_prop(struct drm_plane *plane,
				       struct drm_property *property,
				       uint64_t value);

/**
 * drm_plane_find - find a &drm_plane
 * @dev: DRM device
 * @file_priv: drm file to check for lease against.
 * @id: plane id
 *
 * Returns the plane with @id, NULL if it doesn't exist. Simple wrapper around
 * drm_mode_object_find().
 */
static inline struct drm_plane *drm_plane_find(struct drm_device *dev,
		struct drm_file *file_priv,
		uint32_t id)
{
	struct drm_mode_object *mo;
	mo = drm_mode_object_find(dev, file_priv, id, DRM_MODE_OBJECT_PLANE);
	return mo ? obj_to_plane(mo) : NULL;
}

/**
 * drm_for_each_plane_mask - iterate over planes specified by bitmask
 * @plane: the loop cursor
 * @dev: the DRM device
 * @plane_mask: bitmask of plane indices
 *
 * Iterate over all planes specified by bitmask.
 */
#define drm_for_each_plane_mask(plane, dev, plane_mask) \
	list_for_each_entry((plane), &(dev)->mode_config.plane_list, head) \
		for_each_if ((plane_mask) & drm_plane_mask(plane))

/**
 * drm_for_each_legacy_plane - iterate over all planes for legacy userspace
 * @plane: the loop cursor
 * @dev: the DRM device
 *
 * Iterate over all legacy planes of @dev, excluding primary and cursor planes.
 * This is useful for implementing userspace apis when userspace is not
 * universal plane aware. See also &enum drm_plane_type.
 */
#define drm_for_each_legacy_plane(plane, dev) \
	list_for_each_entry(plane, &(dev)->mode_config.plane_list, head) \
		for_each_if (plane->type == DRM_PLANE_TYPE_OVERLAY)

/**
 * drm_for_each_plane - iterate over all planes
 * @plane: the loop cursor
 * @dev: the DRM device
 *
 * Iterate over all planes of @dev, include primary and cursor planes.
 */
#define drm_for_each_plane(plane, dev) \
	list_for_each_entry(plane, &(dev)->mode_config.plane_list, head)

bool drm_any_plane_has_format(struct drm_device *dev,
			      u32 format, u64 modifier);

void drm_plane_enable_fb_damage_clips(struct drm_plane *plane);
unsigned int
drm_plane_get_damage_clips_count(const struct drm_plane_state *state);
struct drm_mode_rect *
drm_plane_get_damage_clips(const struct drm_plane_state *state);

int drm_plane_create_scaling_filter_property(struct drm_plane *plane,
					     unsigned int supported_filters);
int drm_plane_add_size_hints_property(struct drm_plane *plane,
				      const struct drm_plane_size_hint *hints,
				      int num_hints);

#endif<|MERGE_RESOLUTION|>--- conflicted
+++ resolved
@@ -781,14 +781,11 @@
 	 * @hotspot_y_property: property to set mouse hotspot y offset.
 	 */
 	struct drm_property *hotspot_y_property;
-<<<<<<< HEAD
-=======
 
 	/**
 	 * @kmsg_panic: Used to register a panic notifier for this plane
 	 */
 	struct kmsg_dumper kmsg_panic;
->>>>>>> 0c383648
 };
 
 #define obj_to_plane(x) container_of(x, struct drm_plane, base)
