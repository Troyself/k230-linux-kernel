/* SPDX-License-Identifier: GPL-2.0-only */
/*
 * Driver model for leds and led triggers
 *
 * Copyright (C) 2005 John Lenz <lenz@cs.wisc.edu>
 * Copyright (C) 2005 Richard Purdie <rpurdie@openedhand.com>
 */
#ifndef __LINUX_LEDS_H_INCLUDED
#define __LINUX_LEDS_H_INCLUDED

#include <dt-bindings/leds/common.h>
#include <linux/device.h>
#include <linux/mutex.h>
#include <linux/rwsem.h>
#include <linux/spinlock.h>
#include <linux/timer.h>
#include <linux/types.h>
#include <linux/workqueue.h>

struct attribute_group;
struct device_node;
struct fwnode_handle;
struct gpio_desc;
struct kernfs_node;
struct led_pattern;
struct platform_device;

/*
 * LED Core
 */

/* This is obsolete/useless. We now support variable maximum brightness. */
enum led_brightness {
	LED_OFF		= 0,
	LED_ON		= 1,
	LED_HALF	= 127,
	LED_FULL	= 255,
};

enum led_default_state {
	LEDS_DEFSTATE_OFF	= 0,
	LEDS_DEFSTATE_ON	= 1,
	LEDS_DEFSTATE_KEEP	= 2,
};

/**
 * struct led_lookup_data - represents a single LED lookup entry
 *
 * @list: internal list of all LED lookup entries
 * @provider: name of led_classdev providing the LED
 * @dev_id: name of the device associated with this LED
 * @con_id: name of the LED from the device's point of view
 */
struct led_lookup_data {
	struct list_head list;
	const char *provider;
	const char *dev_id;
	const char *con_id;
};

struct led_init_data {
	/* device fwnode handle */
	struct fwnode_handle *fwnode;
	/*
	 * default <color:function> tuple, for backward compatibility
	 * with in-driver hard-coded LED names used as a fallback when
	 * DT "label" property is absent; it should be set to NULL
	 * in new LED class drivers.
	 */
	const char *default_label;
	/*
	 * string to be used for devicename section of LED class device
	 * either for label based LED name composition path or for fwnode
	 * based when devname_mandatory is true
	 */
	const char *devicename;
	/*
	 * indicates if LED name should always comprise devicename section;
	 * only LEDs exposed by drivers of hot-pluggable devices should
	 * set it to true
	 */
	bool devname_mandatory;
};

enum led_default_state led_init_default_state_get(struct fwnode_handle *fwnode);

struct led_hw_trigger_type {
	int dummy;
};

struct led_classdev {
	const char		*name;
	unsigned int brightness;
	unsigned int max_brightness;
	unsigned int color;
	int			 flags;

	/* Lower 16 bits reflect status */
#define LED_SUSPENDED		BIT(0)
#define LED_UNREGISTERING	BIT(1)
	/* Upper 16 bits reflect control information */
#define LED_CORE_SUSPENDRESUME	BIT(16)
#define LED_SYSFS_DISABLE	BIT(17)
#define LED_DEV_CAP_FLASH	BIT(18)
#define LED_HW_PLUGGABLE	BIT(19)
#define LED_PANIC_INDICATOR	BIT(20)
#define LED_BRIGHT_HW_CHANGED	BIT(21)
#define LED_RETAIN_AT_SHUTDOWN	BIT(22)
#define LED_INIT_DEFAULT_TRIGGER BIT(23)

	/* set_brightness_work / blink_timer flags, atomic, private. */
	unsigned long		work_flags;

#define LED_BLINK_SW			0
#define LED_BLINK_ONESHOT		1
#define LED_BLINK_ONESHOT_STOP		2
#define LED_BLINK_INVERT		3
#define LED_BLINK_BRIGHTNESS_CHANGE 	4
#define LED_BLINK_DISABLE		5
	/* Brightness off also disables hw-blinking so it is a separate action */
#define LED_SET_BRIGHTNESS_OFF		6
#define LED_SET_BRIGHTNESS		7
#define LED_SET_BLINK			8

	/* Set LED brightness level
	 * Must not sleep. Use brightness_set_blocking for drivers
	 * that can sleep while setting brightness.
	 */
	void		(*brightness_set)(struct led_classdev *led_cdev,
					  enum led_brightness brightness);
	/*
	 * Set LED brightness level immediately - it can block the caller for
	 * the time required for accessing a LED device register.
	 */
	int (*brightness_set_blocking)(struct led_classdev *led_cdev,
				       enum led_brightness brightness);
	/* Get LED brightness level */
	enum led_brightness (*brightness_get)(struct led_classdev *led_cdev);

	/*
	 * Activate hardware accelerated blink, delays are in milliseconds
	 * and if both are zero then a sensible default should be chosen.
	 * The call should adjust the timings in that case and if it can't
	 * match the values specified exactly.
	 * Deactivate blinking again when the brightness is set to LED_OFF
	 * via the brightness_set() callback.
	 * For led_blink_set_nosleep() the LED core assumes that blink_set
	 * implementations, of drivers which do not use brightness_set_blocking,
	 * will not sleep. Therefor if brightness_set_blocking is not set
	 * this function must not sleep!
	 */
	int		(*blink_set)(struct led_classdev *led_cdev,
				     unsigned long *delay_on,
				     unsigned long *delay_off);

	int (*pattern_set)(struct led_classdev *led_cdev,
			   struct led_pattern *pattern, u32 len, int repeat);
	int (*pattern_clear)(struct led_classdev *led_cdev);

	struct device		*dev;
	const struct attribute_group	**groups;

	struct list_head	 node;			/* LED Device list */
	const char		*default_trigger;	/* Trigger to use */

	unsigned long		 blink_delay_on, blink_delay_off;
	struct timer_list	 blink_timer;
	int			 blink_brightness;
	int			 new_blink_brightness;
	void			(*flash_resume)(struct led_classdev *led_cdev);

	struct work_struct	set_brightness_work;
	int			delayed_set_value;
	unsigned long		delayed_delay_on;
	unsigned long		delayed_delay_off;

#ifdef CONFIG_LEDS_TRIGGERS
	/* Protects the trigger data below */
	struct rw_semaphore	 trigger_lock;

	struct led_trigger	*trigger;
	struct list_head	 trig_list;
	void			*trigger_data;
	/* true if activated - deactivate routine uses it to do cleanup */
	bool			activated;

	/* LEDs that have private triggers have this set */
	struct led_hw_trigger_type	*trigger_type;

	/* Unique trigger name supported by LED set in hw control mode */
	const char		*hw_control_trigger;
	/*
	 * Check if the LED driver supports the requested mode provided by the
	 * defined supported trigger to setup the LED to hw control mode.
	 *
	 * Return 0 on success. Return -EOPNOTSUPP when the passed flags are not
	 * supported and software fallback needs to be used.
	 * Return a negative error number on any other case  for check fail due
	 * to various reason like device not ready or timeouts.
	 */
	int			(*hw_control_is_supported)(struct led_classdev *led_cdev,
							   unsigned long flags);
	/*
	 * Activate hardware control, LED driver will use the provided flags
	 * from the supported trigger and setup the LED to be driven by hardware
	 * following the requested mode from the trigger flags.
	 * Deactivate hardware blink control by setting brightness to LED_OFF via
	 * the brightness_set() callback.
	 *
	 * Return 0 on success, a negative error number on flags apply fail.
	 */
	int			(*hw_control_set)(struct led_classdev *led_cdev,
						  unsigned long flags);
	/*
	 * Get from the LED driver the current mode that the LED is set in hw
	 * control mode and put them in flags.
	 * Trigger can use this to get the initial state of a LED already set in
	 * hardware blink control.
	 *
	 * Return 0 on success, a negative error number on failing parsing the
	 * initial mode. Error from this function is NOT FATAL as the device
	 * may be in a not supported initial state by the attached LED trigger.
	 */
	int			(*hw_control_get)(struct led_classdev *led_cdev,
						  unsigned long *flags);
	/*
	 * Get the device this LED blinks in response to.
	 * e.g. for a PHY LED, it is the network device. If the LED is
	 * not yet associated to a device, return NULL.
	 */
	struct device		*(*hw_control_get_device)(struct led_classdev *led_cdev);
#endif

#ifdef CONFIG_LEDS_BRIGHTNESS_HW_CHANGED
	int			 brightness_hw_changed;
	struct kernfs_node	*brightness_hw_changed_kn;
#endif

	/* Ensures consistent access to the LED Flash Class device */
	struct mutex		led_access;
};

/**
 * led_classdev_register_ext - register a new object of LED class with
 *			       init data
 * @parent: LED controller device this LED is driven by
 * @led_cdev: the led_classdev structure for this device
 * @init_data: the LED class device initialization data
 *
 * Register a new object of LED class, with name derived from init_data.
 *
 * Returns: 0 on success or negative error value on failure
 */
int led_classdev_register_ext(struct device *parent,
				     struct led_classdev *led_cdev,
				     struct led_init_data *init_data);

/**
 * led_classdev_register - register a new object of LED class
 * @parent: LED controller device this LED is driven by
 * @led_cdev: the led_classdev structure for this device
 *
 * Register a new object of LED class, with name derived from the name property
 * of passed led_cdev argument.
 *
 * Returns: 0 on success or negative error value on failure
 */
static inline int led_classdev_register(struct device *parent,
					struct led_classdev *led_cdev)
{
	return led_classdev_register_ext(parent, led_cdev, NULL);
}

int devm_led_classdev_register_ext(struct device *parent,
					  struct led_classdev *led_cdev,
					  struct led_init_data *init_data);
static inline int devm_led_classdev_register(struct device *parent,
					     struct led_classdev *led_cdev)
{
	return devm_led_classdev_register_ext(parent, led_cdev, NULL);
}
void led_classdev_unregister(struct led_classdev *led_cdev);
void devm_led_classdev_unregister(struct device *parent,
				  struct led_classdev *led_cdev);
void led_classdev_suspend(struct led_classdev *led_cdev);
void led_classdev_resume(struct led_classdev *led_cdev);

void led_add_lookup(struct led_lookup_data *led_lookup);
void led_remove_lookup(struct led_lookup_data *led_lookup);

struct led_classdev *__must_check led_get(struct device *dev, char *con_id);
struct led_classdev *__must_check devm_led_get(struct device *dev, char *con_id);

extern struct led_classdev *of_led_get(struct device_node *np, int index);
extern void led_put(struct led_classdev *led_cdev);
struct led_classdev *__must_check devm_of_led_get(struct device *dev,
						  int index);
struct led_classdev *__must_check devm_of_led_get_optional(struct device *dev,
						  int index);

/**
 * led_blink_set - set blinking with software fallback
 * @led_cdev: the LED to start blinking
 * @delay_on: the time it should be on (in ms)
 * @delay_off: the time it should ble off (in ms)
 *
 * This function makes the LED blink, attempting to use the
 * hardware acceleration if possible, but falling back to
 * software blinking if there is no hardware blinking or if
 * the LED refuses the passed values.
 *
 * This function may sleep!
 *
 * Note that if software blinking is active, simply calling
 * led_cdev->brightness_set() will not stop the blinking,
 * use led_set_brightness() instead.
 */
void led_blink_set(struct led_classdev *led_cdev, unsigned long *delay_on,
		   unsigned long *delay_off);

/**
 * led_blink_set_nosleep - set blinking, guaranteed to not sleep
 * @led_cdev: the LED to start blinking
 * @delay_on: the time it should be on (in ms)
 * @delay_off: the time it should ble off (in ms)
 *
 * This function makes the LED blink and is guaranteed to not sleep. Otherwise
 * this is the same as led_blink_set(), see led_blink_set() for details.
 */
void led_blink_set_nosleep(struct led_classdev *led_cdev, unsigned long delay_on,
			   unsigned long delay_off);

/**
 * led_blink_set_oneshot - do a oneshot software blink
 * @led_cdev: the LED to start blinking
 * @delay_on: the time it should be on (in ms)
 * @delay_off: the time it should ble off (in ms)
 * @invert: blink off, then on, leaving the led on
 *
 * This function makes the LED blink one time for delay_on +
 * delay_off time, ignoring the request if another one-shot
 * blink is already in progress.
 *
 * If invert is set, led blinks for delay_off first, then for
 * delay_on and leave the led on after the on-off cycle.
 *
 * This function is guaranteed not to sleep.
 */
void led_blink_set_oneshot(struct led_classdev *led_cdev,
			   unsigned long *delay_on, unsigned long *delay_off,
			   int invert);
/**
 * led_set_brightness - set LED brightness
 * @led_cdev: the LED to set
 * @brightness: the brightness to set it to
 *
 * Set an LED's brightness, and, if necessary, cancel the
 * software blink timer that implements blinking when the
 * hardware doesn't. This function is guaranteed not to sleep.
 */
void led_set_brightness(struct led_classdev *led_cdev, unsigned int brightness);

/**
 * led_set_brightness_sync - set LED brightness synchronously
 * @led_cdev: the LED to set
 * @value: the brightness to set it to
 *
 * Set an LED's brightness immediately. This function will block
 * the caller for the time required for accessing device registers,
 * and it can sleep.
 *
 * Returns: 0 on success or negative error value on failure
 */
int led_set_brightness_sync(struct led_classdev *led_cdev, unsigned int value);

/**
 * led_update_brightness - update LED brightness
 * @led_cdev: the LED to query
 *
 * Get an LED's current brightness and update led_cdev->brightness
 * member with the obtained value.
 *
 * Returns: 0 on success or negative error value on failure
 */
int led_update_brightness(struct led_classdev *led_cdev);

/**
 * led_get_default_pattern - return default pattern
 *
 * @led_cdev: the LED to get default pattern for
 * @size:     pointer for storing the number of elements in returned array,
 *            modified only if return != NULL
 *
 * Return:    Allocated array of integers with default pattern from device tree
 *            or NULL.  Caller is responsible for kfree().
 */
u32 *led_get_default_pattern(struct led_classdev *led_cdev, unsigned int *size);

/**
 * led_sysfs_disable - disable LED sysfs interface
 * @led_cdev: the LED to set
 *
 * Disable the led_cdev's sysfs interface.
 */
void led_sysfs_disable(struct led_classdev *led_cdev);

/**
 * led_sysfs_enable - enable LED sysfs interface
 * @led_cdev: the LED to set
 *
 * Enable the led_cdev's sysfs interface.
 */
void led_sysfs_enable(struct led_classdev *led_cdev);

/**
 * led_compose_name - compose LED class device name
 * @dev: LED controller device object
 * @init_data: the LED class device initialization data
 * @led_classdev_name: composed LED class device name
 *
 * Create LED class device name basing on the provided init_data argument.
 * The name can have <devicename:color:function> or <color:function>.
 * form, depending on the init_data configuration.
 *
 * Returns: 0 on success or negative error value on failure
 */
int led_compose_name(struct device *dev, struct led_init_data *init_data,
		     char *led_classdev_name);

/**
 * led_sysfs_is_disabled - check if LED sysfs interface is disabled
 * @led_cdev: the LED to query
 *
 * Returns: true if the led_cdev's sysfs interface is disabled.
 */
static inline bool led_sysfs_is_disabled(struct led_classdev *led_cdev)
{
	return led_cdev->flags & LED_SYSFS_DISABLE;
}

/*
 * LED Triggers
 */
/* Registration functions for simple triggers */
#define DEFINE_LED_TRIGGER(x)		static struct led_trigger *x;
#define DEFINE_LED_TRIGGER_GLOBAL(x)	struct led_trigger *x;

#ifdef CONFIG_LEDS_TRIGGERS

#define TRIG_NAME_MAX 50

struct led_trigger {
	/* Trigger Properties */
	const char	 *name;
	int		(*activate)(struct led_classdev *led_cdev);
	void		(*deactivate)(struct led_classdev *led_cdev);

	/* Brightness set by led_trigger_event */
	enum led_brightness brightness;

	/* LED-private triggers have this set */
	struct led_hw_trigger_type *trigger_type;

	/* LEDs under control by this trigger (for simple triggers) */
	spinlock_t	  leddev_list_lock;
	struct list_head  led_cdevs;

	/* Link to next registered trigger */
	struct list_head  next_trig;

	const struct attribute_group **groups;
};

/*
 * Currently the attributes in struct led_trigger::groups are added directly to
 * the LED device. As this might change in the future, the following
 * macros abstract getting the LED device and its trigger_data from the dev
 * parameter passed to the attribute accessor functions.
 */
#define led_trigger_get_led(dev)	((struct led_classdev *)dev_get_drvdata((dev)))
#define led_trigger_get_drvdata(dev)	(led_get_trigger_data(led_trigger_get_led(dev)))

/* Registration functions for complex triggers */
int led_trigger_register(struct led_trigger *trigger);
void led_trigger_unregister(struct led_trigger *trigger);
int devm_led_trigger_register(struct device *dev,
				     struct led_trigger *trigger);

void led_trigger_register_simple(const char *name,
				struct led_trigger **trigger);
void led_trigger_unregister_simple(struct led_trigger *trigger);
void led_trigger_event(struct led_trigger *trigger,  enum led_brightness event);
void led_trigger_blink(struct led_trigger *trigger, unsigned long delay_on,
		       unsigned long delay_off);
void led_trigger_blink_oneshot(struct led_trigger *trigger,
			       unsigned long delay_on,
			       unsigned long delay_off,
			       int invert);
void led_trigger_set_default(struct led_classdev *led_cdev);
int led_trigger_set(struct led_classdev *led_cdev, struct led_trigger *trigger);
void led_trigger_remove(struct led_classdev *led_cdev);

static inline void led_set_trigger_data(struct led_classdev *led_cdev,
					void *trigger_data)
{
	led_cdev->trigger_data = trigger_data;
}

static inline void *led_get_trigger_data(struct led_classdev *led_cdev)
{
	return led_cdev->trigger_data;
}

<<<<<<< HEAD
=======
static inline enum led_brightness
led_trigger_get_brightness(const struct led_trigger *trigger)
{
	return trigger ? trigger->brightness : LED_OFF;
}

>>>>>>> 0c383648
#define module_led_trigger(__led_trigger) \
	module_driver(__led_trigger, led_trigger_register, \
		      led_trigger_unregister)

#else

/* Trigger has no members */
struct led_trigger {};

/* Trigger inline empty functions */
static inline void led_trigger_register_simple(const char *name,
					struct led_trigger **trigger) {}
static inline void led_trigger_unregister_simple(struct led_trigger *trigger) {}
static inline void led_trigger_event(struct led_trigger *trigger,
				enum led_brightness event) {}
static inline void led_trigger_blink(struct led_trigger *trigger,
				      unsigned long delay_on,
				      unsigned long delay_off) {}
static inline void led_trigger_blink_oneshot(struct led_trigger *trigger,
				      unsigned long delay_on,
				      unsigned long delay_off,
				      int invert) {}
static inline void led_trigger_set_default(struct led_classdev *led_cdev) {}
static inline int led_trigger_set(struct led_classdev *led_cdev,
				  struct led_trigger *trigger)
{
	return 0;
}

static inline void led_trigger_remove(struct led_classdev *led_cdev) {}
static inline void led_set_trigger_data(struct led_classdev *led_cdev) {}
static inline void *led_get_trigger_data(struct led_classdev *led_cdev)
{
	return NULL;
}

static inline enum led_brightness
led_trigger_get_brightness(const struct led_trigger *trigger)
{
	return LED_OFF;
}

#endif /* CONFIG_LEDS_TRIGGERS */

/* Trigger specific enum */
enum led_trigger_netdev_modes {
	TRIGGER_NETDEV_LINK = 0,
	TRIGGER_NETDEV_LINK_10,
	TRIGGER_NETDEV_LINK_100,
	TRIGGER_NETDEV_LINK_1000,
	TRIGGER_NETDEV_LINK_2500,
	TRIGGER_NETDEV_LINK_5000,
	TRIGGER_NETDEV_LINK_10000,
	TRIGGER_NETDEV_HALF_DUPLEX,
	TRIGGER_NETDEV_FULL_DUPLEX,
	TRIGGER_NETDEV_TX,
	TRIGGER_NETDEV_RX,

	/* Keep last */
	__TRIGGER_NETDEV_MAX,
};

/* Trigger specific functions */
#ifdef CONFIG_LEDS_TRIGGER_DISK
void ledtrig_disk_activity(bool write);
#else
static inline void ledtrig_disk_activity(bool write) {}
#endif

#ifdef CONFIG_LEDS_TRIGGER_MTD
void ledtrig_mtd_activity(void);
#else
static inline void ledtrig_mtd_activity(void) {}
#endif

#if defined(CONFIG_LEDS_TRIGGER_CAMERA) || defined(CONFIG_LEDS_TRIGGER_CAMERA_MODULE)
void ledtrig_flash_ctrl(bool on);
void ledtrig_torch_ctrl(bool on);
#else
static inline void ledtrig_flash_ctrl(bool on) {}
static inline void ledtrig_torch_ctrl(bool on) {}
#endif

/*
 * Generic LED platform data for describing LED names and default triggers.
 */
struct led_info {
	const char	*name;
	const char	*default_trigger;
	int		flags;
};

struct led_platform_data {
	int		num_leds;
	struct led_info	*leds;
};

struct led_properties {
	u32		color;
	bool		color_present;
	const char	*function;
	u32		func_enum;
	bool		func_enum_present;
	const char	*label;
};

typedef int (*gpio_blink_set_t)(struct gpio_desc *desc, int state,
				unsigned long *delay_on,
				unsigned long *delay_off);

/* For the leds-gpio driver */
struct gpio_led {
	const char *name;
	const char *default_trigger;
	unsigned 	gpio;
	unsigned	active_low : 1;
	unsigned	retain_state_suspended : 1;
	unsigned	panic_indicator : 1;
	unsigned	default_state : 2;
	unsigned	retain_state_shutdown : 1;
	/* default_state should be one of LEDS_GPIO_DEFSTATE_(ON|OFF|KEEP) */
	struct gpio_desc *gpiod;
};
#define LEDS_GPIO_DEFSTATE_OFF		LEDS_DEFSTATE_OFF
#define LEDS_GPIO_DEFSTATE_ON		LEDS_DEFSTATE_ON
#define LEDS_GPIO_DEFSTATE_KEEP		LEDS_DEFSTATE_KEEP

struct gpio_led_platform_data {
	int 		num_leds;
	const struct gpio_led *leds;

#define GPIO_LED_NO_BLINK_LOW	0	/* No blink GPIO state low */
#define GPIO_LED_NO_BLINK_HIGH	1	/* No blink GPIO state high */
#define GPIO_LED_BLINK		2	/* Please, blink */
	gpio_blink_set_t	gpio_blink_set;
};

#ifdef CONFIG_LEDS_GPIO_REGISTER
struct platform_device *gpio_led_register_device(
		int id, const struct gpio_led_platform_data *pdata);
#else
static inline struct platform_device *gpio_led_register_device(
		int id, const struct gpio_led_platform_data *pdata)
{
	return 0;
}
#endif

enum cpu_led_event {
	CPU_LED_IDLE_START,	/* CPU enters idle */
	CPU_LED_IDLE_END,	/* CPU idle ends */
	CPU_LED_START,		/* Machine starts, especially resume */
	CPU_LED_STOP,		/* Machine stops, especially suspend */
	CPU_LED_HALTED,		/* Machine shutdown */
};
#ifdef CONFIG_LEDS_TRIGGER_CPU
void ledtrig_cpu(enum cpu_led_event evt);
#else
static inline void ledtrig_cpu(enum cpu_led_event evt)
{
	return;
}
#endif

#ifdef CONFIG_LEDS_BRIGHTNESS_HW_CHANGED
void led_classdev_notify_brightness_hw_changed(
	struct led_classdev *led_cdev, unsigned int brightness);
#else
static inline void led_classdev_notify_brightness_hw_changed(
	struct led_classdev *led_cdev, enum led_brightness brightness) { }
#endif

/**
 * struct led_pattern - pattern interval settings
 * @delta_t: pattern interval delay, in milliseconds
 * @brightness: pattern interval brightness
 */
struct led_pattern {
	u32 delta_t;
	int brightness;
};

enum led_audio {
	LED_AUDIO_MUTE,		/* master mute LED */
	LED_AUDIO_MICMUTE,	/* mic mute LED */
	NUM_AUDIO_LEDS
};

#endif		/* __LINUX_LEDS_H_INCLUDED */<|MERGE_RESOLUTION|>--- conflicted
+++ resolved
@@ -511,15 +511,12 @@
 	return led_cdev->trigger_data;
 }
 
-<<<<<<< HEAD
-=======
 static inline enum led_brightness
 led_trigger_get_brightness(const struct led_trigger *trigger)
 {
 	return trigger ? trigger->brightness : LED_OFF;
 }
 
->>>>>>> 0c383648
 #define module_led_trigger(__led_trigger) \
 	module_driver(__led_trigger, led_trigger_register, \
 		      led_trigger_unregister)
